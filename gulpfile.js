/* eslint-disable no-console, no-process-env, require-atomic-updates, no-await-in-loop */
import url from 'url';
import del from 'del';
import path from 'path';
import gulp from 'gulp';
import glob from 'glob';
import yaml from 'yaml';
import { EOL } from 'os';
import execa from 'execa';
import axios from 'axios';
import yargs from 'yargs';
import semver from 'semver';
import less from 'gulp-less';
import csso from 'gulp-csso';
import gulpif from 'gulp-if';
import esbuild from 'esbuild';
import inquirer from 'inquirer';
import eslint from 'gulp-eslint';
import { promisify } from 'util';
import plumber from 'gulp-plumber';
import ghreleases from 'ghreleases';
import { promises as fs } from 'fs';
import Graceful from 'node-graceful';
import axiosRetry from 'axios-retry';
import { spawn } from 'child_process';
import { MongoClient } from 'mongodb';
import { Docker } from 'docker-cli-js';
import { cleanEnv, str } from 'envalid';
import sourcemaps from 'gulp-sourcemaps';
import gitSemverTags from 'git-semver-tags';
import commitsBetween from 'commits-between';
import { Client as MinioClient } from 'minio';
import { MongoDBStorage, Umzug } from 'umzug';
import LessAutoprefix from 'less-plugin-autoprefix';

const CLI_ARGS = yargs(process.argv.slice(2)).argv;

const ROOT_DIR = path.dirname(url.fileURLToPath(import.meta.url));

const TEST_MAILDEV_IMAGE = 'maildev/maildev:1.1.0';
const TEST_MAILDEV_CONTAINER_NAME = 'maildev';

const TEST_MONGO_IMAGE = 'bitnami/mongodb:4.2.17-debian-10-r23';
const TEST_MONGO_CONTAINER_NAME = 'mongo';

const TEST_MINIO_IMAGE = 'bitnami/minio:2020.12.18';
const TEST_MINIO_CONTAINER_NAME = 'minio';

const MINIO_ACCESS_KEY = 'UVDXF41PYEAX0PXD8826';
const MINIO_SECRET_KEY = 'SXtajmM3uahrQ1ALECh3Z3iKT76s2s5GBJlbQMZx';

const JIRA_ISSUE_PATTERN = '(EDU|OMA|ELMU)-\\d+';
const JIRA_BASE_URL = 'https://educandu.atlassian.net';

const supportedLanguages = ['en', 'de'];

let testAppServer = null;
let testAppBuildResult = null;
const containerCommandTimeoutMs = 2000;

const delay = ms => new Promise(resolve => {
  setTimeout(resolve, ms);
});

Graceful.on('exit', () => {
  testAppBuildResult?.rebuild?.dispose();
  return new Promise(resolve => {
    if (testAppServer) {
      testAppServer.once('exit', () => resolve());
    } else {
      resolve();
    }
  });
});

const kebabToCamel = string => string.replace(/-[a-z0-9]/g, c => c.toUpperCase()).replace(/-/g, '');

const ensureContainerRunning = async ({ containerName, runArgs, afterRun = () => Promise.resolve() }) => {
  const docker = new Docker();
  const data = await docker.command('ps -a');
  const container = data.containerList.find(c => c.names === containerName);
  if (!container) {
    await docker.command(`run --name ${containerName} ${runArgs}`);
    await delay(containerCommandTimeoutMs);
    await afterRun();
  } else if (!container.status.startsWith('Up')) {
    await docker.command(`restart ${containerName}`);
    await delay(containerCommandTimeoutMs);
  }
};

const ensureContainerRemoved = async ({ containerName }) => {
  const docker = new Docker();
  try {
    await docker.command(`rm -f ${containerName}`);
    await delay(containerCommandTimeoutMs);
  } catch (err) {
    if (!err.toString().includes('No such container')) {
      throw err;
    }
  }
};

async function ensureBucketExists() {
  const region = 'eu-central-1';
  const bucketName = 'dev-educandu-cdn';

  const minioClient = new MinioClient({
    endPoint: 'localhost',
    port: 9000,
    useSSL: false,
    region,
    accessKey: MINIO_ACCESS_KEY,
    secretKey: MINIO_SECRET_KEY
  });

  const bucketPolicy = {
    Version: '2012-10-17',
    Statement: [
      {
        Sid: 'PublicReadGetObject',
        Effect: 'Allow',
        Principal: '*',
        Action: 's3:GetObject',
        Resource: `arn:aws:s3:::${bucketName}/*`
      }
    ]
  };

  const buckets = await minioClient.listBuckets();

  if (!buckets.find(x => x.name === 'dev-educandu-cdn')) {
    await minioClient.makeBucket(bucketName, region);
    await minioClient.setBucketPolicy(bucketName, JSON.stringify(bucketPolicy));
  }
}

function runJest(...flags) {
  return execa(process.execPath, [
    '--experimental-vm-modules',
    `${ROOT_DIR}/node_modules/jest/bin/jest.js`,
    ...flags.map(flag => `--${flag}`)
  ], { stdio: 'inherit' });
}

const downloadCountryList = async lang => {
  const res = await axios.get(
    `https://raw.githubusercontent.com/umpirsky/country-list/master/data/${encodeURIComponent(lang)}/country.json`,
    { responseType: 'json' }
  );
  await fs.writeFile(`./src/data/country-names/${lang}.json`, JSON.stringify(res.data, null, 2), 'utf8');
};

export async function clean() {
  await del(['.tmp', 'dist', 'coverage', 'reports', 'test-app/dist']);
}

export function lint() {
  return gulp.src(['*.js', 'src/**/*.js', 'scripts/**/*.js'], { base: './' })
    .pipe(eslint())
    .pipe(eslint.format())
    .pipe(gulpif(!testAppServer, eslint.failAfterError()));
}

export function fix() {
  return gulp.src(['*.js', 'src/**/*.js', 'scripts/**/*.js'], { base: './' })
    .pipe(eslint({ fix: true }))
    .pipe(eslint.format())
    .pipe(gulpif(file => file.eslint?.fixed, gulp.dest('./')))
    .pipe(eslint.failAfterError());
}

export function test() {
  return runJest('coverage', 'runInBand');
}

export function testChanged() {
  return runJest('onlyChanged');
}

export function testWatch() {
  return runJest('watch');
}

export async function buildJs() {
  const jsFiles = await promisify(glob)('src/**/*.js', { ignore: 'src/**/*.spec.js' });
  Promise.all(jsFiles.map(jsFile => {
    return esbuild.build({
      entryPoints: [jsFile],
      target: ['esnext'],
      format: 'esm',
      loader: { '.js': 'jsx' },
      sourcemap: true,
      sourcesContent: true,
      outfile: path.resolve('./dist', path.relative('src', jsFile))
    });
  }));
}

export function copyToDist() {
  return gulp.src(['src/**', '!src/**/*.{js,yml}'], { base: 'src' })
    .pipe(gulp.dest('dist'));
}

export const build = gulp.parallel(copyToDist, buildJs);

export function buildTestAppCss() {
  return gulp.src('test-app/main.less')
    .pipe(gulpif(!!testAppServer, plumber()))
    .pipe(sourcemaps.init())
<<<<<<< HEAD
    .pipe(less({ javascriptEnabled: true, plugins: [new LessAutoprefix({ browsers: ['last 2 versions', 'Safari >= 13'] })] }))
    .pipe(gulpif(optimize, csso()))
=======
    .pipe(less({ javascriptEnabled: true, plugins: [new LessAutoprefix({ browsers: ['last 2 versions'] })] }))
    .pipe(gulpif(CLI_ARGS.optimize, csso()))
>>>>>>> 66d8a907
    .pipe(sourcemaps.write('.'))
    .pipe(gulp.dest('test-app/dist'));
}

export async function buildTestAppJs() {
  if (testAppBuildResult && testAppBuildResult.rebuild) {
    await testAppBuildResult.rebuild();
  } else {
    testAppBuildResult = await esbuild.build({
      entryPoints: ['./test-app/bundles/main.js'],
      target: ['esnext', 'chrome95', 'firefox93', 'safari13', 'edge95'],
      format: 'esm',
      bundle: true,
      splitting: true,
      incremental: !!testAppServer,
      minify: CLI_ARGS.optimize,
      loader: { '.js': 'jsx' },
      inject: ['./test-app/polyfills.js'],
      metafile: CLI_ARGS.optimize,
      sourcemap: true,
      sourcesContent: true,
      outdir: './test-app/dist'
    });

    if (testAppBuildResult.metafile) {
      const bundles = Object.entries(testAppBuildResult.metafile.outputs)
        .map(([name, { bytes }]) => ({ name, bytes }))
        .filter(x => x.name.endsWith('.js'));

      const formatBytes = bytes => `${(bytes / 1000).toFixed(2)} kB`;
      bundles.forEach(({ name, bytes }) => console.log(`${name}: ${formatBytes(bytes)}`));
      console.log(`TOTAL: ${formatBytes(bundles.reduce((sum, { bytes }) => sum + bytes, 0))}`);

      await fs.writeFile('./test-app/dist/meta.json', JSON.stringify(testAppBuildResult.metafile, null, 2), 'utf8');
    }
  }
}

export async function buildTranslations() {
  const filePaths = await promisify(glob)('./src/**/*.yml');

  const bundleGroups = await Promise.all(filePaths.map(async filePath => {
    const namespace = kebabToCamel(path.basename(filePath, '.yml'));
    const content = await fs.readFile(filePath, 'utf8');
    const resources = yaml.parse(content);

    if (!resources) {
      return [];
    }

    const bundlesByLanguage = {};
    const resourceKeys = Object.keys(resources);

    resourceKeys.forEach(resourceKey => {
      const languages = Object.keys(resources[resourceKey]);
      languages.forEach(language => {
        let languageBundle = bundlesByLanguage[language];
        if (!languageBundle) {
          languageBundle = {
            namespace,
            language,
            resources: {}
          };
          bundlesByLanguage[language] = languageBundle;
        }
        languageBundle.resources[resourceKey] = resources[resourceKey][language];
      });
    });

    return Object.values(bundlesByLanguage);
  }));

  const result = bundleGroups.flatMap(x => x);

  await fs.writeFile('./src/resources/resources.json', JSON.stringify(result, null, 2), 'utf8');
}

export const buildTestApp = gulp.parallel(buildTestAppCss, buildTranslations, buildTestAppJs);

export async function countriesUpdate() {
  await Promise.all(supportedLanguages.map(downloadCountryList));
}

export async function maildevUp() {
  await ensureContainerRunning({
    containerName: TEST_MAILDEV_CONTAINER_NAME,
    runArgs: `-d -p 8000:80 -p 8025:25 ${TEST_MAILDEV_IMAGE}`
  });
}

export async function maildevDown() {
  await ensureContainerRemoved({
    containerName: TEST_MAILDEV_CONTAINER_NAME
  });
}

export const maildevReset = gulp.series(maildevDown, maildevUp);

export async function mongoUp() {
  await ensureContainerRunning({
    containerName: TEST_MONGO_CONTAINER_NAME,
    runArgs: [
      '-d',
      '-p 27017:27017',
      '-e MONGODB_ROOT_USER=root',
      '-e MONGODB_ROOT_PASSWORD=rootpw',
      '-e MONGODB_REPLICA_SET_KEY=educandurs',
      '-e MONGODB_REPLICA_SET_NAME=educandurs',
      '-e MONGODB_REPLICA_SET_MODE=primary',
      '-e MONGODB_ADVERTISED_HOSTNAME=localhost',
      TEST_MONGO_IMAGE
    ].join(' ')
  });
}

export async function mongoDown() {
  await ensureContainerRemoved({
    containerName: TEST_MONGO_CONTAINER_NAME
  });
}

export const mongoReset = gulp.series(mongoDown, mongoUp);

export async function minioUp() {
  await ensureContainerRunning({
    containerName: TEST_MINIO_CONTAINER_NAME,
    runArgs: [
      '-d',
      '-p 9000:9000',
      `-e MINIO_ACCESS_KEY=${MINIO_ACCESS_KEY}`,
      `-e MINIO_SECRET_KEY=${MINIO_SECRET_KEY}`,
      '-e MINIO_BROWSER=on',
      TEST_MINIO_IMAGE
    ].join(' '),
    afterRun: ensureBucketExists
  });
}

export async function minioDown() {
  await ensureContainerRemoved({
    containerName: TEST_MINIO_CONTAINER_NAME
  });
}

export const minioReset = gulp.series(minioDown, minioUp);

function startTestApp({ skipMigrationsAndChecks }) {
  testAppServer = spawn(
    process.execPath,
    [
      '--experimental-json-modules',
      '--experimental-loader',
      '@educandu/node-jsx-loader',
      '--enable-source-maps',
      'test-app/index.js'
    ],
    {
      env: {
        ...process.env,
        NODE_ENV: 'development',
        TEST_APP_SKIP_MONGO_MIGRATIONS: (!!skipMigrationsAndChecks).toString(),
        TEST_APP_SKIP_MONGO_CHECKS: (!!skipMigrationsAndChecks).toString()
      },
      stdio: 'inherit'
    }
  );
  testAppServer.once('exit', () => {
    testAppServer = null;
  });
}

export function startServer(done) {
  startTestApp({ skipMigrationsAndChecks: false });
  done();
}

export function restartServer(done) {
  if (testAppServer) {
    testAppServer.once('exit', () => {
      startTestApp({ skipMigrationsAndChecks: true });
      done();
    });
    testAppServer.kill();
  } else {
    startTestApp({ skipMigrationsAndChecks: true });
    done();
  }
}

export async function migrate() {
  const MIGRATION_FILE_NAME_PATTERN = /^educandu-\d{4}-\d{2}-\d{2}-.*(?<!\.spec)(?<!\.specs)(?<!\.test)\.js$/;

  const migrationFiles = await promisify(glob)('migrations/manual/*.js');
  const migrationChoices = migrationFiles
    .filter(fileName => MIGRATION_FILE_NAME_PATTERN.test(path.basename(fileName)))
    .sort()
    .map(fileName => ({
      name: path.basename(fileName, '.js'),
      value: path.resolve(fileName)
    }));

  const { connectionString, migrationsToRun, isConfirmed } = await inquirer.prompt([
    {
      message: 'Connection string:',
      name: 'connectionString',
      type: 'input',
      filter: s => (s || '').trim(),
      validate: s => !s || !s.trim() ? 'Please provide a value' : true
    },
    {
      message: 'Migrations to run:',
      name: 'migrationsToRun',
      type: 'checkbox',
      choices: migrationChoices
    },
    {
      when: currentAnswers => !!currentAnswers.migrationsToRun.length,
      message: currentAnswers => [
        'You have selected the follwing migrations:',
        ...currentAnswers.migrationsToRun,
        'Do you want to run them now?'
      ].join(EOL),
      name: 'isConfirmed',
      type: 'confirm'
    }
  ]);

  if (!isConfirmed) {
    console.log('No migration will be run, quitting');
    return;
  }

  console.log(`Running ${migrationsToRun.length} ${migrationsToRun.length === 1 ? 'migration' : 'migrations'}`);

  const mongoClient = await MongoClient.connect(connectionString, { useUnifiedTopology: true });

  const migrations = await Promise.all(migrationsToRun.map(async filePath => {
    const Migration = (await import(url.pathToFileURL(filePath).href)).default;
    const instance = new Migration(mongoClient.db(), mongoClient);
    instance.name = path.basename(filePath, '.js');
    return instance;
  }));

  const umzug = new Umzug({
    migrations,
    storage: new MongoDBStorage({ collection: mongoClient.db().collection('migrations') }),
    logger: console
  });

  umzug.on('migrated', ({ name }) => console.log(`Finished migrating ${name}`));

  try {
    await umzug.up();
  } finally {
    await mongoClient.close();
  }
}

export function verifySemverTag(done) {
  if (!semver.valid(CLI_ARGS.tag)) {
    throw new Error(`Tag ${CLI_ARGS.tag} is not a valid semver string`);
  }
  done();
}

export async function release() {
  const { GITHUB_REPOSITORY, GITHUB_SERVER_URL, GITHUB_ACTOR, GITHUB_TOKEN } = cleanEnv(process.env, {
    GITHUB_REPOSITORY: str(),
    GITHUB_SERVER_URL: str(),
    GITHUB_ACTOR: str(),
    GITHUB_TOKEN: str()
  });

  const [githubOrgaName, githubRepoName] = GITHUB_REPOSITORY.split('/');
  const githubBaseUrl = `${GITHUB_SERVER_URL}/${githubOrgaName}/${githubRepoName}`;

  const [currentTag, previousTag] = await promisify(gitSemverTags)();

  const commits = previousTag
    ? await commitsBetween({ from: previousTag, to: currentTag })
    : await commitsBetween();

  const commitListMarkdown = commits.map(commit => {
    const message = commit.subject
      .replace(/#\d+/g, num => `[\\${num}](${githubBaseUrl}/pull/${num.replace(/^#/, '')})`)
      .replace(new RegExp(JIRA_ISSUE_PATTERN, 'g'), num => `[${num}](${JIRA_BASE_URL}/browse/${num})`);
    const sha = `[${commit.commit.short}](${githubBaseUrl}/tree/${commit.commit.short})`;
    return `* ${message} (${sha})${EOL}`;
  }).join('');

  const releaseNotes = previousTag
    ? `${commitListMarkdown}${EOL}[View all changes](${githubBaseUrl}/compare/${previousTag}...${currentTag})${EOL}`
    : commitListMarkdown;

  console.log(`Creating Github release ${currentTag}`);
  await promisify(ghreleases.create)({ user: GITHUB_ACTOR, token: GITHUB_TOKEN }, githubOrgaName, githubRepoName, {
    // eslint-disable-next-line camelcase
    tag_name: currentTag,
    name: currentTag,
    body: releaseNotes,
    prerelease: !!semver.prerelease(currentTag)
  });

  const client = axios.create({ baseURL: JIRA_BASE_URL });
  axiosRetry(client, { retries: 3 });

  const issueKeys = [...new Set(releaseNotes.match(new RegExp(JIRA_ISSUE_PATTERN, 'g')) || [])].sort();
  for (const issueKey of issueKeys) {
    console.log(`Setting label ${currentTag} on JIRA issue ${issueKey}`);
    try {
      await client.put(
        `/rest/api/3/issue/${encodeURIComponent(issueKey)}`,
        { update: { labels: [{ add: currentTag }] } },
        { responseType: 'json', auth: { username: CLI_ARGS.jiraUser, password: CLI_ARGS.jiraApiKey } }
      );
    } catch (error) {
      console.log(error);
    }
  }
}

export const up = gulp.series(mongoUp, minioUp, maildevUp);

export const down = gulp.parallel(mongoDown, minioDown, maildevDown);
export const serve = gulp.series(gulp.parallel(up, build), buildTestApp, startServer);

export const verify = gulp.series(lint, test, build);

export function setupWatchers(done) {
  gulp.watch(['src/**/*.{js,json}', 'test-app/**/*.{js,json}', '!test-app/dist/**'], gulp.series(buildTestAppJs, restartServer));
  gulp.watch(['src/**/*.less', 'test-app/**/*.less'], gulp.series(copyToDist, buildTestAppCss));
  gulp.watch(['src/**/*.yml'], buildTranslations);
  done();
}

export const startWatch = gulp.series(serve, setupWatchers);

export default startWatch;<|MERGE_RESOLUTION|>--- conflicted
+++ resolved
@@ -208,13 +208,8 @@
   return gulp.src('test-app/main.less')
     .pipe(gulpif(!!testAppServer, plumber()))
     .pipe(sourcemaps.init())
-<<<<<<< HEAD
     .pipe(less({ javascriptEnabled: true, plugins: [new LessAutoprefix({ browsers: ['last 2 versions', 'Safari >= 13'] })] }))
-    .pipe(gulpif(optimize, csso()))
-=======
-    .pipe(less({ javascriptEnabled: true, plugins: [new LessAutoprefix({ browsers: ['last 2 versions'] })] }))
     .pipe(gulpif(CLI_ARGS.optimize, csso()))
->>>>>>> 66d8a907
     .pipe(sourcemaps.write('.'))
     .pipe(gulp.dest('test-app/dist'));
 }
