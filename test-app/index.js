import path from 'path';
import educandu from '../src/index.js';

educandu({
  port: 3000,
  mongoConnectionString: 'mongodb://root:rootpw@localhost:27017/dev-educandu-db?replicaSet=educandurs&authSource=admin',
  skipMongoMigrations: process.env.TEST_APP_SKIP_MONGO_MIGRATIONS === true.toString(),
  skipMongoChecks: process.env.TEST_APP_SKIP_MONGO_CHECKS === true.toString(),
  cdnEndpoint: 'http://localhost:9000',
  cdnRegion: 'eu-central-1',
  cdnAccessKey: 'UVDXF41PYEAX0PXD8826',
  cdnSecretKey: 'SXtajmM3uahrQ1ALECh3Z3iKT76s2s5GBJlbQMZx',
  cdnBucketName: 'dev-educandu-cdn',
  cdnRootUrl: 'http://localhost:9000/dev-educandu-cdn',
  sessionSecret: 'd4340515fa834498b3ab1aba1e4d9013',
  emailSenderAddress: 'educandu-test-app@test.com',
  smtpOptions: 'smtp://localhost:8025/?ignoreTLS=true',
  publicFolders: ['./test-app/dist', './test-app/static'].map(x => path.resolve(x)),
  resources: ['./test-app/resource-overrides.json'].map(x => path.resolve(x)),
  exportApiKey: 'fe160daddb0c44c4963f63ce08272c86',
  importSources: [
    {
      name: 'Educandu TestApp - local',
      hostName: 'localhost:3000',
      allowUnsecure: true,
      apiKey: 'fe160daddb0c44c4963f63ce08272c86'
    },
    {
<<<<<<< HEAD
      name: 'Open Music Academy - integration',
      baseUrl: 'https://integration.openmusic.academy',
      apiKey: '9e88fd8288ed4738813aaf764df005c4'
    },
    {
      name: 'ELMU - staging',
      baseUrl: 'https://staging.elmu.online',
      apiKey: 'd5910b42afb948dcb0ae365104004b25'
=======
      name: 'ELMU - staging',
      hostName: 'staging.elmu.online',
      apiKey: 'd5910b42afb948dcb0ae365104004b25'
    },
    {
      name: 'OMA - integration',
      hostName: 'integration.openmusic.academy',
      apiKey: '9e88fd8288ed4738813aaf764df005c4'
>>>>>>> 364d2394
    }
  ],
  initialUser: {
    username: 'test',
    password: 'test',
    email: 'test@test.com'
  },
  exposeErrorDetails: true,
  taskProcessing: {
    isEnabled: true,
    idlePollIntervalInMs: 10000,
    maxAttempts: 3
  }
});<|MERGE_RESOLUTION|>--- conflicted
+++ resolved
@@ -26,16 +26,6 @@
       apiKey: 'fe160daddb0c44c4963f63ce08272c86'
     },
     {
-<<<<<<< HEAD
-      name: 'Open Music Academy - integration',
-      baseUrl: 'https://integration.openmusic.academy',
-      apiKey: '9e88fd8288ed4738813aaf764df005c4'
-    },
-    {
-      name: 'ELMU - staging',
-      baseUrl: 'https://staging.elmu.online',
-      apiKey: 'd5910b42afb948dcb0ae365104004b25'
-=======
       name: 'ELMU - staging',
       hostName: 'staging.elmu.online',
       apiKey: 'd5910b42afb948dcb0ae365104004b25'
@@ -44,7 +34,6 @@
       name: 'OMA - integration',
       hostName: 'integration.openmusic.academy',
       apiKey: '9e88fd8288ed4738813aaf764df005c4'
->>>>>>> 364d2394
     }
   ],
   initialUser: {
