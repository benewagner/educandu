--- conflicted
+++ resolved
@@ -9,13 +9,9 @@
 import applicationRoles from './domain/roles';
 import UserService from './services/user-service';
 import ServerConfig from './bootstrap/server-config';
-<<<<<<< HEAD
 import DocumentService from './services/document-service';
-import { CREATE_USER_RESULT_SUCCESS } from './domain/user-management';
+import { SAVE_USER_RESULT } from './domain/user-management';
 import { createContainer, disposeContainer } from './bootstrap/server-bootstrapper';
-=======
-import { SAVE_USER_RESULT } from './domain/user-management';
->>>>>>> d5a84937
 
 const mkdir = util.promisify(fs.mkdir);
 const mkdtemp = util.promisify(fs.mkdtemp);
@@ -129,7 +125,7 @@
     throw new Error(JSON.stringify({ result, username, password, email }));
   }
   const verifiedUser = await userService.verifyUser(user.verificationCode);
-  verifiedUser.roles = roles || [applicationRoles.USER];
+  verifiedUser.roles = roles;
   verifiedUser.profile = profile || null;
   verifiedUser.lockedOut = lockedOut || false;
   await userService.saveUser(verifiedUser);
