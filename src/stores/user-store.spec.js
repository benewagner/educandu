--- conflicted
+++ resolved
@@ -46,40 +46,7 @@
     });
   });
 
-<<<<<<< HEAD
-  describe('findActiveUsersByEmail', () => {
-    let matchingEmailUser;
-    let otherEmailUser;
-    let closedAccountUser;
-
-    beforeEach(async () => {
-      matchingEmailUser = await setupTestUser(container, { email: 'email', displayName: 'Other user 2' });
-      otherEmailUser = await setupTestUser(container, { email: 'other_3', displayName: 'Other user 3' });
-      await sut.saveUser({ ...otherEmailUser, displayName: 'Other user' });
-      closedAccountUser = await setupTestUser(container, { email: 'other_4', displayName: 'Other user 4' });
-      await sut.saveUser({ ...closedAccountUser, email: 'email', accountClosedOn: new Date() });
-
-      result = await sut.findActiveUsersByEmail('email');
-    });
-
-    it('should return all matching active users', () => {
-      expect(result).toEqual([matchingEmailUser]);
-    });
-  });
-
   describe('findActiveUserByEmail', () => {
-=======
-  describe('findActiveUserByProviderAndEmail', () => {
-    describe('when provider doesn\'t match', () => {
-      beforeEach(async () => {
-        result = await sut.findActiveUserByProviderAndEmail({ provider: 'unknown', email: user.email });
-      });
-      it('should return null', () => {
-        expect(result).toEqual(null);
-      });
-    });
-
->>>>>>> 5acc65f3
     describe('when email doesn\'t match', () => {
       beforeEach(async () => {
         result = await sut.findActiveUserByEmail('unknown');
