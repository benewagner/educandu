--- conflicted
+++ resolved
@@ -74,33 +74,29 @@
             <MediaRangeSelector sourceUrl={sourceUrl} range={playbackRange} onRangeChange={handlePlaybackRangeChange} />
           </div>
         </FormItem>
-<<<<<<< HEAD
-        <Form.Item label={t('common:aspectRatio')} {...FORM_ITEM_LAYOUT}>
+        <FormItem label={t('common:aspectRatio')} {...FORM_ITEM_LAYOUT}>
           <RadioGroup defaultValue={MEDIA_ASPECT_RATIO.sixteenToNine} value={aspectRatio} onChange={handleAspectRatioChange}>
             {Object.values(MEDIA_ASPECT_RATIO).map(ratio => (
               <RadioButton key={ratio} value={ratio}>{ratio}</RadioButton>
             ))}
           </RadioGroup>
-        </Form.Item>
-        <FormItem label={t('posterImageUrl')} {...FORM_ITEM_LAYOUT}>
-=======
+        </FormItem>
         <FormItem label={t('common:posterImageUrl')} {...FORM_ITEM_LAYOUT}>
->>>>>>> 48a49d0b
           <UrlInput
             value={posterImage.sourceUrl}
             onChange={handlePosterImageSourceUrlChange}
             allowedSourceTypes={ensureIsExcluded(Object.values(SOURCE_TYPE), SOURCE_TYPE.youtube)}
             />
         </FormItem>
-        <Form.Item label={t('common:copyrightNotice')} {...FORM_ITEM_LAYOUT}>
+        <FormItem label={t('common:copyrightNotice')} {...FORM_ITEM_LAYOUT}>
           <MarkdownInput value={copyrightNotice} onChange={handleCopyrightNoticeChange} />
-        </Form.Item>
-        <Form.Item
+        </FormItem>
+        <FormItem
           label={<Info tooltip={t('common:widthInfo')}>{t('common:width')}</Info>}
           {...FORM_ITEM_LAYOUT}
           >
           <ObjectWidthSlider value={width} onChange={handleWidthChange} />
-        </Form.Item>
+        </FormItem>
         <FormItem label={t('common:initialVolume')} {...FORM_ITEM_LAYOUT} >
           <MediaVolumeSlider
             value={initialVolume}
