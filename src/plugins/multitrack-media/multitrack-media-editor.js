--- conflicted
+++ resolved
@@ -171,11 +171,8 @@
               {t('common:preview')}
             </div>
             <MultitrackMediaPlayer
-<<<<<<< HEAD
               initialVolume={initialVolume}
-=======
               posterImageUrl={getAccessibleUrl({ url: mainTrack.posterImage.sourceUrl, cdnRootUrl: clientConfig.cdnRootUrl })}
->>>>>>> 48a49d0b
               screenWidth={50}
               selectedVolumePresetIndex={selectedVolumePresetIndex}
               showTrackMixer={false}
