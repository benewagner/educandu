<<<<<<< HEAD
import React, { useRef } from 'react';
import { Button, Form, Input } from 'antd';
=======
>>>>>>> 97ea44aa
import { useTranslation } from 'react-i18next';
import cloneDeep from '../../utils/clone-deep.js';
import React, { Fragment, useState } from 'react';
import { Button, Form, Input, Tooltip } from 'antd';
import ItemPanel from '../../components/item-panel.js';
import ClientConfig from '../../bootstrap/client-config.js';
import { getFullSourceUrl } from '../../utils/media-utils.js';
import { MEDIA_SCREEN_MODE } from '../../domain/constants.js';
import { useService } from '../../components/container-context.js';
import { sectionEditorProps } from '../../ui/default-prop-types.js';
import { InfoCircleOutlined, PlusOutlined } from '@ant-design/icons';
import TrackMixer from '../../components/media-player/track-mixer.js';
import { removeItemAt, swapItemsAt } from '../../utils/array-utils.js';
import ObjectWidthSlider from '../../components/object-width-slider.js';
import { createDefaultSecondaryTrack } from './multitrack-media-utils.js';
import MainTrackEditor from '../../components/media-player/main-track-editor.js';
import SecondaryTrackEditor from '../../components/media-player/secondary-track-editor.js';
import MultitrackMediaPlayer from '../../components/media-player/multitrack-media-player.js';

const FormItem = Form.Item;

const formItemLayout = {
  labelCol: { span: 4 },
  wrapperCol: { span: 14 }
};

function MultitrackMediaEditor({ content, onContentChanged }) {
  const playerRef = useRef(null);
  const clientConfig = useService(ClientConfig);
  const { t } = useTranslation('multitrackMedia');

  const { width, mainTrack, secondaryTracks } = content;
  const sources = {
    mainTrack: {
      name: mainTrack.name,
      sourceUrl: getFullSourceUrl({
        url: mainTrack.sourceUrl,
        sourceType: mainTrack.sourceType,
        cdnRootUrl: clientConfig.cdnRootUrl
      }),
      volume: mainTrack.volume,
      playbackRange: mainTrack.playbackRange
    },
    secondaryTracks: secondaryTracks.map(track => ({
      name: track.name,
      sourceUrl: getFullSourceUrl({
        url: track.sourceUrl,
        sourceType: track.sourceType,
        cdnRootUrl: clientConfig.cdnRootUrl
      }),
      volume: track.volume
    }))
  };

  const changeContent = newContentValues => {
    const newContent = { ...content, ...newContentValues };
    const isInvalid = false;
    onContentChanged(newContent, isInvalid);
  };

  const handleMainTrackNameChanged = event => {
    const { value } = event.target;
    changeContent({ mainTrack: { ...mainTrack, name: value } });
  };

  const handeSecondaryTrackContentChanged = (index, value) => {
    const newSecondaryTracks = cloneDeep(secondaryTracks);
    newSecondaryTracks[index] = value;
    changeContent({ secondaryTracks: newSecondaryTracks });
  };

  const handleMainTrackContentChanged = newMainTrackContent => {
    changeContent({ mainTrack: newMainTrackContent });
  };

  const handleWidthChanged = newValue => {
    changeContent({ width: newValue });
  };

  const handleMoveTrackUp = index => {
    changeContent({ secondaryTracks: swapItemsAt(secondaryTracks, index, index - 1) });
  };

  const handleMoveTrackDown = index => {
    changeContent({ secondaryTracks: swapItemsAt(secondaryTracks, index, index + 1) });
  };

  const handleDeleteTrack = index => {
    changeContent({ secondaryTracks: removeItemAt(secondaryTracks, index) });
  };

  const handleAddTrackButtonClick = () => {
    const newSecondaryTracks = secondaryTracks.slice();
    newSecondaryTracks.push(createDefaultSecondaryTrack(newSecondaryTracks.length, t));
    changeContent({ secondaryTracks: newSecondaryTracks });
  };

  const handleMainTrackChange = newMainTrack => {
    changeContent({ mainTrack: newMainTrack });
  };

  const handleSecondaryTrackChange = (index, newSecondaryTrack) => {
    const newSecondaryTracks = cloneDeep(secondaryTracks);
    newSecondaryTracks[index] = newSecondaryTrack;
    changeContent({ secondaryTracks: newSecondaryTracks });
  };

  return (
    <div className="MultitrackMediaEditor">
      <Form layout="horizontal">
        <ItemPanel header={t('mainTrack')}>
          <FormItem label={t('common:name')} {...formItemLayout}>
            <Input value={mainTrack?.name} onChange={handleMainTrackNameChanged} />
          </FormItem>
          <MainTrackEditor
            content={mainTrack}
            onContentChanged={handleMainTrackContentChanged}
            />
        </ItemPanel>

        {secondaryTracks.map((secondaryTrack, index) => (
          <ItemPanel
            index={index}
            collapsed
            key={index.toString()}
            itemsCount={secondaryTracks.length}
            header={t('secondaryTrack', { number: index + 1 })}
            onMoveUp={handleMoveTrackUp}
            onMoveDown={handleMoveTrackDown}
            onDelete={handleDeleteTrack}
            >
            <SecondaryTrackEditor
              content={secondaryTrack}
              onContentChanged={value => handeSecondaryTrackContentChanged(index, value)}
              />
          </ItemPanel>
        ))}
        <Button type="primary" icon={<PlusOutlined />} onClick={handleAddTrackButtonClick}>
          {t('addTrack')}
        </Button>
        <ItemPanel header={t('trackMixer')}>
          <div className="MultitrackMediaEditor-trackMixerPreview">
            <MultitrackMediaPlayer
              sources={sources}
              aspectRatio={mainTrack.aspectRatio}
              screenMode={mainTrack.showVideo ? MEDIA_SCREEN_MODE.video : MEDIA_SCREEN_MODE.none}
              mediaPlayerRef={playerRef}
              />
          </div>
          <TrackMixer
            mainTrack={sources.mainTrack}
            secondaryTracks={sources.secondaryTracks}
            onMainTrackChange={handleMainTrackChange}
            onSecondaryTrackChange={handleSecondaryTrackChange}
            />
        </ItemPanel>

        <FormItem
          label={
            <Fragment>
              <Tooltip title={t('common:widthInfo')}>
                <InfoCircleOutlined className="u-info-icon" />
              </Tooltip>
              <span>{t('common:width')}</span>
            </Fragment>
          }
          {...formItemLayout}
          >
          <ObjectWidthSlider value={width} onChange={handleWidthChanged} />
        </FormItem>
      </Form>
    </div>
  );
}

MultitrackMediaEditor.propTypes = {
  ...sectionEditorProps
};

export default MultitrackMediaEditor;<|MERGE_RESOLUTION|>--- conflicted
+++ resolved
@@ -1,11 +1,6 @@
-<<<<<<< HEAD
-import React, { useRef } from 'react';
-import { Button, Form, Input } from 'antd';
-=======
->>>>>>> 97ea44aa
 import { useTranslation } from 'react-i18next';
+import React, { Fragment, useRef } from 'react';
 import cloneDeep from '../../utils/clone-deep.js';
-import React, { Fragment, useState } from 'react';
 import { Button, Form, Input, Tooltip } from 'antd';
 import ItemPanel from '../../components/item-panel.js';
 import ClientConfig from '../../bootstrap/client-config.js';
