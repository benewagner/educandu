--- conflicted
+++ resolved
@@ -9,13 +9,8 @@
 
 const createInitialData = () => ({ canvasData: null });
 
-<<<<<<< HEAD
-export default function WhiteboardDisplay({ content, input, onInputChanged }) {
+export default function WhiteboardDisplay({ content, input, canModifyInput, onInputChanged }) {
   const { width, viewportWidth, aspectRatio, image } = content;
-=======
-export default function WhiteboardDisplay({ content, input, canModifyInput, onInputChanged }) {
-  const { width } = content;
->>>>>>> 8548fbdf
   const data = input.data || createInitialData();
 
   const clientConfig = useService(ClientConfig);
@@ -32,24 +27,15 @@
 
   return (
     <div className={`u-horizontally-centered u-width-${width}`}>
-<<<<<<< HEAD
       <WhiteboardCanvas
         data={data.canvasData}
+        disabled={!canModifyInput}
         viewportWidth={viewportWidth}
         viewportHeight={viewportHeight}
         backgroundImageUrl={backgroundImageUrl}
         onChange={handleCanvasDataChange}
         />
       {!!image.copyrightNotice && <CopyrightNotice value={image.copyrightNotice} />}
-=======
-      <div style={{ width: '600px', height: '500px' }}>
-        <WhiteboardCanvas
-          data={data.canvasData}
-          disabled={!canModifyInput}
-          onChange={handleCanvasDataChange}
-          />
-      </div>
->>>>>>> 8548fbdf
     </div>
   );
 }
