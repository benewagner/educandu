--- conflicted
+++ resolved
@@ -17,11 +17,7 @@
 const RadioGroup = Radio.Group;
 
 function InteractiveMediaDisplay({ content }) {
-<<<<<<< HEAD
-  const { playbackRange, aspectRatio, showVideo, width, initialVolume, copyrightNotice, chapters } = content;
-=======
-  const { aspectRatio, showVideo, width, playbackRange, posterImage, copyrightNotice, chapters } = content;
->>>>>>> 48a49d0b
+  const { playbackRange, aspectRatio, showVideo, posterImage, copyrightNotice, width, initialVolume, chapters } = content;
 
   const mediaPlayerRef = useRef();
   const clientConfig = useService(ClientConfig);
@@ -144,20 +140,13 @@
       <div className={`InteractiveMediaDisplay-content u-width-${width || 100}`}>
         <MediaPlayer
           aspectRatio={aspectRatio}
-<<<<<<< HEAD
+          canDownload={canDownload}
           customScreenOverlay={renderInteractionOverlay()}
           initialVolume={initialVolume}
           mediaPlayerRef={mediaPlayerRef}
           parts={parts}
           playbackRange={playbackRange}
-=======
-          canDownload={canDownload}
-          customScreenOverlay={renderInteractionOverlay()}
-          mediaPlayerRef={mediaPlayerRef}
-          parts={parts}
-          playbackRange={playbackRange}
           posterImageUrl={getAccessibleUrl({ url: posterImage.sourceUrl, cdnRootUrl: clientConfig.cdnRootUrl })}
->>>>>>> 48a49d0b
           screenMode={showVideo ? MEDIA_SCREEN_MODE.video : MEDIA_SCREEN_MODE.audio}
           sourceUrl={sourceUrl}
           onPartEndReached={handlePartEndReached}
