import deepEqual from 'fast-deep-equal';
import Logger from '../common/logger.js';
import UserService from './user-service.js';
import dateTime from '../utils/date-time.js';
import uniqueId from '../utils/unique-id.js';
import cloneDeep from '../utils/clone-deep.js';
import DocumentStore from '../stores/document-store.js';
import DocumentLockStore from '../stores/document-lock-store.js';
import DocumentOrderStore from '../stores/document-order-store.js';
import DocumentRevisionStore from '../stores/document-revision-store.js';
import escapeStringRegexp from 'escape-string-regexp';

const logger = new Logger(import.meta.url);

const metadataProjection = {
  _id: 1,
  key: 1,
  order: 1,
  revision: 1,
  title: 1,
  slug: 1,
  namespace: 1,
  language: 1,
  createdOn: 1,
  createdBy: 1,
  updatedOn: 1,
  updatedBy: 1,
  tags: 1,
  archived: 1
};

const searchResultsProjection = {
  title: 1,
  key: 1,
  slug: 1,
  updatedOn: 1,
  tags: 1,
  archived: 1
};

const getTagsQuery = searchString => [
  { $unwind: '$tags' },
  {
    $match:
    {
      $and: [
        { tags: { $regex: `.*${searchString}.*`, $options: 'i' } },
        { slug: { $ne: null } }
      ]
    }
  },
  { $group: { _id: null, uniqueTags: { $push: '$tags' } } },
  {
    $project: {
      _id: 0,
      uniqueTags: {
        $reduce: {
          input: '$uniqueTags',
          initialValue: [],
          in: {
            $let: {
              vars: { elem: { $concatArrays: [['$$this'], '$$value'] } },
              in: { $setUnion: '$$elem' }
            }
          }
        }
      }
    }
  }
];

const lastUpdatedFirst = [['updatedOn', -1]];

const createNewDocumentRevision = ({ doc, documentKey, userId, nextOrder, restoredFrom, sections }) => {
  logger.info('Creating new revision for document key %s with order %d', documentKey, nextOrder);

  return {
    _id: uniqueId.create(),
    key: documentKey,
    order: nextOrder,
    restoredFrom,
    createdOn: dateTime.now(),
    createdBy: userId,
    title: doc.title || '',
    slug: doc.slug || '',
    namespace: doc.namespace,
    language: doc.language,
    sections: sections || doc.sections,
    tags: doc.tags,
    archived: doc.archived || false
  };
};

class DocumentService {
  static get inject() {
    return [DocumentRevisionStore, DocumentOrderStore, DocumentLockStore, DocumentStore, UserService];
  }

  constructor(documentRevisionStore, documentOrderStore, documentLockStore, documentStore, userService) {
    this.documentRevisionStore = documentRevisionStore;
    this.documentOrderStore = documentOrderStore;
    this.documentLockStore = documentLockStore;
    this.documentStore = documentStore;
    this.userService = userService;
  }

  getAllDocumentsMetadata({ includeArchived } = {}) {
    const filter = {};
    if (!includeArchived) {
      filter.archived = false;
    }
    return this.documentStore.find(filter, { sort: lastUpdatedFirst, projection: metadataProjection });
  }

<<<<<<< HEAD
  async getDocumentsByTags(searchQuery) {
    const searchTags = new Set(searchQuery.trim()
      .split(/\s+/)
      .map(tag => escapeStringRegexp(tag.toLowerCase()))
      .filter(tag => tag.length > 2));

    if (!searchTags.size) {
      return [];
    }

    const query = {
      $or: Array.from(searchTags).map(tag => ({
        tags: {
          $regex: `.*${tag}.*`, $options: 'i'
        }
      }))
    };

    const documents = await this.documentStore
      .find(query, { projection: searchResultsProjection }) || [];

    return documents.map(result => ({
      ...result,
      tagMatchCount: result.tags
        .filter(tag => searchTags.has(tag.toLowerCase())).length
    }));
=======
  async getDocumentsByTags(tags, { includeArchived } = {}) {
    let filter = { tags: { $all: tags } };
    if (!includeArchived) {
      filter = { $and: [filter, { archived: false }] };
    }
    const result = await this.documentStore.find(filter, { projection: searchResultsProjection });
    return result || [];
>>>>>>> 4d87824f
  }

  getDocumentByKey(documentKey) {
    return this.documentStore.findOne({ _id: documentKey });
  }

  getDocumentByNamespaceAndSlug(namespace, slug) {
    return this.documentStore.findOne({ namespace, slug });
  }

  getAllDocumentRevisionsByKey(documentKey) {
    return this.documentRevisionStore.find({ key: documentKey }, { sort: [['order', 1]] });
  }

  getCurrentDocumentRevisionByKey(documentKey) {
    return this.documentRevisionStore.findOne({ key: documentKey }, { sort: [['order', -1]] });
  }

  getDocumentRevisionById(id) {
    return this.documentRevisionStore.findOne({ _id: id });
  }

  findRevisionTags(searchString) {
    return this.documentRevisionStore.toAggregateArray(getTagsQuery(searchString));
  }

  findDocumentTags(searchString) {
    return this.documentStore.toAggregateArray(getTagsQuery(searchString));
  }

  async createDocumentRevision({ doc, user, restoredFrom = null }) {
    if (!user?._id) {
      throw new Error('No user specified');
    }

    let lock;
    const userId = user._id;
    const isAppendedRevision = !!doc.appendTo;
    const ancestorId = isAppendedRevision ? doc.appendTo.ancestorId : null;
    const documentKey = isAppendedRevision ? doc.appendTo.key : uniqueId.create();

    try {

      let existingDocumentRevisions;
      let ancestorRevision;

      logger.info('Creating new document revision for document key %s', documentKey);

      lock = await this.documentLockStore.takeLock(documentKey);

      if (isAppendedRevision) {
        existingDocumentRevisions = await this.getAllDocumentRevisionsByKey(documentKey);
        if (!existingDocumentRevisions.length) {
          throw new Error(`Cannot append new revision for key ${documentKey}, because there are no existing revisions`);
        }

        logger.info('Found %d existing revisions for key %s', existingDocumentRevisions.length, documentKey);
        ancestorRevision = existingDocumentRevisions[existingDocumentRevisions.length - 1];
        if (ancestorRevision._id !== ancestorId) {
          throw new Error(`Ancestor id ${ancestorId} is not the latest revision`);
        }
      } else {
        existingDocumentRevisions = [];
        ancestorRevision = null;
      }

      const newSections = doc.sections.map(section => {
        const sectionKey = section.key;
        const ancestorSection = ancestorRevision?.sections.find(s => s.key === sectionKey) || null;

        if (ancestorSection) {
          logger.info('Found ancestor section with key %s', sectionKey);

          if (ancestorSection.type !== section.type) {
            throw new Error(`Ancestor section has type ${ancestorSection.type} and cannot be changed to ${section.type}`);
          }

          if (ancestorSection.deletedOn && section.content) {
            throw new Error(`Ancestor section with key ${sectionKey} is deleted and cannot be changed`);
          }

          // If not changed, re-use existing revision:
          if (deepEqual(ancestorSection.content, section.content)) {
            logger.info('Section has not changed compared to ancestor section with revision %s, using the existing', ancestorSection.revision);
            return cloneDeep(ancestorSection);
          }
        }

        if (!section.content && !restoredFrom) {
          throw new Error('Sections that are not deleted must specify a content');
        }

        logger.info('Creating new revision for section key %s', sectionKey);

        // Create a new section revision:
        return {
          revision: uniqueId.create(),
          key: sectionKey,
          deletedOn: null,
          deletedBy: null,
          deletedBecause: null,
          type: section.type,
          content: section.content && cloneDeep(section.content)
        };
      });

      const nextOrder = await this.documentOrderStore.getNextOrder();
      const newDocumentRevision = createNewDocumentRevision({ doc, documentKey, userId, nextOrder, restoredFrom, sections: newSections });

      logger.info('Saving new document revision with id %s', newDocumentRevision._id);
      await this.documentRevisionStore.save(newDocumentRevision);

      const latestDocument = this._createDocumentFromRevisions([...existingDocumentRevisions, newDocumentRevision]);

      logger.info('Saving latest document with revision %s', latestDocument.revision);
      await this.documentStore.save(latestDocument);

      return newDocumentRevision;

    } finally {
      if (lock) {
        await this.documentLockStore.releaseLock(lock);
      }
    }
  }

  async restoreDocumentRevision({ documentKey, revisionId, user }) {
    if (!user?._id) {
      throw new Error('No user specified');
    }

    const revisionToRestore = await this.getDocumentRevisionById(revisionId);
    if (revisionToRestore?.key !== documentKey) {
      throw new Error(`Revision ${revisionId} is not valid`);
    }

    const latestRevision = await this.getCurrentDocumentRevisionByKey(documentKey);
    if (revisionToRestore._id === latestRevision._id) {
      throw new Error(`Revision ${revisionId} cannot be restored, it is the latest revision`);
    }

    const doc = {
      title: revisionToRestore.title,
      slug: revisionToRestore.slug,
      namespace: revisionToRestore.namespace,
      language: revisionToRestore.language,
      sections: cloneDeep(revisionToRestore.sections),
      appendTo: {
        key: documentKey,
        ancestorId: latestRevision._id
      },
      tags: revisionToRestore.tags
    };

    await this.createDocumentRevision({ doc, user, restoredFrom: revisionToRestore._id });

    return this.getAllDocumentRevisionsByKey(documentKey);
  }

  async hardDeleteSection({ documentKey, sectionKey, sectionRevision, reason, deleteAllRevisions, user }) {
    if (!user || !user._id) {
      throw new Error('No user specified');
    }

    let lock;
    const now = dateTime.now();
    const userId = user._id;

    try {

      logger.info('Hard deleting sections with section key %s in documents with key %s', sectionKey, documentKey);

      lock = await this.documentLockStore.takeLock(documentKey);

      const allRevisions = await this.getAllDocumentRevisionsByKey(documentKey);

      const revisionsToUpdate = [];

      for (const revision of allRevisions) {
        for (const section of revision.sections) {
          if (section.key === sectionKey && !section.deletedOn) {
            // eslint-disable-next-line max-depth
            if (section.revision === sectionRevision || deleteAllRevisions) {
              section.deletedOn = now;
              section.deletedBy = userId;
              section.deletedBecause = reason;
              section.content = null;
              revisionsToUpdate.push(revision);
            }
          }
        }
      }

      if (revisionsToUpdate.length) {
        logger.info('Hard deleting %d sections with section key %s in document revisions with key %s', revisionsToUpdate, sectionKey, documentKey);
        await this.documentRevisionStore.saveMany(revisionsToUpdate);
      } else {
        throw new Error(`Could not find a section with key ${sectionKey} and revision ${sectionRevision} in document revisions for key ${documentKey}`);
      }

      const latestDocument = this._createDocumentFromRevisions(allRevisions);

      logger.info('Saving latest document with revision %s', latestDocument.revision);
      await this.documentStore.save(latestDocument);

    } finally {
      if (lock) {
        await this.documentLockStore.releaseLock(lock);
      }
    }
  }

  async setArchivedState({ documentKey, user, archived }) {
    if (!user?._id) {
      throw new Error('No user specified');
    }

    const latestRevision = await this.getCurrentDocumentRevisionByKey(documentKey);
    const nextOrder = await this.documentOrderStore.getNextOrder();

    const newRevision = createNewDocumentRevision({ doc: latestRevision, documentKey, userId: user._id, nextOrder });

    newRevision.appendTo = {
      key: documentKey,
      ancestorId: latestRevision._id
    };
    newRevision.archived = archived;

    return this.createDocumentRevision({ doc: newRevision, user });
  }

  _createDocumentFromRevisions(revisions) {
    const firstRevision = revisions[0];
    const lastRevision = revisions[revisions.length - 1];
    const contributors = Array.from(new Set(revisions.map(r => r.createdBy)));

    return {
      _id: lastRevision.key,
      key: lastRevision.key,
      order: lastRevision.order,
      revision: lastRevision._id,
      createdOn: firstRevision.createdOn,
      createdBy: firstRevision.createdBy,
      updatedOn: lastRevision.createdOn,
      updatedBy: lastRevision.createdBy,
      title: lastRevision.title,
      slug: lastRevision.slug,
      namespace: lastRevision.namespace,
      language: lastRevision.language,
      sections: lastRevision.sections,
      contributors,
      tags: lastRevision.tags,
      archived: lastRevision.archived
    };
  }
}

export default DocumentService;<|MERGE_RESOLUTION|>--- conflicted
+++ resolved
@@ -112,8 +112,7 @@
     return this.documentStore.find(filter, { sort: lastUpdatedFirst, projection: metadataProjection });
   }
 
-<<<<<<< HEAD
-  async getDocumentsByTags(searchQuery) {
+  async getDocumentsByTags(searchQuery, { includeArchived } = {}) {
     const searchTags = new Set(searchQuery.trim()
       .split(/\s+/)
       .map(tag => escapeStringRegexp(tag.toLowerCase()))
@@ -123,13 +122,17 @@
       return [];
     }
 
-    const query = {
+    let query = {
       $or: Array.from(searchTags).map(tag => ({
         tags: {
           $regex: `.*${tag}.*`, $options: 'i'
         }
       }))
     };
+
+    if (!includeArchived) {
+      query = { $and: [query, { archived: false }] };
+    }
 
     const documents = await this.documentStore
       .find(query, { projection: searchResultsProjection }) || [];
@@ -139,15 +142,6 @@
       tagMatchCount: result.tags
         .filter(tag => searchTags.has(tag.toLowerCase())).length
     }));
-=======
-  async getDocumentsByTags(tags, { includeArchived } = {}) {
-    let filter = { tags: { $all: tags } };
-    if (!includeArchived) {
-      filter = { $and: [filter, { archived: false }] };
-    }
-    const result = await this.documentStore.find(filter, { projection: searchResultsProjection });
-    return result || [];
->>>>>>> 4d87824f
   }
 
   getDocumentByKey(documentKey) {
