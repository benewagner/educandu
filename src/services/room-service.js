<<<<<<< HEAD
import uniqueId from '../utils/unique-id.js';
import RoomStore from '../stores/room-store.js';
import UserService from '../services/user-service.js';

export default class RoomService {
  static get inject() { return [RoomStore, UserService]; }

  constructor(roomsStore, userService) {
    this.roomsStore = roomsStore;
=======
import { add } from 'date-fns';
import httpErrors from 'http-errors';
import Logger from '../common/logger.js';
import UserService from './user-service.js';
import uniqueId from '../utils/unique-id.js';
import RoomStore from '../stores/room-store.js';
import { ROOM_ACCESS_LEVEL } from '../common/constants.js';
import RoomInvitationStore from '../stores/room-invitation-store.js';

const { BadRequest, NotFound } = httpErrors;

const logger = new Logger(import.meta.url);

const PENDING_ROOM_INVITATION_EXPIRATION_TIMESPAN = { days: 7 };

export default class RoomService {
  static get inject() { return [RoomStore, RoomInvitationStore, UserService]; }

  constructor(roomStore, roomInvitationStore, userService) {
    this.roomStore = roomStore;
    this.roomInvitationStore = roomInvitationStore;
>>>>>>> cb4615d0
    this.userService = userService;
  }

  async createRoom({ name, access, user }) {
    const newRoom = {
      _id: uniqueId.create(),
      name,
      access,
      owner: user._id,
      members: []
    };

    await this.roomStore.save(newRoom);
    return newRoom;
  }

<<<<<<< HEAD
  getRoomById(roomId) {
    return this.roomsStore.findOne({ _id: roomId });
=======
  async findOwnedRoomById({ roomId, ownerId }) {
    const room = await this.roomStore.findOne({ _id: roomId });
    if (room?.owner !== ownerId) {
      throw new NotFound(`A room with ID '${roomId}' owned by '${ownerId}' could not be found`);
    }

    return room;
  }

  async createOrUpdateInvitation({ roomId, email, user }) {
    const now = new Date();
    const lowerCasedEmail = email.toLowerCase();

    const room = await this.findOwnedRoomById({ roomId, ownerId: user._id });
    if (room.access === ROOM_ACCESS_LEVEL.public) {
      throw new BadRequest(`Room with ID '${roomId}' is public, therefore invitations cannot be sent`);
    }

    const owner = await this.userService.getUserById(room.owner);

    let invitation = await this.roomInvitationStore.find({ roomId, email: lowerCasedEmail });
    if (!invitation) {
      invitation = {
        _id: uniqueId.create(),
        roomId,
        email: lowerCasedEmail
      };
    }

    invitation.sentOn = now;
    invitation.token = uniqueId.create();
    invitation.expires = add(now, PENDING_ROOM_INVITATION_EXPIRATION_TIMESPAN);

    logger.info(`Creating or updating room invitation with ID ${invitation._id}`);
    await this.roomInvitationStore.save(invitation);

    return { room, owner, invitation };
>>>>>>> cb4615d0
  }
}<|MERGE_RESOLUTION|>--- conflicted
+++ resolved
@@ -1,14 +1,3 @@
-<<<<<<< HEAD
-import uniqueId from '../utils/unique-id.js';
-import RoomStore from '../stores/room-store.js';
-import UserService from '../services/user-service.js';
-
-export default class RoomService {
-  static get inject() { return [RoomStore, UserService]; }
-
-  constructor(roomsStore, userService) {
-    this.roomsStore = roomsStore;
-=======
 import { add } from 'date-fns';
 import httpErrors from 'http-errors';
 import Logger from '../common/logger.js';
@@ -30,7 +19,6 @@
   constructor(roomStore, roomInvitationStore, userService) {
     this.roomStore = roomStore;
     this.roomInvitationStore = roomInvitationStore;
->>>>>>> cb4615d0
     this.userService = userService;
   }
 
@@ -47,10 +35,6 @@
     return newRoom;
   }
 
-<<<<<<< HEAD
-  getRoomById(roomId) {
-    return this.roomsStore.findOne({ _id: roomId });
-=======
   async findOwnedRoomById({ roomId, ownerId }) {
     const room = await this.roomStore.findOne({ _id: roomId });
     if (room?.owner !== ownerId) {
@@ -88,6 +72,9 @@
     await this.roomInvitationStore.save(invitation);
 
     return { room, owner, invitation };
->>>>>>> cb4615d0
+  }
+
+  getRoomById(roomId) {
+    return this.roomStore.findOne({ _id: roomId });
   }
 }