import { add } from 'date-fns';
import httpErrors from 'http-errors';
import Cdn from '../repositories/cdn.js';
import Logger from '../common/logger.js';
import UserService from './user-service.js';
import uniqueId from '../utils/unique-id.js';
import RoomStore from '../stores/room-store.js';
import RoomLockStore from '../stores/room-lock-store.js';
import { ROOM_ACCESS_LEVEL } from '../domain/constants.js';
import TransactionRunner from '../stores/transaction-runner.js';
import RoomInvitationStore from '../stores/room-invitation-store.js';

const { BadRequest, NotFound, Forbidden } = httpErrors;

const logger = new Logger(import.meta.url);

const PENDING_ROOM_INVITATION_EXPIRATION_TIMESPAN = { days: 7 };

const roomInvitationProjection = {
  _id: 1,
  email: 1,
  sentOn: 1,
  expires: 1
};

export default class RoomService {
<<<<<<< HEAD
  static get inject() { return [RoomStore, RoomInvitationStore, UserService, Cdn, TransactionRunner]; }

  constructor(roomStore, roomInvitationStore, userService, cdn, transactionRunner) {
=======
  static get inject() { return [RoomStore, RoomLockStore, RoomInvitationStore, UserService, TransactionRunner]; }

  constructor(roomStore, roomLockStore, roomInvitationStore, userService, transactionRunner) {
>>>>>>> 36cb69cc
    this.roomStore = roomStore;
    this.roomLockStore = roomLockStore;
    this.roomInvitationStore = roomInvitationStore;
    this.userService = userService;
    this.cdn = cdn;
    this.transactionRunner = transactionRunner;
  }

  getRoomById(roomId) {
    return this.roomStore.findOne({ _id: roomId });
  }

  async _getRooms({ ownerId, memberId }) {
    const orFilters = [];

    if (ownerId) {
      orFilters.push({ owner: ownerId });
    }
    if (memberId) {
      orFilters.push({ members: { $elemMatch: { userId: memberId } } });
    }

    const filter = orFilters.length === 1 ? orFilters[0] : { $or: orFilters };

    const rooms = await this.roomStore.find(filter);
    return rooms;
  }

  async getRoomsOwnedOrJoinedByUser(userId) {
    const rooms = await this._getRooms({ ownerId: userId, memberId: userId });
    return rooms;
  }

  async createRoom({ name, access, user }) {
    const newRoom = {
      _id: uniqueId.create(),
      name,
      access,
      owner: user._id,
      createdBy: user._id,
      createdOn: new Date(),
      members: []
    };

    await this.roomStore.save(newRoom);
    return newRoom;
  }

  async findOwnedRoomById({ roomId, ownerId }) {
    const room = await this.roomStore.findOne({ _id: roomId });
    if (room?.owner !== ownerId) {
      throw new NotFound(`A room with ID '${roomId}' owned by '${ownerId}' could not be found`);
    }

    return room;
  }

  async createOrUpdateInvitation({ roomId, email, user }) {
    const now = new Date();
    const lowerCasedEmail = email.toLowerCase();

    const room = await this.findOwnedRoomById({ roomId, ownerId: user._id });
    if (room.access === ROOM_ACCESS_LEVEL.public) {
      throw new BadRequest(`Room with ID '${roomId}' is public, therefore invitations cannot be sent`);
    }

    const owner = await this.userService.getUserById(room.owner);

    if (owner.email.toLowerCase() === lowerCasedEmail) {
      throw new BadRequest('Invited user is the same as room owner');
    }

    let invitation = await this.roomInvitationStore.findOne({ roomId, email: lowerCasedEmail });
    if (!invitation) {
      invitation = {
        _id: uniqueId.create(),
        roomId,
        email: lowerCasedEmail
      };
    }

    invitation.sentOn = now;
    invitation.token = uniqueId.create();
    invitation.expires = add(now, PENDING_ROOM_INVITATION_EXPIRATION_TIMESPAN);

    logger.info(`Creating or updating room invitation with ID ${invitation._id}`);
    await this.roomInvitationStore.save(invitation);

    return { room, owner, invitation };
  }

  async verifyInvitationToken({ token, user }) {
    let roomId = null;
    let roomName = null;
    let isValid = false;

    const invitation = await this.roomInvitationStore.findOne({ token });
    if (invitation?.email === user.email) {
      const room = await this.roomStore.findOne({ _id: invitation.roomId });
      if (room) {
        roomId = room._id;
        roomName = room.name;
        isValid = true;
      }
    }

    return { roomId, roomName, isValid };
  }

  async confirmInvitation({ token, user }) {
    const invitation = await this.roomInvitationStore.findOne({ token });
    if (invitation?.email !== user.email) {
      throw new NotFound();
    }

    await this.transactionRunner.run(async session => {
      const newMember = {
        userId: user._id,
        joinedOn: new Date()
      };

      let lock;

      try {
        lock = await this.roomLockStore.takeLock(invitation.roomId);

        const roomContainingNewMember = await this.roomStore.findOne(
          { '_id': invitation.roomId, 'members.userId': newMember.userId },
          { session }
        );

        if (!roomContainingNewMember) {
          await this.roomStore.updateOne(
            { _id: invitation.roomId },
            { $push: { members: newMember } },
            { session }
          );
        }

        await this.roomInvitationStore.deleteOne({ _id: invitation._id }, { session });
      } finally {
        this.roomLockStore.releaseLock(lock);
      }
    });
  }

  async isRoomOwnerOrMember(roomId, userId) {
    const room = await this.roomStore.findOne({ $and: [{ _id: roomId }, { $or: [{ 'members.userId': userId }, { owner: userId }] }] });
    return !!room;
  }

  getRoomInvitations(roomId) {
    return this.roomInvitationStore.find({ roomId }, { projection: roomInvitationProjection });
  }

  async deleteRoom(roomId, user) {
    const room = await this.roomStore.findOne({ _id: roomId });

    if (!room) {
      throw new NotFound();
    }

    if (room.owner !== user._id) {
      throw new Forbidden();
    }

    await this.transactionRunner.run(async session => {
      await this.roomStore.deleteOne({ _id: roomId }, { session });
      await this.roomInvitationStore.deleteMany({ roomId }, { session });
    });

    try {
      const objectList = await this.cdn.listObjects({ prefix: `/rooms/${roomId}`, recursive: true });
      await this.cdn.deleteObjects(objectList.map(({ name }) => name));
    } catch (error) {
      logger.error(error);
    }

    return room;
  }
}<|MERGE_RESOLUTION|>--- conflicted
+++ resolved
@@ -24,15 +24,9 @@
 };
 
 export default class RoomService {
-<<<<<<< HEAD
-  static get inject() { return [RoomStore, RoomInvitationStore, UserService, Cdn, TransactionRunner]; }
-
-  constructor(roomStore, roomInvitationStore, userService, cdn, transactionRunner) {
-=======
-  static get inject() { return [RoomStore, RoomLockStore, RoomInvitationStore, UserService, TransactionRunner]; }
-
-  constructor(roomStore, roomLockStore, roomInvitationStore, userService, transactionRunner) {
->>>>>>> 36cb69cc
+  static get inject() { return [RoomStore, RoomLockStore, RoomInvitationStore, UserService, Cdn, TransactionRunner]; }
+
+  constructor(roomStore, roomLockStore, roomInvitationStore, userService, cdn, transactionRunner) {
     this.roomStore = roomStore;
     this.roomLockStore = roomLockStore;
     this.roomInvitationStore = roomInvitationStore;
