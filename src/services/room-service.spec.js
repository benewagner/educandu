import sinon from 'sinon';
import httpErrors from 'http-errors';
import RoomService from './room-service.js';
<<<<<<< HEAD
import Database from '../stores/database.js';
=======
import uniqueId from '../utils/unique-id.js';
import RoomStore from '../stores/room-store.js';
>>>>>>> b73b1125
import { ROOM_ACCESS_LEVEL } from '../common/constants.js';
import { destroyTestEnvironment, setupTestEnvironment, pruneTestEnvironment, setupTestUser, createTestRoom } from '../test-helper.js';

const { BadRequest, NotFound } = httpErrors;

describe('room-service', () => {
  let sut;
  let myUser;
  let result;
  let otherUser;
  let roomStore;
  let container;
<<<<<<< HEAD
  let sut;
  let db;
=======

  const now = new Date();
  const sandbox = sinon.createSandbox();
>>>>>>> b73b1125

  beforeAll(async () => {
    container = await setupTestEnvironment();

    myUser = await setupTestUser(container, { username: 'Me', email: 'i@myself.com' });
    otherUser = await setupTestUser(container, { username: 'Goofy', email: 'goofy@ducktown.com' });
    roomStore = container.get(RoomStore);

    sut = container.get(RoomService);
    db = container.get(Database);
  });

  afterAll(async () => {
    await destroyTestEnvironment(container);
  });

  afterEach(async () => {
    await pruneTestEnvironment(container);
  });

  describe('getRoomsOwnedOrJoinedByUser', () => {
    beforeEach(async () => {
      sandbox.useFakeTimers(now);

      const rooms = [
        {
          name: 'Room 1',
          owner: myUser._id
        },
        {
          name: 'Room 2',
          owner: otherUser._id,
          members: [{ userId: myUser._id, joinedOn: now }]
        },
        {
          name: 'Room 3',
          owner: otherUser._id,
          members: []
        },
        {
          name: 'Room 4',
          owner: otherUser._id,
          members: [{ userId: 'onlyJoiningUser', joinedOn: now }]
        }
      ];
      await Promise.all(rooms.map(room => createTestRoom(container, room)));
    });

    afterEach(() => {
      sandbox.restore();
    });

    describe('when called with a user that both owns rooms and has joined rooms', () => {
      beforeEach(async () => {
        result = await sut.getRoomsOwnedOrJoinedByUser(myUser._id);
      });

      it('should return all owned and joined rooms', () => {
        expect(result).toHaveLength(2);
        expect(result.map(room => room.name)).toEqual(expect.arrayContaining(['Room 1', 'Room 2']));
      });
    });

    describe('when called with a user that only owns rooms', () => {
      beforeEach(async () => {
        result = await sut.getRoomsOwnedOrJoinedByUser(otherUser._id);
      });

      it('should return all owned rooms', () => {
        expect(result).toHaveLength(3);
        expect(result.map(room => room.name)).toEqual(expect.arrayContaining(['Room 2', 'Room 3', 'Room 4']));
      });
    });

    describe('when called with a user that has only joined rooms', () => {
      beforeEach(async () => {
        result = await sut.getRoomsOwnedOrJoinedByUser('onlyJoiningUser');
      });

      it('should return all joined rooms', () => {
        expect(result.map(room => room.name)).toEqual(['Room 4']);
      });
    });
  });

  describe('createRoom', () => {
    let createdRoom;
    beforeEach(async () => {
      sandbox.useFakeTimers(now);
      createdRoom = await sut.createRoom({ name: 'my room', access: ROOM_ACCESS_LEVEL.public, user: myUser });
    });

    afterEach(() => {
      sandbox.restore();
    });

    it('should create a room', () => {
      expect(createdRoom).toEqual({
        _id: expect.stringMatching(/\w+/),
        name: 'my room',
        owner: myUser._id,
        access: ROOM_ACCESS_LEVEL.public,
        createdOn: now,
        createdBy: myUser._id,
        members: []
      });
    });

    describe('when retrieving the room', () => {
      it('should retrieve the room', async () => {
        const retrievedRoom = await sut.getRoomById(createdRoom._id);
        expect(retrievedRoom).toEqual(createdRoom);
      });
    });
  });

  describe('findOwnedRoomById', () => {
    let myRoom = null;
    let otherRoom = null;

    beforeEach(async () => {
      [myRoom, otherRoom] = await Promise.all([
        sut.createRoom({ name: 'my room', access: ROOM_ACCESS_LEVEL.public, user: myUser }),
        sut.createRoom({ name: 'not my room', access: ROOM_ACCESS_LEVEL.public, user: otherUser })
      ]);
    });

    it('should find rooms owned by the specified user ID', async () => {
      const room = await sut.findOwnedRoomById({ roomId: myRoom._id, ownerId: myUser._id });
      expect(room.name).toBe('my room');
    });

    it('should throw when trying to find rooms owned by other users', async () => {
      await expect(async () => {
        await sut.findOwnedRoomById({ roomId: otherRoom._id, ownerId: myUser._id });
      }).rejects.toThrow(NotFound);
    });
  });

  describe('createOrUpdateInvitation', () => {
    let myPublicRoom = null;
    let myPrivateRoom = null;

    beforeEach(async () => {
      [myPublicRoom, myPrivateRoom] = await Promise.all([
        await sut.createRoom({ name: 'my public room', access: ROOM_ACCESS_LEVEL.public, user: myUser }),
        await sut.createRoom({ name: 'my private room', access: ROOM_ACCESS_LEVEL.private, user: myUser })
      ]);
    });

    it('should create a new invitation if it does not exist', async () => {
      const { invitation } = await sut.createOrUpdateInvitation({ roomId: myPrivateRoom._id, email: 'invited-user@test.com', user: myUser });
      expect(invitation.token).toBeDefined();
    });

    it('should update an invitation if it already exists', async () => {
      const { invitation: originalInvitation } = await sut.createOrUpdateInvitation({ roomId: myPrivateRoom._id, email: 'invited-user@test.com', user: myUser });
      const { invitation: updatedInvitation } = await sut.createOrUpdateInvitation({ roomId: myPrivateRoom._id, email: 'invited-user@test.com', user: myUser });
      expect(updatedInvitation._id).toBe(originalInvitation._id);
      expect(updatedInvitation.token).not.toBe(originalInvitation.token);
      expect(updatedInvitation.sentOn).not.toBe(originalInvitation.sentOn);
      expect(updatedInvitation.expires.getTime()).toBeGreaterThan(originalInvitation.expires.getTime());
    });

    it('should throw a BadRequest error when the room is public', async () => {
      await expect(async () => {
        await sut.createOrUpdateInvitation({ roomId: myPublicRoom._id, email: 'invited-user@test.com', user: myUser });
      }).rejects.toThrow(BadRequest);
    });

    it('should throw a NotFound error when the room does not exist', async () => {
      await expect(async () => {
        await sut.createOrUpdateInvitation({ roomId: 'abcabcabcabcabc', email: 'invited-user@test.com', user: myUser });
      }).rejects.toThrow(NotFound);
    });

    it('should throw a NotFound error when the room exists, but belongs to a different user', async () => {
      await expect(async () => {
        await sut.createOrUpdateInvitation({ roomId: 'abcabcabcabcabc', email: 'invited-user@test.com', user: { _id: 'xyzxyzxyzxyzxyz' } });
      }).rejects.toThrow(NotFound);
    });
  });

  describe('verifyInvitationToken', () => {
    let testRoom = null;
    let invitation = null;

    beforeEach(async () => {
      testRoom = await sut.createRoom({ name: 'test-room', access: ROOM_ACCESS_LEVEL.private, user: myUser });
      ({ invitation } = await sut.createOrUpdateInvitation({ roomId: testRoom._id, email: otherUser.email, user: myUser }));
    });

    it('should be valid if user and token are valid', async () => {
      const { roomId, roomName, isValid } = await sut.verifyInvitationToken({ token: invitation.token, user: otherUser });
      expect(isValid).toBe(true);
      expect(roomId).toBe(testRoom._id);
      expect(roomName).toBe(testRoom.name);
    });

    it('should be invalid if user is valid but token is invalid', async () => {
      const { roomId, roomName, isValid } = await sut.verifyInvitationToken({ token: '34z5c7z47z92234z592qz', user: otherUser });
      expect(isValid).toBe(false);
      expect(roomId).toBeNull();
      expect(roomName).toBeNull();
    });

    it('should be invalid if token is valid but user is invalid', async () => {
      const { roomId, roomName, isValid } = await sut.verifyInvitationToken({ token: invitation.token, user: myUser });
      expect(isValid).toBe(false);
      expect(roomId).toBeNull();
      expect(roomName).toBeNull();
    });
  });

<<<<<<< HEAD
  describe('confirmInvitation', () => {
    let testRoom = null;
    let invitation = null;

    beforeEach(async () => {
      testRoom = await sut.createRoom({ name: 'test-room', access: ROOM_ACCESS_LEVEL.private, user: myUser });
      ({ invitation } = await sut.createOrUpdateInvitation({ roomId: testRoom._id, email: otherUser.email, user: myUser }));
    });

    it('should throw NotFound if invitation does not exist', async () => {
      await expect(async () => {
        await sut.confirmInvitation({ token: '34z5c7z47z92234z592qz', user: otherUser });
      }).rejects.toThrow(NotFound);
    });

    it('should throw NotFound if the email is not the email used in the invitation', async () => {
      await expect(async () => {
        await sut.confirmInvitation({ token: invitation.token, user: { ...otherUser, email: 'changed@test.com' } });
      }).rejects.toThrow(NotFound);
    });

    describe('when user and token are valid', () => {
      beforeEach(async () => {
        await sut.confirmInvitation({ token: invitation.token, user: otherUser });
      });

      it('should add the user as a room member if user and token are valid', async () => {
        const roomFromDb = await db.rooms.findOne({ _id: testRoom._id });
        expect(roomFromDb.members).toHaveLength(1);
        expect(roomFromDb.members[0]).toEqual({
          userId: otherUser._id,
          joinedOn: expect.any(Date)
        });
      });

      it('should remove the invitation from the database', async () => {
        const invitationFromDb = await db.roomInvitations.findOne({ _id: invitation._id });
        expect(invitationFromDb).toBeNull();
      });
    });
  });

=======
  describe('isRoomMemberOrOwner', () => {
    const roomId = uniqueId.create();
    beforeEach(async () => {
      await roomStore.save({
        _id: roomId,
        name: 'my room',
        access: ROOM_ACCESS_LEVEL.private,
        owner: myUser._id,
        members: [
          {
            userId: otherUser._id,
            joinedOn: new Date()
          }
        ]
      });
    });

    it('should return true when the user is the owner', async () => {
      result = await sut.isRoomMemberOrOwner(roomId, myUser._id);
      expect(result).toBe(true);
    });

    it('should return true when the user is a member', async () => {
      result = await sut.isRoomMemberOrOwner(roomId, otherUser._id);
      expect(result).toBe(true);
    });

    it('should return false when the is not a member', async () => {
      result = await sut.isRoomMemberOrOwner(roomId, uniqueId.create());
      expect(result).toBe(false);
    });
  });
>>>>>>> b73b1125
});<|MERGE_RESOLUTION|>--- conflicted
+++ resolved
@@ -1,32 +1,24 @@
 import sinon from 'sinon';
 import httpErrors from 'http-errors';
 import RoomService from './room-service.js';
-<<<<<<< HEAD
+import uniqueId from '../utils/unique-id.js';
 import Database from '../stores/database.js';
-=======
-import uniqueId from '../utils/unique-id.js';
 import RoomStore from '../stores/room-store.js';
->>>>>>> b73b1125
 import { ROOM_ACCESS_LEVEL } from '../common/constants.js';
 import { destroyTestEnvironment, setupTestEnvironment, pruneTestEnvironment, setupTestUser, createTestRoom } from '../test-helper.js';
 
 const { BadRequest, NotFound } = httpErrors;
 
 describe('room-service', () => {
+  let db;
   let sut;
   let myUser;
   let result;
   let otherUser;
   let roomStore;
   let container;
-<<<<<<< HEAD
-  let sut;
-  let db;
-=======
-
-  const now = new Date();
+
   const sandbox = sinon.createSandbox();
->>>>>>> b73b1125
 
   beforeAll(async () => {
     container = await setupTestEnvironment();
@@ -48,6 +40,8 @@
   });
 
   describe('getRoomsOwnedOrJoinedByUser', () => {
+    const now = new Date();
+
     beforeEach(async () => {
       sandbox.useFakeTimers(now);
 
@@ -113,7 +107,9 @@
   });
 
   describe('createRoom', () => {
+    const now = new Date();
     let createdRoom;
+
     beforeEach(async () => {
       sandbox.useFakeTimers(now);
       createdRoom = await sut.createRoom({ name: 'my room', access: ROOM_ACCESS_LEVEL.public, user: myUser });
@@ -241,7 +237,6 @@
     });
   });
 
-<<<<<<< HEAD
   describe('confirmInvitation', () => {
     let testRoom = null;
     let invitation = null;
@@ -284,7 +279,6 @@
     });
   });
 
-=======
   describe('isRoomMemberOrOwner', () => {
     const roomId = uniqueId.create();
     beforeEach(async () => {
@@ -317,5 +311,4 @@
       expect(result).toBe(false);
     });
   });
->>>>>>> b73b1125
 });