--- conflicted
+++ resolved
@@ -24,22 +24,6 @@
   }
 
   async getSearchableMediaLibraryItemsByTags(query) {
-<<<<<<< HEAD
-    const textQuery = createTextSearchQuery(query, ['tags']);
-    const items = await this._getSearchableMediaLibraryItems({ textQuery });
-    return items;
-  }
-
-  async getSearchableMediaLibraryItemsByTagsOrName({ query, resourceTypes }) {
-    const textQuery = createTextSearchQuery(query, ['tags', 'name']);
-    const items = await this._getSearchableMediaLibraryItems({ textQuery, resourceTypes });
-    return items;
-  }
-
-  async getMediaLibraryItemById(mediaLibraryItemId) {
-    const mediaLibraryItem = await this.mediaLibraryItemStore.getMediaLibraryItemById(mediaLibraryItemId);
-    return mediaLibraryItem || null;
-=======
     const items = await this._getSearchableMediaLibraryItems({ query, searchAlsoInNames: false });
     return items;
   }
@@ -47,11 +31,15 @@
   async getSearchableMediaLibraryItemsByTagsOrName({ query, resourceTypes }) {
     const items = await this._getSearchableMediaLibraryItems({ query, resourceTypes, searchAlsoInNames: true });
     return items;
->>>>>>> f77b387b
   }
 
   async getMediaLibraryItemByUrl({ url }) {
     const mediaLibraryItem = await this.mediaLibraryItemStore.getMediaLibraryItemByUrl(url);
+    return mediaLibraryItem || null;
+  }
+
+  async getMediaLibraryItemById(mediaLibraryItemId) {
+    const mediaLibraryItem = await this.mediaLibraryItemStore.getMediaLibraryItemById(mediaLibraryItemId);
     return mediaLibraryItem || null;
   }
 
@@ -124,9 +112,6 @@
     return result[0]?.uniqueTags || [];
   }
 
-<<<<<<< HEAD
-  async _getSearchableMediaLibraryItems({ textQuery, resourceTypes }) {
-=======
   async _getSearchableMediaLibraryItems({ query, resourceTypes, searchAlsoInNames }) {
     const searchKeys = ['tags'];
     if (searchAlsoInNames) {
@@ -134,7 +119,6 @@
     }
 
     const textQuery = createTextSearchQuery(query, searchKeys);
->>>>>>> f77b387b
     if (!textQuery.isValid) {
       return [];
     }
@@ -150,10 +134,6 @@
     return mediaLibraryItems
       .map(item => {
         const exactTagMatchCount = item.tags.filter(tag => textQuery.positiveTokens.has(tag.toLowerCase())).length;
-<<<<<<< HEAD
-        const partialNameMatchCount = positiveTokensArray.filter(token => item.name.toLowerCase().includes(token)).length;
-        const relevance = exactTagMatchCount + partialNameMatchCount;
-=======
 
         let relevance = exactTagMatchCount;
         if (searchAlsoInNames) {
@@ -161,7 +141,6 @@
           relevance += partialNameMatchCount;
         }
 
->>>>>>> f77b387b
         return { ...item, relevance };
       })
       .sort(by(item => item.relevance).thenBy(item => item.name));
