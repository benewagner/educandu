import nodemailer from 'nodemailer';
import routes from '../utils/routes.js';
import Logger from '../common/logger.js';
import urlUtils from '../utils/url-utils.js';
import UserStore from '../stores/user-store.js';
import ServerConfig from '../bootstrap/server-config.js';
import { escapeMarkdown } from '../utils/string-utils.js';
import ResourceManager from '../resources/resource-manager.js';
import { SUPPORTED_UI_LANGUAGES } from '../resources/ui-language.js';
import GithubFlavoredMarkdown from '../common/github-flavored-markdown.js';
import {
  PENDING_ROOM_INVITATION_EXPIRATION_IN_DAYS,
  PENDING_USER_REGISTRATION_EXPIRATION_IN_MINUTES,
  PENDING_PASSWORD_RESET_REQUEST_EXPIRATION_IN_MINUTES
} from '../domain/constants.js';

const logger = new Logger(import.meta.url);

const SUBJECT_LANGUAGE_SEPARATOR = ' / ';
const TEXT_LANGUAGE_SEPARATOR = '\n\n';
const MARKDOWN_LANGUAGE_SEPARATOR = '\n---\n';

class MailService {
  static get inject() { return [GithubFlavoredMarkdown, ServerConfig, UserStore, ResourceManager]; }

  constructor(gfm, serverConfig, userStore, resourceManager) {
    this.gfm = gfm;
    this.serverConfig = serverConfig;
    this.userStore = userStore;
    this.resourceManager = resourceManager;
    this.transport = nodemailer.createTransport(serverConfig.smtpOptions);

    this.translators = SUPPORTED_UI_LANGUAGES.map(language => this.resourceManager.createI18n(language).t);
  }

  sendRegistrationVerificationEmail({ email, displayName, verificationCode }) {
    logger.info(`Creating email with registration verification code ${verificationCode}`);

    const subject = this.translators
      .map(t => t('mailService:registrationVerificationEmail.subject', { appName: this.serverConfig.appName }))
      .join(SUBJECT_LANGUAGE_SEPARATOR);

    const text = this.translators
      .map(t => t('mailService:registrationVerificationEmail.text', {
        appName: this.serverConfig.appName,
        displayName,
        verificationCode,
        minutes: PENDING_USER_REGISTRATION_EXPIRATION_IN_MINUTES
      }))
      .join(TEXT_LANGUAGE_SEPARATOR);

    const html = this.gfm.render(this.translators
      .map(t => t('mailService:registrationVerificationEmail.markdown', {
        appName: escapeMarkdown(this.serverConfig.appName),
        displayName: escapeMarkdown(displayName),
        verificationCode: escapeMarkdown(verificationCode),
        minutes: PENDING_USER_REGISTRATION_EXPIRATION_IN_MINUTES
      }))
      .join(MARKDOWN_LANGUAGE_SEPARATOR));

    const message = { from: this.serverConfig.emailSenderAddress, to: email, subject, text, html };
    return this._sendMail(message);
  }

  sendPasswordResetEmail({ email, displayName, verificationCode }) {
    logger.info(`Creating email with password reset request verification code ${verificationCode}`);

    const subject = this.translators
      .map(t => t('mailService:passwordResetEmail.subject', { appName: this.serverConfig.appName }))
      .join(SUBJECT_LANGUAGE_SEPARATOR);

    const text = this.translators
      .map(t => t('mailService:passwordResetEmail.text', {
        appName: this.serverConfig.appName,
        displayName,
        verificationCode,
        minutes: PENDING_PASSWORD_RESET_REQUEST_EXPIRATION_IN_MINUTES
      }))
      .join(TEXT_LANGUAGE_SEPARATOR);

<<<<<<< HEAD
    const html = this.translators
      .map(t => t('mailService:passwordResetEmail.html', {
        displayName: htmlescape(displayName),
        verificationCode,
        minutes: PENDING_PASSWORD_RESET_REQUEST_EXPIRATION_IN_MINUTES
=======
    const html = this.gfm.render(this.translators
      .map(t => t('mailService:passwordResetEmail.markdown', {
        appName: escapeMarkdown(this.serverConfig.appName),
        displayName: escapeMarkdown(displayName),
        completionLink,
        hours: PENDING_PASSWORD_RESET_REQUEST_EXPIRATION_IN_HOURS
>>>>>>> c704b9fc
      }))
      .join(MARKDOWN_LANGUAGE_SEPARATOR));

    const message = { from: this.serverConfig.emailSenderAddress, to: email, subject, text, html };
    return this._sendMail(message);
  }

  async sendRoomInvitationEmails({ invitations, ownerName, roomName, origin }) {
    await Promise.all(invitations.map(({ email, token }) => {
      return this._sendRoomInvitationEmail({ ownerName, roomName, email, token, origin });
    }));
  }

  async sendRoomDeletionNotificationEmails({ roomName, ownerName, roomMembers }) {
    const userIds = roomMembers.map(({ userId }) => userId);
    const users = await this.userStore.getUsersByIds(userIds);

    await Promise.all(users.map(({ email }) => {
      return this._sendRoomDeletionNotificationEmail({ email, roomName, ownerName });
    }));
  }

  sendRoomMemberRemovalNotificationEmail({ roomName, ownerName, memberUser }) {
    logger.info(`Sending room member removal notification to ${memberUser.email}`);

    const subject = this.translators
      .map(t => t('mailService:roomMemberRemovalNotificationEmail.subject', { ownerName, roomName }))
      .join(SUBJECT_LANGUAGE_SEPARATOR);

    const text = this.translators
      .map(t => t('mailService:roomMemberRemovalNotificationEmail.text', { displayName: memberUser.displayName, ownerName, roomName }))
      .join(TEXT_LANGUAGE_SEPARATOR);

    const html = this.gfm.render(this.translators
      .map(t => t('mailService:roomMemberRemovalNotificationEmail.markdown', {
        displayName: escapeMarkdown(memberUser.displayName),
        ownerName: escapeMarkdown(ownerName),
        roomName: escapeMarkdown(roomName)
      }))
      .join(MARKDOWN_LANGUAGE_SEPARATOR));

    const message = { from: this.serverConfig.emailSenderAddress, to: memberUser.email, subject, text, html };
    return this._sendMail(message);
  }

  sendRoomInvitationDeletionNotificationEmail({ roomName, ownerName, email }) {
    logger.info(`Sending room invitation deletion notification to ${email}`);

    const subject = this.translators
      .map(t => t('mailService:roomInvitationDeletionNotificationEmail.subject', { ownerName, roomName }))
      .join(SUBJECT_LANGUAGE_SEPARATOR);

    const text = this.translators
      .map(t => t('mailService:roomInvitationDeletionNotificationEmail.text', { ownerName, roomName }))
      .join(TEXT_LANGUAGE_SEPARATOR);

    const html = this.gfm.render(this.translators
      .map(t => t('mailService:roomInvitationDeletionNotificationEmail.markdown', {
        ownerName: escapeMarkdown(ownerName),
        roomName: escapeMarkdown(roomName)
      }))
      .join(MARKDOWN_LANGUAGE_SEPARATOR));

    const message = { from: this.serverConfig.emailSenderAddress, to: email, subject, text, html };
    return this._sendMail(message);
  }

  _sendRoomInvitationEmail({ ownerName, roomName, email, token, origin }) {
    const invitationLink = urlUtils.concatParts(origin, routes.getRoomMembershipConfirmationUrl(token));

    logger.info(`Creating email with room invitation link ${invitationLink}`);

    const subject = this.translators
      .map(t => t('mailService:roomInvitationEmail.subject'))
      .join(SUBJECT_LANGUAGE_SEPARATOR);

    const text = this.translators
      .map(t => t('mailService:roomInvitationEmail.text', {
        ownerName,
        roomName,
        invitationLink,
        days: PENDING_ROOM_INVITATION_EXPIRATION_IN_DAYS
      }))
      .join(TEXT_LANGUAGE_SEPARATOR);

    const html = this.gfm.render(this.translators
      .map(t => t('mailService:roomInvitationEmail.markdown', {
        ownerName: escapeMarkdown(ownerName),
        roomName: escapeMarkdown(roomName),
        invitationLink,
        days: PENDING_ROOM_INVITATION_EXPIRATION_IN_DAYS
      }))
      .join(MARKDOWN_LANGUAGE_SEPARATOR));

    const message = { from: this.serverConfig.emailSenderAddress, to: email, subject, text, html };
    return this._sendMail(message);
  }

  _sendRoomDeletionNotificationEmail({ email, ownerName, roomName }) {
    logger.info(`Sending delete notification to ${email}`);

    const subject = this.translators
      .map(t => t('mailService:roomDeletionNotificationEmail.subject', { ownerName, roomName }))
      .join(SUBJECT_LANGUAGE_SEPARATOR);

    const text = this.translators
      .map(t => t('mailService:roomDeletionNotificationEmail.text', { ownerName, roomName }))
      .join(TEXT_LANGUAGE_SEPARATOR);

    const html = this.gfm.render(this.translators
      .map(t => t('mailService:roomDeletionNotificationEmail.markdown', {
        ownerName: escapeMarkdown(ownerName),
        roomName: escapeMarkdown(roomName)
      }))
      .join(MARKDOWN_LANGUAGE_SEPARATOR));

    const message = { from: this.serverConfig.emailSenderAddress, to: email, subject, text, html };
    return this._sendMail(message);
  }

  _sendMail(message) {
    logger.info(`Sending email with subject "${message.subject}"`);
    return this.transport.sendMail(message);
  }
}

export default MailService;<|MERGE_RESOLUTION|>--- conflicted
+++ resolved
@@ -78,20 +78,12 @@
       }))
       .join(TEXT_LANGUAGE_SEPARATOR);
 
-<<<<<<< HEAD
-    const html = this.translators
-      .map(t => t('mailService:passwordResetEmail.html', {
-        displayName: htmlescape(displayName),
-        verificationCode,
-        minutes: PENDING_PASSWORD_RESET_REQUEST_EXPIRATION_IN_MINUTES
-=======
     const html = this.gfm.render(this.translators
       .map(t => t('mailService:passwordResetEmail.markdown', {
         appName: escapeMarkdown(this.serverConfig.appName),
         displayName: escapeMarkdown(displayName),
-        completionLink,
-        hours: PENDING_PASSWORD_RESET_REQUEST_EXPIRATION_IN_HOURS
->>>>>>> c704b9fc
+        verificationCode,
+        minutes: PENDING_PASSWORD_RESET_REQUEST_EXPIRATION_IN_MINUTES
       }))
       .join(MARKDOWN_LANGUAGE_SEPARATOR));
 
