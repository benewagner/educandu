--- conflicted
+++ resolved
@@ -2,11 +2,8 @@
 import httpErrors from 'http-errors';
 import PageRenderer from './page-renderer.js';
 import permissions from '../domain/permissions.js';
-<<<<<<< HEAD
 import { PAGE_NAME } from '../domain/page-name.js';
-=======
 import ClientDataMapper from './client-data-mapper.js';
->>>>>>> 961197d3
 import ServerConfig from '../bootstrap/server-config.js';
 import ImportService from '../services/import-service.js';
 import ExportApiClient from '../services/export-api-client.js';
@@ -30,20 +27,16 @@
   }
 
   registerPages(app) {
-<<<<<<< HEAD
-    app.get('/import', needsPermission(permissions.MANAGE_IMPORT), (req, res) => {
-      return this.pageRenderer.sendPage(req, res, PAGE_NAME.import);
-=======
     app.get('/import-batches', needsPermission(permissions.MANAGE_IMPORT), async (req, res) => {
       const rawBatches = await this.importService.getImportBatches();
       const batches = await this.clientDataMapper.mapImportBatches(rawBatches, req.user);
       const importSources = this.serverConfig.importSources.slice();
 
-      return this.pageRenderer.sendPage(req, res, 'edit-bundle', 'import-batches', { batches, importSources });
+      return this.pageRenderer.sendPage(req, res, PAGE_NAME.importBatches, { batches, importSources });
     });
 
     app.get('/import-batches/create', needsPermission(permissions.MANAGE_IMPORT), (req, res) => {
-      return this.pageRenderer.sendPage(req, res, 'edit-bundle', 'import-batch-creation');
+      return this.pageRenderer.sendPage(req, res, PAGE_NAME.importBatchCreation);
     });
 
     app.get('/import-batches/:batchId', needsPermission(permissions.MANAGE_IMPORT), async (req, res) => {
@@ -51,8 +44,7 @@
       const rawBatch = await this.importService.getImportBatchDetails(batchId);
       const batch = await this.clientDataMapper.mapImportBatch(rawBatch, req.user);
 
-      return this.pageRenderer.sendPage(req, res, 'edit-bundle', 'import-batch-view', { batch });
->>>>>>> 961197d3
+      return this.pageRenderer.sendPage(req, res, PAGE_NAME.importBatchView, { batch });
     });
   }
 
