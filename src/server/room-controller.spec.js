--- conflicted
+++ resolved
@@ -4,7 +4,7 @@
 import httpMocks from 'node-mocks-http';
 import RoomController from './room-controller.js';
 import { PAGE_NAME } from '../domain/page-name.js';
-import { ROOM_ACCESS_LEVEL } from '../common/constants.js';
+import { ROOM_ACCESS_LEVEL } from '../domain/constants.js';
 
 const { NotFound, Forbidden } = httpErrors;
 
@@ -158,8 +158,7 @@
     });
   });
 
-<<<<<<< HEAD
-  describe('handleGetRoom', () => {
+  describe('handleGetRoomPage', () => {
     const privateRoom = { roomId: 'roomId', name: 'Mein schöner Raum', owner: 'owner', access: ROOM_ACCESS_LEVEL.private };
 
     beforeEach(() => {
@@ -220,10 +219,6 @@
             _id: 'member'
           }
         };
-=======
-  describe('handleGetRoomPage', () => {
-    const room = { roomId: 'roomId', name: 'Mein schöner Raum' };
->>>>>>> cf9573b8
 
         beforeEach(async () => {
           roomService.getRoomInvitations = sandbox.stub();
@@ -281,19 +276,8 @@
 
       const publicRoom = { ...privateRoom, access: ROOM_ACCESS_LEVEL.public };
       beforeEach(async () => {
-<<<<<<< HEAD
         roomService.getRoomById.resolves(publicRoom);
         await sut.handleGetRoom(request, {});
-=======
-        clientDataMapper.mapRoom.resolves(room);
-        roomService.getRoomById.callsFake(roomId => {
-          if (roomId === room.roomId) {
-            return Promise.resolve(room);
-          }
-          return Promise.resolve();
-        });
-        await sut.handleGetRoomPage(request, {});
->>>>>>> cf9573b8
       });
 
       it('should not check if the room caller is the owner or a member', () => {
