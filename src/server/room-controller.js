--- conflicted
+++ resolved
@@ -2,21 +2,21 @@
 import urls from '../utils/urls.js';
 import permissions from '../domain/permissions.js';
 import RoomService from '../services/room-service.js';
-<<<<<<< HEAD
+import ServerConfig from '../bootstrap/server-config.js';
 import MailService from '../services/mail-service.js';
 import requestHelper from '../utils/request-helper.js';
 import { validateBody } from '../domain/validation-middleware.js';
 import needsPermission from '../domain/needs-permission-middleware.js';
-import { postRoomBodySchema, postRoomInvitationBodySchema } from '../domain/schemas/rooms-schemas.js';
 
 const jsonParser = express.json();
 
 export default class RoomController {
-  static get inject() { return [RoomService, MailService]; }
+  static get inject() { return [RoomService, MailService, ServerConfig]; }
 
-  constructor(roomService, mailService) {
+  constructor(roomService, mailService, serverConfig) {
     this.roomService = roomService;
     this.mailService = mailService;
+    this.serverConfig = serverConfig;
   }
 
   async handlePostRoom(req, res) {
@@ -39,6 +39,10 @@
   }
 
   registerApi(router) {
+    if (this.serverConfig.disabledFeatures.includes(FEATURE_TOGGLES.rooms)) {
+      return;
+    }
+
     router.post(
       '/api/v1/rooms',
       [needsPermission(permissions.CREATE_ROOMS), jsonParser, validateBody(postRoomBodySchema)],
@@ -50,30 +54,5 @@
       [needsPermission(permissions.CREATE_ROOMS), jsonParser, validateBody(postRoomInvitationBodySchema)],
       (req, res) => this.handlePostRoomInvitation(req, res)
     );
-=======
-import ServerConfig from '../bootstrap/server-config.js';
-import { roomSchema } from '../domain/schemas/rooms-schemas.js';
-import { validateBody } from '../domain/validation-middleware.js';
-import needsPermission from '../domain/needs-permission-middleware.js';
-import { FEATURE_TOGGLES } from '../common/constants.js';
-
-export default class RoomController {
-  static get inject() { return [ServerConfig, RoomService]; }
-
-  constructor(serverConfig, roomService) {
-    this.roomService = roomService;
-    this.serverConfig = serverConfig;
-  }
-
-  registerApi(router) {
-    if (this.serverConfig.disabledFeatures.includes(FEATURE_TOGGLES.rooms)) {
-      return;
-    }
-
-    router.post('/api/v1/rooms', [needsPermission(permissions.CREATE_ROOMS), validateBody(roomSchema)], async (req, res) => {
-      const newRoom = await this.roomService.createRoom(req.body);
-      return res.send(newRoom);
-    });
->>>>>>> b88d7406
   }
 }