--- conflicted
+++ resolved
@@ -1,48 +1,31 @@
-<<<<<<< HEAD
+import express from 'express';
+import urls from '../utils/urls.js';
 import httpErrors from 'http-errors';
 import PageRenderer from './page-renderer.js';
 import { PAGE_NAME } from '../domain/page-name.js';
 import permissions from '../domain/permissions.js';
 import RoomService from '../services/room-service.js';
+import MailService from '../services/mail-service.js';
 import ClientDataMapper from './client-data-mapper.js';
+import requestHelper from '../utils/request-helper.js';
 import ServerConfig from '../bootstrap/server-config.js';
 import { FEATURE_TOGGLES } from '../common/constants.js';
 import needsPermission from '../domain/needs-permission-middleware.js';
 import { validateBody, validateParams } from '../domain/validation-middleware.js';
-import { roomDetailsParamSchema, roomSchema } from '../domain/schemas/rooms-schemas.js';
+import { roomDetailsParamSchema, postRoomBodySchema, postRoomInvitationBodySchema } from '../domain/schemas/rooms-schemas.js';
 
+const jsonParser = express.json();
 const { NotFound } = httpErrors;
 
 export default class RoomController {
-  static get inject() { return [ServerConfig, RoomService, ClientDataMapper, PageRenderer]; }
+  static get inject() { return [ServerConfig, RoomService, MailService, ClientDataMapper, PageRenderer]; }
 
-  constructor(serverConfig, roomService, clientDataMapper, pageRenderer) {
-    this.roomService = roomService;
-    this.pageRenderer = pageRenderer;
-    this.clientDataMapper = clientDataMapper;
-=======
-import express from 'express';
-import urls from '../utils/urls.js';
-import permissions from '../domain/permissions.js';
-import RoomService from '../services/room-service.js';
-import MailService from '../services/mail-service.js';
-import requestHelper from '../utils/request-helper.js';
-import ServerConfig from '../bootstrap/server-config.js';
-import { FEATURE_TOGGLES } from '../common/constants.js';
-import { validateBody } from '../domain/validation-middleware.js';
-import needsPermission from '../domain/needs-permission-middleware.js';
-import { postRoomBodySchema, postRoomInvitationBodySchema } from '../domain/schemas/rooms-schemas.js';
-
-const jsonParser = express.json();
-
-export default class RoomController {
-  static get inject() { return [RoomService, MailService, ServerConfig]; }
-
-  constructor(roomService, mailService, serverConfig) {
+  constructor(serverConfig, roomService, mailService, clientDataMapper, pageRenderer) {
+    this.serverConfig = serverConfig;
     this.roomService = roomService;
     this.mailService = mailService;
->>>>>>> cb4615d0
-    this.serverConfig = serverConfig;
+    this.clientDataMapper = clientDataMapper;
+    this.pageRenderer = pageRenderer;
 
   }
 
