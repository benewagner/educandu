--- conflicted
+++ resolved
@@ -10,10 +10,7 @@
 import ClientDataMapper from './client-data-mapper.js';
 import requestHelper from '../utils/request-helper.js';
 import ServerConfig from '../bootstrap/server-config.js';
-<<<<<<< HEAD
-=======
 import LessonService from '../services/lesson-service.js';
->>>>>>> 36cb69cc
 import { ROOM_ACCESS_LEVEL } from '../domain/constants.js';
 import needsPermission from '../domain/needs-permission-middleware.js';
 import { validateBody, validateParams } from '../domain/validation-middleware.js';
@@ -31,21 +28,13 @@
 const { NotFound, Forbidden } = httpErrors;
 
 export default class RoomController {
-<<<<<<< HEAD
-  static get inject() { return [ServerConfig, RoomService, UserService, MailService, ClientDataMapper, PageRenderer]; }
+  static get inject() { return [ServerConfig, RoomService, UserService, LessonService, MailService, ClientDataMapper, PageRenderer]; }
 
-  constructor(serverConfig, roomService, userService, mailService, clientDataMapper, pageRenderer) {
+  constructor(serverConfig, roomService, userService, lessonService, mailService, clientDataMapper, pageRenderer) {
     this.serverConfig = serverConfig;
     this.roomService = roomService;
     this.userService = userService;
-=======
-  static get inject() { return [ServerConfig, RoomService, LessonService, MailService, ClientDataMapper, PageRenderer]; }
-
-  constructor(serverConfig, roomService, lessonService, mailService, clientDataMapper, pageRenderer) {
-    this.serverConfig = serverConfig;
-    this.roomService = roomService;
     this.lessonService = lessonService;
->>>>>>> 36cb69cc
     this.mailService = mailService;
     this.clientDataMapper = clientDataMapper;
     this.pageRenderer = pageRenderer;
