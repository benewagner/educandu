--- conflicted
+++ resolved
@@ -3,35 +3,24 @@
 import { PAGE_NAME } from '../domain/page-name.js';
 import permissions from '../domain/permissions.js';
 import RoomService from '../services/room-service.js';
-<<<<<<< HEAD
+import ClientDataMapper from './client-data-mapper.js';
+import ServerConfig from '../bootstrap/server-config.js';
+import { FEATURE_TOGGLES } from '../common/constants.js';
 import needsPermission from '../domain/needs-permission-middleware.js';
 import { validateBody, validateParams } from '../domain/validation-middleware.js';
 import { roomDetailsParamSchema, roomSchema } from '../domain/schemas/rooms-schemas.js';
-import ClientDataMapper from './client-data-mapper.js';
-=======
-import ServerConfig from '../bootstrap/server-config.js';
-import { roomSchema } from '../domain/schemas/rooms-schemas.js';
-import { validateBody } from '../domain/validation-middleware.js';
-import needsPermission from '../domain/needs-permission-middleware.js';
-import { FEATURE_TOGGLES } from '../common/constants.js';
->>>>>>> b88d7406
 
 const { NotFound } = httpErrors;
+
 export default class RoomController {
-<<<<<<< HEAD
-  static get inject() { return [RoomService, ClientDataMapper, PageRenderer]; }
+  static get inject() { return [ServerConfig, RoomService, ClientDataMapper, PageRenderer]; }
 
-  constructor(roomService, clientDataMapper, pageRenderer) {
+  constructor(serverConfig, roomService, clientDataMapper, pageRenderer) {
     this.roomService = roomService;
     this.pageRenderer = pageRenderer;
     this.clientDataMapper = clientDataMapper;
-=======
-  static get inject() { return [ServerConfig, RoomService]; }
+    this.serverConfig = serverConfig;
 
-  constructor(serverConfig, roomService) {
-    this.roomService = roomService;
-    this.serverConfig = serverConfig;
->>>>>>> b88d7406
   }
 
   registerApi(router) {
