import express from 'express';
import urls from '../utils/urls.js';
import httpErrors from 'http-errors';
import PageRenderer from './page-renderer.js';
import { PAGE_NAME } from '../domain/page-name.js';
import permissions from '../domain/permissions.js';
import RoomService from '../services/room-service.js';
import MailService from '../services/mail-service.js';
import ClientDataMapper from './client-data-mapper.js';
import requestHelper from '../utils/request-helper.js';
import ServerConfig from '../bootstrap/server-config.js';
<<<<<<< HEAD
=======
import { FEATURE_TOGGLES } from '../domain/constants.js';
>>>>>>> cf9573b8
import needsPermission from '../domain/needs-permission-middleware.js';
import { FEATURE_TOGGLES, ROOM_ACCESS_LEVEL } from '../common/constants.js';
import { validateBody, validateParams } from '../domain/validation-middleware.js';
import {
  postRoomBodySchema,
  getRoomParamsSchema,
  postRoomInvitationBodySchema,
  postRoomInvitationConfirmBodySchema,
  getAuthorizeResourcesAccessParamsSchema,
  getRoomMembershipConfirmationParamsSchema
} from '../domain/schemas/rooms-schemas.js';

const jsonParser = express.json();
const { NotFound, Forbidden } = httpErrors;

export default class RoomController {
  static get inject() { return [ServerConfig, RoomService, MailService, ClientDataMapper, PageRenderer]; }

  constructor(serverConfig, roomService, mailService, clientDataMapper, pageRenderer) {
    this.serverConfig = serverConfig;
    this.roomService = roomService;
    this.mailService = mailService;
    this.clientDataMapper = clientDataMapper;
    this.pageRenderer = pageRenderer;
  }

  async handleGetRoomPage(req, res) {
    const { roomId } = req.params;
    const room = await this.roomService.getRoomById(roomId);

    if (!room) {
      throw new NotFound();
    }

    const roomDetails = await this.clientDataMapper.mapRoom(room);

    return this.pageRenderer.sendPage(req, res, PAGE_NAME.room, { roomDetails });
  }

  async handleGetRoomMembershipConfirmationPage(req, res) {
    const { user } = req;
    const { token } = req.params;

    const { roomId, roomName, isValid } = await this.roomService.verifyInvitationToken({ token, user });
    const initialState = { token, roomId, roomName, isValid };

    return this.pageRenderer.sendPage(req, res, PAGE_NAME.roomMembershipConfirmation, initialState);
  }

  async handlePostRoom(req, res) {
    const { user } = req;
    const { name, access } = req.body;
    const newRoom = await this.roomService.createRoom({ name, access, user });

    return res.status(201).send(newRoom);
  }

  async handlePostRoomInvitation(req, res) {
    const { user } = req;
    const { roomId, email } = req.body;
    const { room, owner, invitation } = await this.roomService.createOrUpdateInvitation({ roomId, email, user });

    const { origin } = requestHelper.getHostInfo(req);
    const invitationLink = urls.concatParts(origin, urls.getRoomMembershipConfirmationUrl(invitation.token));
    await this.mailService.sendRoomInvitation({ roomName: room.name, ownerName: owner.username, email, invitationLink });

    return res.status(201).send(invitation);
  }

  async handlePostRoomInvitationConfirm(req, res) {
    const { user } = req;
    const { token } = req.body;
    await this.roomService.confirmInvitation({ token, user });

    return res.status(201).end();
  }

<<<<<<< HEAD
  async handleGetRoom(req, res) {
    const { roomId } = req.params;
    const room = await this.roomService.getRoomById(roomId);

    if (!room) {
      throw new NotFound();
    }

    const { _id: userId } = req.user;

    let invitations = null;
    if (room.access === ROOM_ACCESS_LEVEL.private) {
      const isOwnerOrMember = await this.roomService.isRoomMemberOrOwner(roomId, userId);
      if (!isOwnerOrMember) {
        throw new Forbidden();
      }

      if (room.owner === userId) {
        invitations = await this.roomService.getRoomInvitations(roomId);
      }
    }

    const roomDetails = await this.clientDataMapper.mapRoom(room);

    return this.pageRenderer.sendPage(req, res, PAGE_NAME.room, { roomDetails, invitations });
  }

=======
>>>>>>> cf9573b8
  async handleAuthorizeResourcesAccess(req, res) {
    const { roomId } = req.params;
    const { _id: userId } = req.user;

    const result = await this.roomService.isRoomMemberOrOwner(roomId, userId);
    if (!result) {
      throw new Forbidden();
    }

    return res.end();
  }

  registerApi(router) {
    if (this.serverConfig.disabledFeatures.includes(FEATURE_TOGGLES.rooms)) {
      return;
    }

    router.post(
      '/api/v1/rooms',
      [needsPermission(permissions.CREATE_ROOMS), jsonParser, validateBody(postRoomBodySchema)],
      (req, res) => this.handlePostRoom(req, res)
    );

    router.post(
      '/api/v1/room-invitations',
      [needsPermission(permissions.CREATE_ROOMS), jsonParser, validateBody(postRoomInvitationBodySchema)],
      (req, res) => this.handlePostRoomInvitation(req, res)
    );

    router.post(
      '/api/v1/room-invitations/confirm',
      [needsPermission(permissions.CREATE_ROOMS), jsonParser, validateBody(postRoomInvitationConfirmBodySchema)],
      (req, res) => this.handlePostRoomInvitationConfirm(req, res)
    );

    router.get(
      '/api/v1/rooms/:roomId/authorize-resources-access',
      [needsPermission(permissions.AUTORIZE_ROOMS_RESOURCES), validateParams(getAuthorizeResourcesAccessParamsSchema)],
      (req, res) => this.handleAuthorizeResourcesAccess(req, res)
    );
  }

  registerPages(router) {
    if (this.serverConfig.disabledFeatures.includes(FEATURE_TOGGLES.rooms)) {
      return;
    }

    router.get(
      '/rooms/:roomId',
      [needsPermission(permissions.VIEW_ROOMS), validateParams(getRoomParamsSchema)],
      (req, res) => this.handleGetRoomPage(req, res)
    );

    router.get(
      '/room-membership-confirmation/:token',
      [needsPermission(permissions.JOIN_PRIVATE_ROOMS), validateParams(getRoomMembershipConfirmationParamsSchema)],
      (req, res) => this.handleGetRoomMembershipConfirmationPage(req, res)
    );
  }
}<|MERGE_RESOLUTION|>--- conflicted
+++ resolved
@@ -9,12 +9,8 @@
 import ClientDataMapper from './client-data-mapper.js';
 import requestHelper from '../utils/request-helper.js';
 import ServerConfig from '../bootstrap/server-config.js';
-<<<<<<< HEAD
-=======
-import { FEATURE_TOGGLES } from '../domain/constants.js';
->>>>>>> cf9573b8
 import needsPermission from '../domain/needs-permission-middleware.js';
-import { FEATURE_TOGGLES, ROOM_ACCESS_LEVEL } from '../common/constants.js';
+import { FEATURE_TOGGLES, ROOM_ACCESS_LEVEL } from '../domain/constants.js';
 import { validateBody, validateParams } from '../domain/validation-middleware.js';
 import {
   postRoomBodySchema,
@@ -90,7 +86,6 @@
     return res.status(201).end();
   }
 
-<<<<<<< HEAD
   async handleGetRoom(req, res) {
     const { roomId } = req.params;
     const room = await this.roomService.getRoomById(roomId);
@@ -118,8 +113,6 @@
     return this.pageRenderer.sendPage(req, res, PAGE_NAME.room, { roomDetails, invitations });
   }
 
-=======
->>>>>>> cf9573b8
   async handleAuthorizeResourcesAccess(req, res) {
     const { roomId } = req.params;
     const { _id: userId } = req.user;
