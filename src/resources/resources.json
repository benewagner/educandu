{
  "adminSettingsTab": {
    "announcementHeader": {
      "en": "Global announcement",
      "de": "Globale Ankündigung"
    },
    "announcementInfo": {
      "en": "This announcement is shown under the website header on all pages. Users can close it and it will only appear again when the text or type are changed.",
      "de": "Diese Ankündigung wird auf allen Seiten unter dem Website-Header angezeigt. Benutzer können sie schließen, und sie wird erst wieder erscheinen, wenn sich der Text oder Typ geändert hat."
    },
    "consentHeader": {
      "en": "Consent text",
      "de": "Zustimmungstext"
    },
    "consentInfo": {
      "en": "This is the text of the consent dialog shown to users. They have to agree to the terms written here in order to use the website.",
      "de": "Dies ist der Text für den Zustimmungsdialog, der den Benutzern gezeigt wird. Diese müssen den Bedingungen dort zustimmen, um die Website benutzen zu können."
    },
    "homepageTagsHeader": {
      "en": "Homepage recommended tags",
      "de": "Empfohlene Tags auf der Homepage"
    },
    "homepageTagsInfo": {
      "en": "These tags appear as recommended searched on the homepage. When they are not set, the top 5 most used tags are recommended.",
      "de": "Diese Tags erscheinen als empfohlene Suchbegriffe auf der Homepage. Wenn sie nicht gesetzt sind, werden die 5 am häufigsten verwendeten Tags empfohlen."
    },
    "homepageDocumentsHeader": {
      "en": "Homepage documents pool",
      "de": "Homepage-Dokumente-Fundus"
    },
    "homepageDocumentsInfo": {
      "en": "From this list, 3 documents are randomly selected and displayed on the homepage.",
      "de": "Aus dieser Liste werden 3 zufällig ausgewählte Dokumente auf der Homepage angezeigt."
    },
    "homepagePresentationHeader": {
      "en": "Homepage presentation",
      "de": "Homepage-Präsentation"
    },
    "homepagePresentationInfo": {
      "en": "This video is displayed on the homepage, in the project presentation section. If a 'Learn more' document is selected, a button is displayed at the end of the presentation section, which leads users to this document.",
      "de": "Dieses Video wird auf der Homepage im Präsentationsabschnitt angezeigt. Wenn ein 'Mehr erfahren'-Dokument ausgewählt wurde, wird ein Button am Ende des Präsentationsabschnitts angezeigt, der die Benutzer zu diesem Dokument führt."
    },
    "homepageTrustLogosHeader": {
      "en": "Homepage trust logos",
      "de": "Homepage-Vertrauens-Logos"
    },
    "homepageTrustLogosInfo": {
      "en": "The logos of the trusted institutions are displayed in an extra footer on the homepage. Please provide SVGs with transparent background and links to the home pages of each institution.",
      "de": "Die Vertrauens-Logos werden in einem Extra-Footer auf der Homepage angezeigt. Bitte gib hier SVGs mit transparentem Hintergrund und Links zur Startseite der jeweiligen Institution an."
    },
    "helpPageHeader": {
      "en": "Help page",
      "de": "Hilfe-Seite"
    },
    "helpPageInfo": {
      "en": "The selected document is included in the website navigation menu under the given name.",
      "de": "Das ausgewählte Dokument wird im Website-Navigationsmenu unter dem angegebenen Namen erscheinen."
    },
    "termsPageHeader": {
      "en": "Terms and conditions page for account creation",
      "de": "Nutzungsbedingungen-Seite für die Kontoerstellung"
    },
    "termsPageInfo": {
      "en": "The selected document is used for the 'terms and conditions' link in the account registration form.",
      "de": "Das ausgewählte Dokument wird als 'Nutzungsbedingungen'-Link im Kontoerstellungsformular benutzt."
    },
    "footerLinksHeader": {
      "en": "Footer links",
      "de": "Footer-Links"
    },
    "footerLinksInfo": {
      "en": "The selected documents are shown under the given name on all pages in the footer section.",
      "de": "Die ausgewählten Dokumente werden unter dem angegebenen Namen auf allen Seiten im Footer-Abschnitt angezeigt."
    },
    "templateDocumentHeader": {
      "en": "Template for new documents",
      "de": "Vorlage für neue Dokumente"
    },
    "templateDocumentInfo": {
      "en": "The selected document is used to serve as a template for creating new documents, when the user opts for using the template instead of starting with empty content.",
      "de": "Das gewählte Dokument dient als Vorlage beim Erstellen neuer Dokumente für den Fall, dass der Benutzer sich dafür entscheidet, die Vorlage zu nutzen, anstatt mit einem Dokument ohne Inhalt zu starten."
    },
    "licenseHeader": {
      "en": "Document license",
      "de": "Dokument-Lizenz"
    },
    "licenseInfo": {
      "en": "The provided URL is used as a license link under the given name at the end of each document page.",
      "de": "Die angegebene URL wird als Lizenz-Link unter dem angegebenen Namen am Ende jeder Dokumentseite angezeigt."
    },
    "pluginsHelpTextsHeader": {
      "en": "Help texts for plugins",
      "de": "Hilfetexte für Plugins"
    },
    "pluginsHelpTextsInfo": {
      "en": "If a text is provided for a plugin type, a help icon is shown in the toolbar of the respective section when the document is in edit mode.\nThe help text is shown in a dialog which opens when clicking the help icon.\n",
      "de": "Wenn ein Text für einen Plugin-Typ angegeben wurde, wird ein Hilfe-Icon in der Toolbar des zugehörigen Abschnitts angezeigt, wenn das Dokument im Bearbeitungsmodus ist.\nDer Hilfetext wird in einem Dialogfenster angezeigt, welches sich durch Klick auf das Hilfe-Icon öffnet.\n"
    }
  },
  "announcementSettings": {
    "announcementType_success": {
      "en": "success",
      "de": "Erfolg"
    },
    "announcementType_info": {
      "en": "info",
      "de": "Info"
    },
    "announcementType_error": {
      "en": "error",
      "de": "Fehler"
    },
    "announcementType_warning": {
      "en": "warning",
      "de": "Warnung"
    }
  },
  "homepagePresentationSettings": {
    "videoSourceUrl": {
      "en": "Video source",
      "de": "Video-Quelle"
    },
    "aboutDocument": {
      "en": "'Learn more' document",
      "de": "'Mehr erfahren'-Dokument"
    }
  },
  "homepageTrustLogosSettings": {
    "institution": {
      "en": "Institution",
      "de": "Institution"
    },
    "logoUrl": {
      "en": "Logo URL",
      "de": "Logo-URL"
    },
    "institutionUrl": {
      "en": "Institution URL",
      "de": "Institutions-URL"
    }
  },
  "settingsDocumentsTable": {
    "linkTitle": {
      "en": "Link title",
      "de": "Link-Titel"
    }
  },
  "specialPageSettings": {
    "rank": {
      "en": "Rank",
      "de": "Rang"
    },
    "linkTitle": {
      "en": "Link title",
      "de": "Link-Titel"
    },
    "unknown": {
      "en": "Unknown",
      "de": "Unbekannt"
    }
  },
  "storagePlanSelect": {
    "selectPlan": {
      "en": "Select plan",
      "de": "Plan auswählen"
    }
  },
  "storagePlansTab": {
    "assignedUserCount": {
      "en": "User accounts",
      "de": "Benutzerkonten"
    },
    "sortedByAssignedUserCount": {
      "en": "Sorted by user accounts",
      "de": "Nach Benutzerkonten sortiert"
    }
  },
  "technicalMaintenanceTab": {
    "batchSectionHeader_document-regeneration": {
      "en": "Documents regeneration",
      "de": "Dokumente neu erstellen"
    },
    "batchSectionInfo_document-regeneration": {
      "en": "This tasks updates database data. As a result, some data might be corrected.",
      "de": "Dieser Task aktualisiert die Datenbank. Bei der Ausführung werden möglicherweise bestimmte Datensätze korrigiert."
    },
    "batchSectionDescription_document-regeneration": {
      "en": "Re-creates all document records in the database from their document revision records.\nThis could repair corrupted documents that might have been incorrectly generated from their revisions.\n",
      "de": "Erstellt alle Dokument-Datenbankeinträge auf Basis der vorhandenen Dokument-Revisionen neu.\nDadurch können eventuell korrupte Dokumente, die möglicherweise fehlerhaft generiert wurden, repariert werden.\n"
    },
    "batchSectionHeader_document-validation": {
      "en": "Documents validation",
      "de": "Dokumente validieren"
    },
    "batchSectionInfo_document-validation": {
      "en": "This tasks does not change any database data. The result is a report.",
      "de": "Dieser Task ändert keine Daten in der Datenbank. Bei der Ausführung wird ein Bericht erstellt."
    },
    "batchSectionDescription_document-validation": {
      "en": "Runs a check over all document revision and document records in the database\nto verify that the data is structurally correct and matches the expected application data models.\n",
      "de": "Führt eine Überprüfung aller Datenbankeinträge von Dokument-Revisionen und Dokumenten durch,\num zu verifizieren, dass die Daten strukturell korrekt sind und dem erwarteten Datenmodell der Anwendung entsprechen.\n"
    },
    "batchSectionHeader_cdn-resources-consolidation": {
      "en": "Document resources inventory regeneration",
      "de": "Inventar der Dokument-Ressourcen neu erstellen"
    },
    "batchSectionInfo_cdn-resources-consolidation": {
      "en": "This tasks updates database data. As a result, some data might be corrected.",
      "de": "Dieser Task aktualisiert die Datenbank. Bei der Ausführung werden möglicherweise bestimmte Datensätze korrigiert."
    },
    "batchSectionDescription_cdn-resources-consolidation": {
      "en": "Each document and document revision record contains a list of CDN resource links,\nas an inventory of all CDN resources referenced within the content of that document or document revision.\nBy running this task, all documents and document revisions are examined again and their CDN resources list is recreated, thus insuring a correct and consistent list.\nNote that this task does not verify that the collected links actually point to an existing CDN resource.\n",
      "de": "Jeder Datenbankeintrag von Dokumenten und Dokument-Revisionen enthält eine Liste mit Links auf CDN-Ressources\nals Inventar aller CDN-Ressourcen, die im Inhalt dieses Dokuments oder dieser Dokument-Revision referenziert sind.\nBei der Ausführung wird jedes Dokument und jede Dokument-Revision analysiert und dabei jeweils die Konsistenz der Liste von CDN-Ressourcen sichergestellt.\nBitte beachte, dass dieser Task nicht verifiziert, dass die gesammelten Links tatsächlich auf eine existierende CDN-Ressource zeigen.\n"
    },
    "lastExecution": {
      "en": "Last execution",
      "de": "Letzte Ausführung"
    },
    "start": {
      "en": "Start task",
      "de": "Task starten"
    }
  },
  "userAccountsTab": {
    "lastLogin": {
      "en": "Last login",
      "de": "Letzte Anmeldung"
    },
    "expiryDate": {
      "en": "Expiry date",
      "de": "Ablaufdatum"
    },
    "accountLocked": {
      "en": "Locked",
      "de": "Gesperrt"
    },
    "role": {
      "en": "Role",
      "de": "Rolle"
    },
    "providerKey": {
      "en": "Provider key",
      "de": "Provider-Schlüssel"
    },
    "externalUserId": {
      "en": "External ID",
      "de": "Externe ID"
    },
    "connectedUser": {
      "en": "Connected user",
      "de": "Verknüpfter Benutzer"
    },
    "activeAccounts": {
      "en": "Active accounts",
      "de": "Aktive Konten"
    },
    "role_user": {
      "en": "User",
      "de": "Benutzer"
    },
    "role_accredited-author": {
      "en": "Accred. author",
      "de": "Akkred. Autor"
    },
    "role_maintainer": {
      "en": "Maintainer",
      "de": "Redakteur"
    },
    "role_admin": {
      "en": "Admin",
      "de": "Admin"
    },
    "unconfirmedAccounts": {
      "en": "Unconfirmed accounts",
      "de": "Unbestätigte Konten"
    },
    "externalAccounts": {
      "en": "External accounts",
      "de": "Externe Konten"
    },
    "accountsWithStorage": {
      "en": "Accounts with storage",
      "de": "Konten mit Speicher"
    },
    "closedAccounts": {
      "en": "Closed accounts",
      "de": "Geschlossene Konten"
    },
    "addReminder": {
      "en": "Add reminder",
      "de": "Erinnerung hinzufügen"
    },
    "removeReminders": {
      "en": "Remove reminders",
      "de": "Erinnerungen entfernen"
    },
    "deleteRooms": {
      "en": "Delete rooms",
      "de": "Räume löschen"
    },
    "deleteRoomsTooltip": {
      "en": "Deletes all rooms owned by the user. Room resources are deleted as well.",
      "de": "Löscht alle Räume, die dieser Benutzer besitzt. Alle Raum-Ressourcen werden ebenso gelöscht."
    },
    "storageSpace": {
      "en": "Storage space",
      "de": "Speicherplatz"
    },
    "reminders": {
      "en": "Reminders",
      "de": "Erinnerungen"
    },
    "accountClosedOn": {
      "en": "Account closing date",
      "de": "Kontoschlussdatum"
    },
    "processAll": {
      "en": "Execute action for all",
      "de": "Aktion für alle ausführen"
    },
    "batchProcessingModalTitle": {
      "en": "Execute action for multiple user accounts",
      "de": "Aktion für mehrere Benutzerkonten ausführen"
    },
    "batchProcessingModalHeader": {
      "en": "Which action do you want to execute for the {selectedItemCount, plural, =1 {selected user account} other {# selected user accounts}}?",
      "de": "Welche Aktion möchtest du für {selectedItemCount, plural, =1 {das ausgewählte Benutzerkonto} other {die # ausgewählten Benutzerkonten}} ausführen?"
    },
    "batchActionType_assignRole": {
      "en": "Assign role",
      "de": "Rolle zuweisen"
    },
    "batchActionType_assignStoragePlan": {
      "en": "Assign storage plan",
      "de": "Speicherplan zuweisen"
    },
    "batchProcessingModalRoleSelectHeader": {
      "en": "Select the role you want to assign.",
      "de": "Wähle die Rolle aus, die du zuweisen möchtest."
    },
    "batchProcessingModalStoragePlanSelectHeader": {
      "en": "Select the storage plan you want to assign. No selection means deletion of storage plans previously\nassigned to the user {selectedItemCount, plural, =1 {account} other {accounts}}.\n",
      "de": "Wähle den Speicherplan aus, den du zuweisen möchtest. Keine Auswahl bedeuted\nLöschung {selectedItemCount, plural, =1 {eines im Benutzerkonto vorhandenen Speicherplans} other {von in den Benutzerkonten vorhandenen Speicherplänen}}.\n"
    },
    "roleInfoTitle": {
      "en": "Roles in {appName}",
      "de": "Rollen in {appName}"
    },
    "roleInfoContentMarkdown": {
      "en": "# User\n\nUsers can contribute to the platform's content, with the restriction of protected or archived documents. They can only delete own private content.\n\n# Accredited Author\n\nAccredited authors can create protected public documents with exclusive editing permissions.\n\n# Maintainer\n\nMaintainers have extended content management permissions over public content and can curate documents and the media center resources.\nThese permissions include reviewing, approving, protecting, archiving or hard-deleting sections of public documents, as well as deleting media center resources.\n\n# Admin\n\nAdmins can configure global settings, manage user accounts including storage plans, as well as execute technical maintenance tasks.\n\n***\n\n*Roles in {appName} are cumulative, meaning that each consecutive role in this list has all the permissions of the previous role and adds more permissions on top.*\n",
      "de": "# Benutzer\n\nBenutzer können zu den Inhalten der Plattform beitragen (mit Ausnahme von geschützten oder archivierten Dokumenten), aber sie können lediglich ihre eigenen privaten Inhalte löschen.\nUsers can contribute to the platform's content, with the restriction of protected or archived documents. They can only delete own private content.\n\n# Akkreditierter Autor\n\nAkkreditierte Autoren können geschützte öffentliche Dokumente mit exklusiven Bearbeitungsberechtigungen erstellen.\n\n# Redakteur\n\nRedakteure haben erweiterte Berechtigungen in der Verwaltung öffentlicher Inhalte und können Dokumente und Ressourcen in der Mediathek pflegen.\nDiese Berechtigungen beinhalten das Reviewing, Bestätigen, Schützen, Archivieren oder das unwiderrufliche Löschen von Abschnitten von öffentlichen Dokumenten, sowie das Löschen von Ressourcen in der Mediathek.\n\n# Admin\n\nAdmins können globale Einstellungen konfigurieren, Benutzerkonten inklusive Speicherpläne verwalten, sowie technische Instandhaltungstasks ausführen.\n\n***\n\n*Rollen in {appName} sind kumulativ, d.h. dass jede aufeinander folgende Rolle in dieser Liste jeweils sowohl alle Berechtigungen der\nvorhergehenden Rolle als auch darüber hinausgehende eigene Berechtigungen beinhaltet.*\n"
    }
  },
  "blockedLoginError": {
    "loginFailedTooOften": {
      "en": "Too many failed login attempts within a short time period. Please try again later.",
      "de": "Zu viele fehlgeschlagene Anmeldungsversuche innerhalb kurzer Zeit. Bitte versuche es später noch einmal."
    },
    "userAccountLocked": {
      "en": "You currently cannot log in because your user account is locked.",
      "de": "Du kannst dich derzeit nicht anmelden, da dein Benutzerkonto gesperrt ist."
    },
    "contactAdminWithoutEmail": {
      "en": "Please contact an administrator.",
      "de": "Bitte wende dich an einen Administrator."
    },
    "contactAdminWithEmail": {
      "en": "Please contact an <0>administrator</0>.",
      "de": "Bitte wende dich an einen <0>Administrator</0>."
    }
  },
  "confirmationDialogs": {
    "attention": {
      "en": "Attention!",
      "de": "Achtung!"
    },
    "areYouSure": {
      "en": "Are you sure?",
      "de": "Bist du sicher?"
    },
    "discardUnsavedChanges": {
      "en": "All unsaved changes will be lost.",
      "de": "Alle nicht gespeicherten Änderungen werden verworfen."
    },
    "deleteSectionConfirmation": {
      "en": "Do you really want to delete the section?",
      "de": "Möchtest du den Abschnitt wirklich löschen?"
    },
    "deleteDocumentConfirmation": {
      "en": "Do you really want to delete document \"{title}\"?",
      "de": "Möchtest du das Dokument \"{title}\" wirklich löschen?"
    },
    "deleteDocumentInputConfirmation": {
      "en": "Do you really want to delete document input from {timestamp}?",
      "de": "Möchtest du die Dokumenteingabe von {timestamp} wirklich löschen?"
    },
    "deleteAllOwnedRoomsConfirmation": {
      "en": "Do you really want to delete all rooms owned by user \"{ownerName}\"?",
      "de": "Möchtest du wirklich alle Räume von Benutzer \"{ownerName}\" löschen?"
    },
    "deleteRoomConfirmation": {
      "en": "Do you really want to delete room \"{roomName}\"?",
      "de": "Möchtest du den Raum \"{roomName}\" wirklich löschen?"
    },
    "deleteRoomMemberConfirmation": {
      "en": "Do you really want to remove member \"{memberDisplayName}\" from the room?",
      "de": "Möchtest du das Mitglied \"{memberDisplayName}\" wirklich vom Raum entfernen?"
    },
    "deleteRoomInvitationConfirmation": {
      "en": "Do you really want to revoke the room invitation sent to \"{invitationEmail}\"?",
      "de": "Möchtest du die Raumeinladung für \"{invitationEmail}\" wirklich widerrufen?"
    },
    "deleteRoomMessageConfirmation": {
      "en": "Do you really want to delete the message posted on {timestamp}?",
      "de": "Möchtest du die Nachricht vom {timestamp} wirklich löschen?"
    },
    "leaveRoomConfirmation": {
      "en": "Do you really want to cancel your membership in room \"{roomName}\"?",
      "de": "Möchtest du deine Mitgliedschaft im Raum \"{roomName}\" wirklich beenden?"
    },
    "deleteMediaFileConfirmation": {
      "en": "Do you really want to irreversibly delete the file \"{fileName}\"?",
      "de": "Möchtest du die Datei \"{fileName}\" wirklich unwiderruflich löschen?"
    },
    "thisActionIsIrreversible": {
      "en": "This action is irreversible!",
      "de": "Diese Aktion ist unwiderrufbar!"
    },
    "pleaseSpecifyAReason": {
      "en": "Please specify a reason",
      "de": "Bitte gib einen Grund an"
    },
    "deleteAllVersions": {
      "en": "Delete all existing versions of this section",
      "de": "Alle existierenden Versionen dieses Abschnitts löschen"
    },
    "restoreDocumentVersionConfirmation": {
      "en": "Do you really want to restore the content of version {id}?",
      "de": "Möchtest du den Inhalt der Version {id} wirklich wiederherstellen?"
    },
    "confirmPassword": {
      "en": "Password confirmation",
      "de": "Kennwortbestätigung"
    },
    "confirmWithPasswordTitle": {
      "en": "Confirmation required",
      "de": "Bestätigung erforderlich"
    },
    "confirmWithPasswordDescription": {
      "en": "Please enter your password in order to continue this process.",
      "de": "Bitte gib dein Kennwort an, um diesen Vorgang fortzusetzen."
    },
    "sessionExpiredTitle": {
      "en": "Your session has expired",
      "de": "Deine Sitzung ist abgelaufen"
    },
    "sessionExpiredDescription": {
      "en": "Your session has expired because you have been inactive for some time. Please login in order to continue this process.",
      "de": "Deine Sitzung ist abgelaufen, da du für einige Zeit inaktiv warst. Bitte melde dich erneut an, um diesen Vorgang fortzusetzen."
    },
    "deleteItemConfirmation": {
      "en": "Do you really want to delete \"{name}\"?",
      "de": "Möchtest du \"{name}\" wirklich löschen?"
    },
    "deleteStoragePlanConfirmation": {
      "en": "Do you really want to delete storage plan \"{storagePlanName}\"?",
      "de": "Möchtest du den Speicherplan \"{storagePlanName}\" wirklich löschen?"
    },
    "confirmPublicUploadLiability": {
      "en": "You are about to save a file to the public storage. Please note that you cannot delete a file in the public storage once it has been uploaded and that you may be held personally responsible for any copyright infringements caused by your files.",
      "de": "Du bist dabei, eine Datei in den öffentlichen Bereich zu speichern. Bitte beachte, dass du eine Datei im öffentlichen Bereich nach dem Upload nicht mehr löschen können und dass du für alle Rechtsverstöße in deiner Datei von den Rechteinhabern ggf. persönlich verantwortlich gemacht werden kannst."
    },
    "closeAccountConfirmation": {
      "en": "Do you really want to close your account?",
      "de": "Möchtest du wirklich dein Konto schließen?"
    },
    "exitFileEditor": {
      "en": "Do you really want to exit the editor? Your current changes will be lost.",
      "de": "Möchtest du die Bearbeitungsansicht wirklich verlassen? Deine Änderungen gehen verloren."
    },
    "deleteDocumentCommentConfirmation": {
      "en": "Do you really want to delete this comment from \"{author}\" posted on {timestamp}?",
      "de": "Möchtest du den Kommentar von \"{author}\", geschrieben am {timestamp}, wirklich löschen?"
    },
    "deleteDocumentInputSectionCommentConfirmation": {
      "en": "Do you really want to delete this comment posted on {timestamp}?",
      "de": "Möchtest du den Kommentar, geschrieben am {timestamp}, wirklich löschen?"
    },
    "genericDeleteConfirmation": {
      "en": "Do you really want to delete \"{title}\"?",
      "de": "Möchtest du \"{title}\" wirklich löschen?"
    },
    "whiteboardResetConfirmation": {
      "en": "Do you really want to reset the whiteboard?",
      "de": "Möchtest du das Whiteboard wirklich zurücksetzen?"
    }
  },
  "consentDialog": {
    "title": {
      "en": "This website uses cookies",
      "de": "Diese Website verwendet Cookies"
    },
    "acceptButton": {
      "en": "Accept",
      "de": "Akzeptieren"
    }
  },
  "creditsFooter": {
    "citation": {
      "en": "Article “{title}”",
      "de": "Artikel »{title}«"
    },
    "license": {
      "en": "License",
      "de": "Lizenz"
    },
    "versionCreatedBy": {
      "en": "Version created by",
      "de": "Version erstellt von"
    }
  },
  "activitiesTab": {
    "emptyStateTitle": {
      "en": "You don't have any activities",
      "de": "Du hast noch keine Aktivitäten"
    },
    "emptyStateSubtitle": {
      "en": "After you start using the platform you can come back here to see a timeline of your most recent activities, like editing documents, creating or joining rooms, adding favorites, etc.",
      "de": "Sobald du auf der Platform aktiv wirst, siehst du hier eine Historie deiner letzten Aktivitäten, z.B. wenn du ein Dokument oder einen Raum erstellt hast, wenn du einem Raum beigetreten bist, oder wenn du etwas zu deinen Favoriten hinzugefügt hast."
    },
    "documentCreatedActivity": {
      "en": "New document created",
      "de": "Neues Dokument erstellt"
    },
    "documentUpdatedActivity": {
      "en": "Document updated",
      "de": "Dokument bearbeitet"
    },
    "documentMarkedFavoriteActivity": {
      "en": "Document marked as favorite",
      "de": "Dokument als Favorit hinzugefügt"
    },
    "roomCreatedActivity": {
      "en": "New room created",
      "de": "Neuen Raum erstellt"
    },
    "roomUpdatedActivity": {
      "en": "Room updated",
      "de": "Raum bearbeitet"
    },
    "roomMarkedFavoriteActivity": {
      "en": "Room marked as favorite",
      "de": "Raum als Favorit hinzugefügt"
    },
    "roomJoinedActivity": {
      "en": "Room joined",
      "de": "Raum beigetreten"
    },
    "userMarkedFavoriteActivity": {
      "en": "User marked as favorite",
      "de": "Benutzer als Favorit hinzugefügt"
    }
  },
  "documentInputsTab": {
    "emptyStateTitle": {
      "en": "You have not submitted any document inputs",
      "de": "Du hast noch keine Dokumenteingabe gesendet"
    },
    "emptyStateSubtitle": {
      "en": "Room documents which contain input fields can be filled in an submitted. The room owner can then review the inputs.",
      "de": "Raum-Dokumente, die Eingabefelder enthalten, können ausgefüllt und abgeschickt werden. Der Raumeigentümer kann diese Eingaben dann überprüfen."
    }
  },
  "documentsTab": {
    "emptyStateTitle": {
      "en": "You don't have any public documents",
      "de": "Du hast noch keine öffentlichen Dokumente"
    },
    "emptyStateSubtitleMarkdown": {
      "en": "Public documents that you have created or contributed to will show up here, so that you can access them easily. Private documents can only be reached through their respective rooms.\n\n**Note**: Public documents can not be deleted!\n",
      "de": "Öffentliche Dokumente, die du erstellt oder bearbeitet hast, werden hier angezeigt, sodass du einfachen Zugriff darauf hast. Private Dokumente kannst du nur über deren jeweiligen Raum erreichen.\n\n**Hinweis**: Öffentliche Dokumente können nicht gelöscht werden!\n"
    },
    "createPublicDocumentMarkdown": {
      "en": "Create **public** document",
      "de": "**Öffentliches** Dokument erstellen"
    },
    "ownDocumentOnly": {
      "en": "Only documents created by me",
      "de": "Nur Dokumente, die ich erstellt habe"
    },
    "documentsCount": {
      "en": "{count, plural, =1 {# document} other {# documents}}",
      "de": "{count, plural, =1 {# Dokument} other {# Dokumente}}"
    }
  },
  "favoritesTab": {
    "emptyStateTitle": {
      "en": "You don't have any favorites",
      "de": "Du hast noch keine Favoriten"
    },
    "emptyStateSubtitle": {
      "en": "Add any document, room, or user to your favorites by clicking the star icon on each of them. Open the search bar under the magnifying glass symbol at the top to find documents that you like.",
      "de": "Füge ein Dokument, einen Raum, oder einen Benutzer zu deinen Favoriten hinzu, indem du auf das Sternsymbol klickst. Öffne das Suchfeld unter dem Lupensymbol oben, um Dokumente zu finden, die dir gefallen."
    },
    "favoriteUsers": {
      "en": "Your favorite users",
      "de": "Deine favorisierten Nutzer"
    },
    "favoriteRooms": {
      "en": "Your favorite rooms",
      "de": "Deine favorisierten Räume"
    },
    "favoriteDocuments": {
      "en": "Your favorite documents",
      "de": "Deine favorisierten Dokumente"
    }
  },
  "notificationsTab": {
    "emptyStateTitle": {
      "en": "You don't have any notifications",
      "de": "Du hast keine Benachrichtigungen"
    },
    "emptyStateSubtitle": {
      "en": "You receive notifications about contibutions to your favorite documents or rooms, or about public contributions by your favorite users.",
      "de": "Du bekommst Benachrichtigungen über Beiträge zu deinen favorisierten Dokumenten oder Räumen, oder über öffentliche Beiträge deiner favorisierten Nutzer."
    },
    "documentRevisionCreatedNotification": {
      "en": "Document has been edited",
      "de": "Dokument wurde bearbeitet"
    },
    "publicDocumentRevisionCreatedNotification": {
      "en": "Public document has been edited",
      "de": "Öffentliches Dokument wurde bearbeitet"
    },
    "roomDocumentRevisionCreatedNotification": {
      "en": "Room document has been edited",
      "de": "Raum-Dokument wurde bearbeitet"
    },
    "documentCommentCreatedNotification": {
      "en": "New comment on document",
      "de": "Neuer Kommentar am Dokument"
    },
    "publicDocumentCommentCreatedNotification": {
      "en": "New comment on public document",
      "de": "Neuer Kommentar am öffentliches Dokument"
    },
    "roomDocumentCommentCreatedNotification": {
      "en": "New comment on room document",
      "de": "Neuer Kommentar am Raum-Dokument"
    },
    "roomMessageCreatedNotification": {
      "en": "New message in room",
      "de": "Neue Nachricht im Raum"
    },
    "documentInputCreatedNotification": {
      "en": "New input submitted for document",
      "de": "Neue Eingabe gesendet für Dokument"
    },
    "documentInputCommentCreatedNotification": {
      "en": "New comment on document input",
      "de": "Neuer Kommentar zur Dokumenteingabe"
    },
    "remove": {
      "en": "Remove",
      "de": "Entfernen"
    },
    "removeAll": {
      "en": "Remove all",
      "de": "Alle entfernen"
    },
    "documentInputNotAvailable": {
      "en": "[Document input no longer available]",
      "de": "[Dokumenteingabe nicht mehr verfügbar]"
    }
  },
  "roomsTab": {
    "ownedRoomsEmptyStateTitle": {
      "en": "You haven't created any rooms",
      "de": "Du hast noch keine Räume erstellt"
    },
    "ownedRoomsEmptyStateSubtitle": {
      "en": "Rooms are private spaces to which only invited members have access. Documents created within a room can also only be accessed by room members.",
      "de": "Räume sind private Bereiche, zu denen nur eingeladene Mitglieder Zugang haben. Auf Dokumente, die in einem Raum erstellt wurden, kann ebenfalls nur von den Raum-Mitgliedern zugegriffen werden."
    },
    "memberRoomsEmptyStateTitle": {
      "en": "You haven't been invited to any room",
      "de": "Du wurdest noch in keinen Raum eingeladen"
    },
    "memberRoomsEmptyStateSubtitle": {
      "en": "You can become a member of someone else's room if you are invited by the room owner. Invitations will show up here and can be accepted here or through the link in the invitation email.",
      "de": "Um einem anderem Raum beizutreten, musst du vom Eigentümer eingeladen werden. Einladungen werden hier angezeigt und können hier oder mit dem Link in der Einladungs-E-Mail bestätigt werden."
    },
    "ownedRoomsHeadline": {
      "en": "Rooms that you created",
      "de": "Räume, die du erstellt hast"
    },
    "memberRoomsHeadline": {
      "en": "Rooms that you were invited to",
      "de": "Räume, in die du eingeladen wurdest"
    },
    "noMemberRooms": {
      "en": "You are currently not a member in any room. To become a member of a room, you need to be invited by the room owner.",
      "de": "Du bist zur Zeit kein Mitglied eines Raumes. Um Mitglied in einem Raum zu werden, musst du vom Raum-Eigentümer eingeladen werden."
    }
  },
  "settingsTab": {
    "info": {
      "en": "Here you can update your account information. The personal information is publicly accessible through your <0>profile page</0>.",
      "de": "Hier kannst du deine Konto-Informationen bearbeiten. Die Persönlichen Daten sind auf deiner <0>Profilseite</0> öffentlich sichtbar."
    },
    "userProfileHeadline": {
      "en": "Public profile",
      "de": "Öffentliches Profil"
    },
    "changePicture": {
      "en": "Change profile picture",
      "de": "Profilbild ändern"
    },
    "avatarTitle": {
      "en": "Gravatar profile picture",
      "de": "Gravatar Profilbild"
    },
    "organization": {
      "en": "Organization",
      "de": "Organisation"
    },
    "profileOverview": {
      "en": "Profile overview",
      "de": "Profil-Überblick"
    },
    "avatarDescription": {
      "en": "Profile pictures are managed through the <0>Gravatar</0> internet service.\nA Gravatar is a globally recognized avatar, which is linked to your email address.\nThis service can then be used by other websites to display a profile picture for a given email address.\nPlease note that our website has no influence on the use of your data by this service.\nIf you agree, you can create a profile <0>here</0>.\n",
      "de": "Profilbilder werden durch den Internetdienst <0>Gravatar</0> verwaltet.\nEin Gravatar ist ein global verfügbarer Avatar (Globally Recognized Avatar), welcher mit deiner E-Mail-Adresse verknüpft ist.\nDieser Dienst kann dann von anderen Webseiten benutzt werden, um ein Profilbild zu einer E-Mail-Adresse anzuzeigen.\nBeachte bitte, dass unsere Website keinen Einfluss auf die Verwendung deiner Daten bei diesem Dienst hat.\nWenn du damit einverstanden bist, kannst du <0>hier</0> ein Profil erstellen.\n"
    },
    "accountAccessHeadline": {
      "en": "Account access",
      "de": "Konto-Zugangsdaten"
    },
    "resetPassword": {
      "en": "Reset password",
      "de": "Kennwort wiederherstellen"
    },
    "updateSuccessMessage": {
      "en": "Your account was updated successfully.",
      "de": "Dein Konto wurde erfolgreich aktualisiert."
    },
    "updateErrorMessage": {
      "en": "There was an error updating your account.",
      "de": "Fehler beim Aktualisieren deines Kontos."
    },
    "notificationSettingsHeadline": {
      "en": "Email notifications",
      "de": "E-Mail-Benachrichtigungen"
    },
    "emailNotificationFrequency": {
      "en": "Please specify in which intervals you want us to send you an email reminder in case you have received new notifications.",
      "de": "Bitte gib an, in welchen Abständen du von uns eine Erinnerung per E-Mail bekommen möchtest, wenn du neue Benachrichtigungen erhalten hast."
    },
    "emailNotificationFrequency_daily": {
      "en": "daily",
      "de": "täglich"
    },
    "emailNotificationFrequency_weekly": {
      "en": "weekly",
      "de": "wöchentlich"
    },
    "emailNotificationFrequency_monthly": {
      "en": "monthly",
      "de": "monatlich"
    },
    "emailNotificationFrequency_never": {
      "en": "never",
      "de": "niemals"
    },
    "closeAccountDetails": {
      "en": "All your public contributions (documents and files uploaded to the public storage) will remain on the website and your name will still be displayed as author or contributor. All other data (personal information, rooms you own and files uploaded to your private storage) will be removed. You will no longer be able to log into the website.",
      "de": "Alle deine öffentlichen Beiträge (Dokumente und Dateien, die du in den öffentlichen Speicher hochgeladen hast), bleiben auf der Website. Dein Anzeigename wird weiterhin als Autor oder Bearbeiter angezeigt. Alle anderen Daten (persönliche Informationen, Räume, die du besitzt, und Dateien, die du in den privaten Speicher hochgeladen hast), werden gelöscht. Du kannst dich dann nicht mehr auf der Website anmelden."
    },
    "closeAccount": {
      "en": "Close account",
      "de": "Konto schließen"
    }
  },
  "storageTab": {
    "emptyStateTitle": {
      "en": "You don't have private storage",
      "de": "Du hast keinen privaten Speicher"
    },
    "emptyStateSubtitle": {
      "en": "Private storage is a dedicated space to use in your rooms, for uploading files available exclusively to room members. To request a storage plan, please contact an administrator.",
      "de": "Privater Speicher ist ein separater Bereich zur Nutzung in deinen Räumen, um Dateien hochzuladen, auf die ausschließlich von den Raummitgliedern zugegriffen werden kann. Um einen Speicherplan zu beantragen, wende dich bitte an einen Administrator."
    },
    "storagePlanName": {
      "en": "Your storage plan",
      "de": "Dein Speicherplan"
    },
    "noStoragePlan": {
      "en": "There is no storage plan associated with your account.",
      "de": "Mit deinem Konto ist kein Speicherplan verbunden."
    },
    "roomSelectDetailsTooltip": {
      "en": "Storage space occupied by non-shared files, uploaded through document inputs.",
      "de": "Speicherplatz, der von nicht gemeinsam genutzten Dateien belegt wird, hochgeladen durch Dokumenteingaben."
    }
  },
  "displayNameFormItem": {
    "enterDisplayName": {
      "en": "Please enter a display name",
      "de": "Bitte gib einen Anzeigenamen an"
    },
    "displayNameIsTooShort": {
      "en": "The display name must be at least {length} characters long",
      "de": "Der Anzeigename muss mindestens {length} Zeichen lang sein"
    }
  },
  "documentCard": {
    "createdOnDateByUser": {
      "en": "Created on {date} by {user}.",
      "de": "Erstellt am {date} von {user}."
    },
    "updatedOnDateByUser": {
      "en": "Updated on {date} by {user}.",
      "de": "Geändert am {date} von {user}."
    }
  },
  "documentCommentsPanel": {
    "emptyStateTitle": {
      "en": "This document has no comments",
      "de": "Zu diesem Dokument gibt es keine Kommentare"
    },
    "emptyStateSubtitle": {
      "en": "Through the use of comments, users can collaborate towards improving the quality of the document content or can debate certain content aspects.",
      "de": "Mit Hilfe von Kommentaren können Nutzer in Zusammenarbeit die Qualität des Dokumentinhalts verbessern oder spezifische Inhaltsaspekte diskutieren."
    },
    "emptyStateButton": {
      "en": "Write comment",
      "de": "Kommentar schreiben"
    },
    "addNewTopicButtonText": {
      "en": "Add new topic",
      "de": "Neues Thema hinzufügen"
    },
    "topicHeaderPrefix": {
      "en": "Topic",
      "de": "Thema"
    },
    "newTopicHeaderPrefix": {
      "en": "New topic",
      "de": "Neues Thema"
    },
    "newTopicPlaceholder": {
      "en": "E.g. orthography, citation, etc.",
      "de": "Z.B. Rechtschreibung, Quellennachweise, etc."
    },
    "commentDeleted": {
      "en": "The content of this comment was deleted by maintainers.",
      "de": "Der Inhalt dieses Kommentars wurde von einem Redakteur gelöscht."
    }
  },
  "documentInputSectionComments": {
    "comments": {
      "en": "Comments",
      "de": "Kommentare"
    },
    "commentDeleted": {
      "en": "The content of this comment was deleted.",
      "de": "Der Inhalt dieses Kommentars wurde gelöscht."
    }
  },
  "documentInputsPanel": {
    "pendingInputHeader": {
      "en": "Unsubmitted input",
      "de": "Ungesendete Eingabe"
    },
    "existingInputHeader": {
      "en": "Input {number} - {date}",
      "de": "Eingabe {number} - {date}"
    },
    "documentVersion": {
      "en": "Document version",
      "de": "Dokumentversion"
    },
    "viewButtonTooltip": {
      "en": "View input",
      "de": "Eingabe ansehen"
    },
    "emptyStateTitle": {
      "en": "No inputs have been submitted yet",
      "de": "Es wurden noch keine Eingaben gesendet"
    },
    "emptyStateSubtitle": {
      "en": "Fill in the document and click the submit button to submit your input.",
      "de": "Fülle das Dokument aus und klicke auf den Senden-Button, um deine Eingabe abzuschicken."
    },
    "emptyStateSubtitleDisabled": {
      "en": "For this document there are no previously submitted inputs, and submitting new inputs is currently disabled.",
      "de": "Für dieses Dokument liegen keine bisher gesendete Eingaben vor, und das Senden neuer Einagben ist derzeit deaktiviert."
    },
    "inputSubmittingDisabledAlert": {
      "en": "Submitting inputs is currently disabled for this document.",
      "de": "Für dieses Dokument ist das Senden von Eingaben derzeit deaktiviert."
    },
    "pendingInfoText": {
      "en": "Click the submit button to submit this input.",
      "de": "Klicke auf den Senden-Button, um diese Eingabe abzuschicken."
    },
    "uploadLimitExceededAlert": {
      "en": "Your input size is {actualSize} but the upload limitation of this website is {maxSize}. To successfully submit your input you have to remove some of your files.",
      "de": "Die Größe deiner Eingabe beträgt {actualSize}, aber das Upload-Limit dieser Website ist {maxSize}. Um deine Eingabe erfolgreich abschicken zu können, musst du einige Dateien entfernen."
    }
  },
  "documentMetadataModal": {
    "newDocument": {
      "en": "New document",
      "de": "Neues Dokument"
    },
    "duplicateDocument": {
      "en": "Duplicate document",
      "de": "Dokument duplizieren"
    },
    "editDocument": {
      "en": "Edit document metadata",
      "de": "Dokument-Metadaten bearbeiten"
    },
    "roomRequired": {
      "en": "Please specify a room",
      "de": "Bitte gib einen Raum an"
    },
    "titleRequired": {
      "en": "Please specify a document title",
      "de": "Bitte gib einen Dokument-Titel an"
    },
    "descriptionTooLong": {
      "en": "The description cannot have more than {maxChars, plural, =1 {# character} other {# characters}}",
      "de": "Die Beschreibung darf nicht länger als {maxChars} Zeichen sein"
    },
    "invalidTags": {
      "en": "Keywords cannot have less than {minChars, plural, =1 {# character} other {# characters}} or more than {maxChars, plural, =1 {# character} other {# characters}}",
      "de": "Stichwörter dürfen nicht kürzer als {minChars} Zeichen und nicht länger als {maxChars} Zeichen sein"
    },
    "tagsInfo": {
      "en": "Specify search terms with which your document can be found by other users",
      "de": "Gib Suchbegriffe an, mit denen dein Dokument von anderen Nutzern gefunden werden kann"
    },
    "content": {
      "en": "Content",
      "de": "Inhalt"
    },
    "contentEmpty": {
      "en": "none",
      "de": "Kein Inhalt"
    },
    "contentFromTemplate": {
      "en": "from template",
      "de": "Inhalt aus Vorlage"
    },
    "contentInfo": {
      "en": "Begin with either an empty document or with a template of suggested content, which you can then modify as you please",
      "de": "Starte entweder mit einem leeren Dokument oder mit einer Vorlage mit Inhaltvorschlägen, die du dann nach deinen Wünschen verändern kannst"
    },
    "allowedEditors": {
      "en": "Allowed editors",
      "de": "Zugelassene Bearbeiter"
    },
    "review": {
      "en": "Review",
      "de": "Review"
    },
    "verified": {
      "en": "Verified document",
      "de": "Überprüftes Dokument"
    },
    "inputSubmittingDisabled": {
      "en": "Input disabled",
      "de": "Eingabe deaktiviert"
    },
    "inputSubmittingDisabledInfo": {
      "en": "If input is disabled, users can still enter but not submit data.",
      "de": "Wenn die Eingabe deaktiviert ist, können Benutzer Daten zwar eingeben, jedoch nicht senden."
    },
    "generateSequence": {
      "en": "Create sequence of documents",
      "de": "Dokument-Reihe anlegen"
    },
    "sequenceCount": {
      "en": "Number of documents",
      "de": "Anzahl der Dokumente"
    },
    "sequenceInfoBoxHeader": {
      "en": "Document sequences",
      "de": "Veranstaltungsreihen"
    },
    "sequenceInfo": {
      "en": "You can create multiple documents at once. A sequential number is appended to the title or slug for each document.",
      "de": "Du kannst mehrere Dokumente gleichzeitig anlegen. An den Titel bzw. Slug wird für jedes Dokument eine laufende Nummer angehängt."
    },
    "allowedEditorsInfo": {
      "en": "Allowed editors are users that can edit this document even if it is protected.",
      "de": "Zugelassene Bearbeiter sind Benutzer, die dieses Dokument bearbeiten dürfen, selbst wenn es geschützt ist."
    },
    "protectedInfo": {
      "en": "Protected documents can only be edited by a maintainer or allowed editor.",
      "de": "Geschützte Dokumente können nur von einem Redakteur oder zugelassenem Bearbeiter bearbeitet werden."
    },
    "archivedInfo": {
      "en": "Archived documents cannot be edited and cannot be discovered through search.",
      "de": "Archivierte Dokumente können nicht bearbeitet werden und sind nicht suchbar."
    },
    "verifiedInfo": {
      "en": "You can confirm that the document meets the quality requirements. Verified documents have higher relevance in the search results.",
      "de": "Du kannst bestätigen, dass das Dokument den Qualitätsanforderungen entspricht. Überprüfte Dokumente haben eine höhere Relevanz auf der Suchseite."
    },
    "reviewInfo": {
      "en": "You can write a review of the document, if it does not meet quality requirements. The review will be shown on top of the document page.",
      "de": "Du kannst ein Review für das Dokument schreiben. Das Review wird auf der Dokumentseite angezeigt."
    },
    "cloningStrategy": {
      "en": "Where should the duplicated document be created?",
      "de": "Wo soll das duplizierte Dokument erstellt werden?"
    },
    "cloningStrategy_cloneWithinArea_fromRoom": {
      "en": "in the same room",
      "de": "im selben Raum"
    },
    "cloningStrategy_cloneWithinArea_fromPublicArea": {
      "en": "in the public area",
      "de": "im offenen Bereich"
    },
    "cloningStrategy_crossCloneIntoRoom_fromRoom": {
      "en": "in another room",
      "de": "in einem anderen Raum"
    },
    "cloningStrategy_crossCloneIntoRoom_fromPublicArea": {
      "en": "in a room",
      "de": "in einem Raum"
    },
    "cloningStrategy_crossCloneIntoPublicArea": {
      "en": "in the public area",
      "de": "im offenen Bereich"
    },
    "noAvailableRooms": {
      "en": "No available rooms",
      "de": "Keine Räume verfügbar"
    },
    "publicContextHeader": {
      "en": "Advanced settings",
      "de": "Erweiterte Einstellungen"
    },
    "draft": {
      "en": "Mark as draft",
      "de": "Als Entwurf markieren"
    },
    "draftInfo": {
      "en": "Draft documents can only be accessed and edited by the room owner",
      "de": "Entwurfsdokumente können nur vom Raumbesitzer abgerufen und bearbeiten werden"
    }
  },
  "documentSelector": {
    "searchPlaceholder": {
      "en": "Search document title",
      "de": "Nach Dokument-Titel suchen"
    }
  },
  "documentVersionHistory": {
    "restoreButtonToltip": {
      "en": "Restore version",
      "de": "Version wiederherstellen"
    },
    "compareToLatestTooltip": {
      "en": "Compare to latest version",
      "de": "Mit letzter Version vergleichen"
    },
    "viewButtonTooltip": {
      "en": "View version",
      "de": "Version ansehen"
    }
  },
  "emailFormItem": {
    "emailIsInUse": {
      "en": "The email address is already registered",
      "de": "Die E-Mail-Adresse ist bereits vergeben"
    }
  },
  "externalAccountProviderDialog": {
    "title": {
      "en": "Choose institution",
      "de": "Institution auswählen"
    },
    "explanation": {
      "en": "Please select the institution you're associated with in order to login.",
      "de": "Bitte wähle die Institution aus, der du angehörst, um dich einzuloggen."
    }
  },
  "homepageDocumentCards": {
    "headline": {
      "en": "Recommended documents",
      "de": "Empfohlene Dokumente"
    }
  },
  "homepageOerPresentation": {
    "headline": {
      "en": "Become part of the OER community!",
      "de": "Werde Teil der OER-Community!"
    },
    "descriptionMarkdown": {
      "en": "Our goal is to create a community project that is carried and supported by as many people around the world as possible.\nIf you are inspired by the idea of free learning and of an open learning platform, then join our community for **free**.\n",
      "de": "Unser Ziel ist, ein Gemeinschaftsprojekt zu schaffen, das von möglichst vielen Menschen auf der ganzen Welt getragen und unterstützt wird.\nWenn du von der Idee des kostenlosen Lernens und einer offenen Lernplattform begeistert bist und selbst Inhalte generieren möchtest, tritt unserer Community **kostenlos** bei.\n"
    },
    "signUp": {
      "en": "Create your free account",
      "de": "Erstelle dein kostenloses Konto"
    }
  },
  "homepageProjectPresentation": {
    "descriptionMarkdown": {
      "en": "**Educandu** is the open platform for learning and teaching.\nAnd everyone can contribute and make their knowledge availabe as open educational resources (OER) under a Creative Commons license.\nSimple, intuitive and free, with features developed specifically for teaching:\n",
      "de": "**Educandu** ist die Platform für digitales Lernen und Unerrichten.\nUnd jeder kann mitmachen und kann sein Wissen als Open Educational Resource (OER) unter einer Creative Commons Lizenz zur Verfügung stellen.\nEinfach, intuitiv und kostenlos, mit speziell für das Unterrichten entwickelten Features:\n"
    },
    "mediaFeature": {
      "en": "Video and audio with interactive features",
      "de": "Video und Audio mit interaktiven Möglichkeiten"
    },
    "earTrainingFeature": {
      "en": "Online ear training tasks",
      "de": "Online-Gehörbildungsaufgaben"
    },
    "multitrackFeature": {
      "en": "Multitrack music player",
      "de": "Mehrspur-Musikplayer"
    },
    "pdfFeature": {
      "en": "Embedded PDF viewer",
      "de": "Eingebauter PDF-Viewer"
    },
    "analysisFeature": {
      "en": "Music and movie analysis tool",
      "de": "Musik- und Filmanalysetool"
    },
    "textFeature": {
      "en": "Easy text editing and formatting",
      "de": "Einfache Texteingabe und -formatierung"
    },
    "imageFeature": {
      "en": "Images, galleries and slideshows",
      "de": "Bilder, Galerien und Slideshows"
    },
    "roomFeature": {
      "en": "Private rooms",
      "de": "Private Räume"
    },
    "notationFeature": {
      "en": "Online notation",
      "de": "Online-Notation"
    },
    "gamificationnFeature": {
      "en": "...and of course a little gamification!",
      "de": "...und natürlich ein wenig Gamification!"
    },
    "learnMore": {
      "en": "Learn more",
      "de": "Mehr erfahren"
    }
  },
  "homepageTrustFooter": {
    "supportedBy": {
      "en": "Supported by:",
      "de": "Unterstützt durch:"
    }
  },
  "imageEditor": {
    "zoomIn": {
      "en": "Zoom in",
      "de": "Vergrößern"
    },
    "zoomOut": {
      "en": "Zoom out",
      "de": "Verkleinern"
    },
    "rotateRight": {
      "en": "Rotate right",
      "de": "Im Uhrzeigersinn drehen"
    },
    "rotateLeft": {
      "en": "Rotate left",
      "de": "Gegen den Uhrzeigersinn drehen"
    },
    "scaleX": {
      "en": "Flip horizontally",
      "de": "Horizontal spiegeln"
    },
    "scaleY": {
      "en": "Flip vertically",
      "de": "Vertikal spiegeln"
    }
  },
  "irreversibleActionsSection": {
    "title": {
      "en": "Irreversible actions",
      "de": "Unwiderrufbare Aktionen"
    }
  },
  "itemsExpander": {
    "expand": {
      "en": "+ {count} more",
      "de": "+ {count} weitere"
    },
    "collapse": {
      "en": "show less",
      "de": "weniger anzeigen"
    }
  },
  "loadingSection": {
    "messageTitle": {
      "en": "Loading plugin",
      "de": "Plugin wird geladen"
    }
  },
  "loginForm": {
    "enterPassword": {
      "en": "Please enter your password",
      "de": "Bitte gib dein Kennwort an"
    },
    "loginFailed": {
      "en": "The credentials you have entered are not correct.",
      "de": "Die Zugangsdaten sind nicht korrekt."
    },
    "forgotPassword": {
      "en": "Forgot your password?",
      "de": "Kennwort vergessen?"
    },
    "registrationLink": {
      "en": "No account? Create one",
      "de": "Kein Konto? Erstelle eines"
    },
    "logInWithShibboleth": {
      "en": "Log in with Shibboleth",
      "de": "Mit Shibboleth anmelden"
    }
  },
  "markdownHelp": {
    "inlineTooltipHtml": {
      "en": "<div>\n  <p>In this field you can use the following formatting options:</p>\n  <p>*italic* or _italic_<br />**bold** or __bold__</p>\n  <p>Please enter links using this format:</p>\n  <p>[link text](link URL)</p>\n</div>\n",
      "de": "<div>\n  <p>In diesem Feld kannst du die folgenden Formatierungsoptionen verwenden:</p>\n  <p>*kursiv* oder _kursiv_<br />**fett** oder __fett__</p>\n  <p>Links kannst du in diesem Format eingeben:</p>\n  <p>[Link-Text](Link-Adresse)</p>\n</div>\n"
    },
    "blockTooltipText": {
      "en": "Click to show formatting options for this field",
      "de": "Klicken, um Formatierungsoptionen für dieses Feld anzuzeigen"
    },
    "blockHelpTableHeaderLeft": {
      "en": "How you write it",
      "de": "Wie du es schreibst"
    },
    "blockHelpTableHeaderRight": {
      "en": "How it will look",
      "de": "Wie es dargestellt wird"
    },
    "blockHelpTableHeaderAnnotation": {
      "en": "As a visual help, spaces are displayed as <0>•</0> in this column",
      "de": "Als visuelle Hilfe sind Leerzeichen in dieser Spalte als <0>•</0> dargestellt."
    },
    "blockHelpTableFoot": {
      "en": "This website uses *Markdown* for text formatting. More specifically, it follows the so-called *CommonMark* specification.\nMarkdown is designed to provide basic text formatting options while at the same trying to keep the text look as natural as possible.\nFor more information and an in-depth explanation, please visit <https://commonmark.org/>.\nPlease be aware that, while the website follows the CommonMark specifications otherwise, the use of raw HTML is disabled.\n",
      "de": "Diese Website benutzt *Markdown* zur Textformatierung. Genauer gesagt folgt sie der sogenannten *CommonMark*-Spezifikation.\nMarkdown bietet grundlegende Formatierungsmöglichkeiten, ohne dabei den Text durch komplizierte Regeln unlesbar zu machen.\nFür mehr Informationen und eine ausführliche Beschreibung besuche bitte <https://commonmark.org/>.\nWir möchten darauf hinweisen, dass die Website der CommonMark-Spezifikation in allen Punkten außer der Benutzung von HTML folgt, welche nicht zugelassen ist.\n"
    },
    "blockHelpMarkdown": {
      "en": "This is a simple paragraph. As you can see, no matter how many                  spaces or\nline\nbreaks\nyou enter, they will always be converted into one single space.\n\nTo actually produce a line break in the result, \\\nend lines with multiple spaces<space><space>\nor with a backslash \\\njust like here.\n\nTo start a new paragraph, just leave one empty line on top of the text.\n\nWrap text between asterisks *to make it italic* or double asterisks **to make it bold**. Alternatively you can also use _single_ or __double__ underscores. _You **can** also combine them_.\n\n# This is a first level header\n\n## This is a second level header\n\n### This is a third level header\n\nThere are up to six levels, though it is recommended to not use such a deep hierarchy on websites.\n\n1. This is an ordered list\n2. You can also produce\n    1. multiple levels\n    2. by indenting each level by 4 spaces on the left\n42. As you can see, the numbering doesn't really matter, the list will always start with the number of the first item and then count up.\n\n* This is an unordered list\n* You can also use hyphens instead of asterisks:\n    - Also here, lists can be nested\n    - Just indent each level by 4 spaces on the left\n\n> ### This is a block quote\n>\n> To produce it, start the line with the character **>**\n>\n> *(The quote spans over all consecutive lines starting with **>**)*\n\n***\n\nThis text is placed in between horizontal lines. They are produced by three asterisks like on top of this paragraph.\n\n---\n\nInstead of asterisks, you could also use hyphens (like above) or underscores (like below) with the same outcome.\n\n___\n\nTo insert a link you have to surround the link text with square brackets, immediately followed by the link URL in parentheses, like [here](https://en.wikipedia.org/wiki/Wolfgang_Amadeus_Mozart).\n\nInserting an image works exactly like inserting a link, but with an additional exclamation mark in front. The text you specify between the square brackets will be shown as an alternative text in case the picture cannot be displayed for some reason (like in the second picture), for example:\n\n![Picture of W. A. Mozart](https://upload.wikimedia.org/wikipedia/commons/thumb/c/cf/Mozart-small.jpg/202px-Mozart-small.jpg)\n![Picture of W. A. Mozart](https://upload.wikimedia.org/wikipedia/this-is-an-intentionally-wrong-address.jpg)\n\nPlease be aware that URLs are not allowed to contain spaces, otherwise the link will not work or the picture will not be displayed.\n\nYou can also embed video or audio files using the same format as with images.\n\nAs you have seen, some characters like **_**, **#** or __*__ have special meaning in certain positions. In order to use them as a normal character, you have to prepend a backslash. For example, *this text is italic*, but \\*this is just text with asterisks around it\\*.\n",
      "de": "Dies ist ein einfacher Absatz. Wie du siehst, ungeachtet davon, wie viele                  Leerzeichen\noder\nZeilenumbrüche\ndu eingibst, werden diese stets in ein einzelnes Leerzeichen umgewandelt.\n\nUm einen tatsächlichen Zeilenumbruch herzustellen, \\\nbeende die Zeile mit mehreren Leerzeichen<space><space>\noder, genau wie hier \\\nmit einem Backslash.\n\nUm einen neuen Absatz zu beginnen, lass eine Zeile über dem entsprechenden Text leer.\n\nSetze Text zwischen zwei Sternchen, *um diesen kursiv darzustellen*, oder zwischen zwei Doppelsternchen für **Fettdruck**. Alternativ dazu kannst du auch _Unterstriche_ bzw. __doppelte Unterstriche__ verwenden. _Auch **Kombinationen** sind möglich_.\n\n# Dies ist eine Überschrift der ersten Ebene\n\n## Dies ist eine Überschrift der zweiten Ebene\n\n### Dies ist eine Überschrift der dritten Ebene\n\nEs gibt bis zu sechs Überschriftenebenen, jedoch ist es ratsam, auf Websites möglichst auf eine solch tiefe Hierarchie zu verzichten.\n\n1. Dies ist eine nummerierte Liste\n2. Du kannst\n    1. mehrere Ebenen verwenden,\n    2. indem du jede weitere Ebene durch vier Leerzeichen einrückst\n42. Wie du siehst, spielt die tatsächliche Zahl vor dem Listenpunkt keine Rolle, die Liste beginnt immer mit der Zahl vor dem ersten Punkt und wird dann hochgezählt.\n\n* Dies ist eine unnummerierte Liste\n* Du kannst auch Trennstriche statt der Sternchen verwenden:\n    - Verschachtelungen sind hier genauso möglich\n    - Genau wie bei der nummerierten Liste musst du die Unterpunkte lediglich um vier Leerzeichen einrücken\n\n> ### Dies ist ein Blockzitat\n>\n> Um es zu erzeugen, starte die Zeile mit dem Zeichen **>**\n>\n> *(Das Zitat erstreckt sich über alle aufeinander folgenden Zeilen, die mit **>** beginnen)*\n\n***\n\nDieser Text befindet sich zwischen horizontalen Trennlinien. Diese entsteht durch die drei Sternchen über diesem Absatz.\n\n---\n\nAnstelle der Sternchen kannst du gleichermaßen Trennstriche (wie oben) bzw. Unterstriche (wie unten) verwenden.\n\n___\n\nUm einen Link einzufügen, musst du den Link-Text mit eckigen Klammern umschließen, direkt gefolgt von der Link-Adresse in runden Klammern, so wie [hier](https://de.wikipedia.org/wiki/Wolfgang_Amadeus_Mozart).\n\nDas Einfügen eines Bildes funktioniert auf dieselbe Weise, jedoch mit einem vorangestelltem Ausrufezeichen. Der Text zwichen den eckigen Klammern wird als Alternative angezeigt, falls das Bild nicht geladen oder dargestellt werden kann (wie im zweiten Bild unten), zum Beispiel:\n\n![Bild von W. A. Mozart](https://upload.wikimedia.org/wikipedia/commons/thumb/c/cf/Mozart-small.jpg/202px-Mozart-small.jpg)\n![Bild von W. A. Mozart](https://upload.wikimedia.org/wikipedia/this-is-an-intentionally-wrong-address.jpg)\n\nBitte beachte, dass Link- bzw. Bildadressen keine Leerzeichen enthalten dürfen, um korrekt dargestellt zu werden.\n\nDarüberhinaus kannst du auf die gleiche Weise anstelle von Bildern auch Video- bzw. Audio-Dateien einbinden.\n\nWie du siehst, haben manche Zeichen wie **_**, **#** oder __*__ eine spezielle Bedeutung, wenn diese in bestimmten Positionen stehen. Um diese Zeichen dennoch als normalen Text darzustellen, müssen sie durch einen vorangestellten Backslash von dieser Spezialbedeutung entbunden werden. Beispielsweise *ist dieser Text kursiv*, aber \\*dieser Text lediglich mit Sternchen umgeben\\*.\n"
    }
  },
  "markdownInput": {
    "previewArea": {
      "en": "Preview area",
      "de": "Vorschaubereich"
    }
  },
  "markdownResourceSelector": {
    "tooltip": {
      "en": "Insert a link to a selected resource",
      "de": "Link zu einer ausgewählten Ressource einfügen"
    }
  },
  "mediaPlayerControls": {
    "download": {
      "en": "Download",
      "de": "Herunterladen"
    },
    "playbackRate": {
      "en": "Speed",
      "de": "Geschwindigkeit"
    },
    "normal": {
      "en": "normal",
      "de": "Normal"
    }
  },
  "mediaRangeReadonlyInput": {
    "info": {
      "en": "From {from, select, start {the beginning} other {timecode {from}}} to {to, select, end {the end} other {timecode {to}}}",
      "de": "Von {from, select, start {Anfang} other {Time-Code {from}}} bis {to, select, end {Ende} other {Time-Code {to}}}"
    }
  },
  "mediaRangeSelector": {
    "modalTitle": {
      "en": "Select playback range",
      "de": "Abspielbereich auswählen"
    },
    "selectRangeLabel": {
      "en": "Set current playback position",
      "de": "Setze die aktuelle Wiedergabeposition"
    },
    "as": {
      "en": "as",
      "de": "als"
    },
    "startTime": {
      "en": "Start time",
      "de": "Anfangszeit"
    },
    "endTime": {
      "en": "End time",
      "de": "Endezeit"
    },
    "start": {
      "en": "Start",
      "de": "Anfang"
    },
    "end": {
      "en": "End",
      "de": "Ende"
    },
    "milliseconds": {
      "en": "milliseconds",
      "de": "Millisekunden"
    },
    "loadingMessage": {
      "en": "Determining media information ...",
      "de": "Medieninformationen werden ermittelt ..."
    },
    "errorMessage": {
      "en": "An error occurred while retrieving the media file",
      "de": "Beim Laden der Mediendatei ist ein Fehler aufgetreten"
    },
    "clearRange": {
      "en": "Clear range",
      "de": "Bereich löschen"
    }
  },
  "multitrackMediaPlayer": {
    "emptyStateSubtitle": {
      "en": "Make sure that a URL is provided for each track.",
      "de": "Stelle sicher, dass für jede Spur eine URL angegeben wurde."
    }
  },
  "timecodeFineTunningInput": {
    "invalidValue": {
      "en": "Invalid timecode",
      "de": "Ungültige Zeitstempel"
    }
  },
  "timeline": {
    "markersBarPlaceholder": {
      "en": "Hover to see marker",
      "de": "Bewege die Maus über den Streifen, um die Marker-Position zu sehen"
    }
  },
  "trackMixerDisplay": {
    "trackNumberLabel": {
      "en": "Track {trackNumber}",
      "de": "Spur {trackNumber}"
    }
  },
  "trackMixerEditor": {
    "noTrack": {
      "en": "no track",
      "de": "keine Spur"
    },
    "volumePresetInfo": {
      "en": "Here you can define sets of volume combinations. The individual track volumes of the currently selected combination can be changed in the track mixer below.",
      "de": "Hier kannst du Sets von Lautstärke-Kombinationen definieren. Die einzelnen Spurlautstärken der momentan ausgewählten Kombination kannst im Spur-Mixer unten bearbeiten."
    },
    "trackDurations": {
      "en": "Track durations",
      "de": "Spur-Zeitdauern"
    }
  },
  "volumePresetsModal": {
    "modalTitle": {
      "en": "Manage volume presets",
      "de": "Lautstärke-Voreinstellungen bearbeiten"
    }
  },
  "admin": {
    "userAccountsTabTitle": {
      "en": "User accounts",
      "de": "Benutzerkonten"
    },
    "storagePlansTabTitle": {
      "en": "Storage plans",
      "de": "Speicherpläne"
    },
    "technicalMaintenanceTabTitle": {
      "en": "Technical maintenance",
      "de": "Technische Instandhaltung"
    }
  },
  "batches": {
    "batchType": {
      "en": "Batch type",
      "de": "Chargentyp"
    },
    "startedOn": {
      "en": "Started on",
      "de": "Gestartet am"
    },
    "completedOn": {
      "en": "Completion date",
      "de": "Abgeschlossen am"
    },
    "batchTypeDocumentValidation": {
      "en": "Document validation",
      "de": "Dokumentvalidierung"
    },
    "batchTypeDocumentRegeneration": {
      "en": "Document regeneration",
      "de": "Dokumentwiederherstellung"
    },
    "batchTypeCdnResourcesConsolidation": {
      "en": "Consolidation of resources within the internal storage",
      "de": "Konsolidierung der Ressourcen auf dem internen Speicher"
    },
    "errors": {
      "en": "Errors",
      "de": "Fehler"
    },
    "errorsCount": {
      "en": "Errors count",
      "de": "Fehleranzahl"
    },
    "attemptsHeader": {
      "en": "Attempt details",
      "de": "Versuchsdetails"
    },
    "batchErrors": {
      "en": "Batch errors",
      "de": "Chargenfehler"
    },
    "tasks": {
      "en": "Tasks",
      "de": "Tasks"
    },
    "taskType": {
      "en": "Task type",
      "de": "Tasktyp"
    },
    "taskStatus": {
      "en": "Task status",
      "de": "Taskstatus"
    },
    "progressMessage": {
      "en": "{progress, number, percent} completed",
      "de": "{progress, number, percent} abgeschlossen"
    },
    "status_pending": {
      "en": "Pending",
      "de": "Ausstehend"
    },
    "status_success": {
      "en": "Successfully completed",
      "de": "Erfolgreich abgeschlossen"
    },
    "status_warning": {
      "en": "Completed with warnings",
      "de": "Abgeschlossen mit Warnungen"
    },
    "status_error": {
      "en": "Completed with errors",
      "de": "Abgeschlossen mit Fehlern"
    },
    "hideSuccessfullyCompletedTasks": {
      "en": "Hide successfully completed tasks",
      "de": "Erfolgreich abgeschlossene Tasks ausblenden"
    }
  },
  "browserNotSupported": {
    "headerText": {
      "en": "We have detected that your browser version is not supported by our website",
      "de": "Wir haben festgestellt, dass deine Browserversion von unserer Website nicht unterstützt wird"
    },
    "mainText": {
      "en": "Please download a modern browser of your choice, some examples below",
      "de": "Bitte lade einen modernen Browser deiner Wahl herunter, einige Beispiele unten"
    }
  },
  "comparison": {
    "tooltipTextDisplay": {
      "en": "Text comparison",
      "de": "Textvergleich"
    },
    "tooltipPreviewDisplay": {
      "en": "Preview comparison",
      "de": "Vorschauvergleich"
    },
    "sectionMovementInfo": {
      "en": "The section formerly located here has been moved <0>{placement, select, movedUp {upwards} other {downwards}}</0>",
      "de": "Der Abschnitt, der sich hier befand, wurde <0>{placement, select, movedUp {nach oben} other {nach unten}}</0> verschoben"
    },
    "sectionMovementInfoBack": {
      "en": "This section was formerly located <0>at a different place</0> in the document",
      "de": "Dieser Abschnitt befand sich ursprünglich <0>an einer anderen Stelle</0> im Dokument"
    },
    "metadata": {
      "en": "Metadata",
      "de": "Metadaten"
    },
    "nonExistentSection": {
      "en": "This section does not exist in this version",
      "de": "Dieser Abschnitt existiert nicht in dieser Version"
    }
  },
  "completePasswordReset": {
    "savePassword": {
      "en": "Save password",
      "de": "Kennwort speichern"
    },
    "passwordChangedSuccessfully": {
      "en": "Your password was changed successfully.",
      "de": "Dein Kennwort wurde erfolgreich geändert."
    },
    "redirectMessage": {
      "en": "You will be redirected to the <0>login page</0> in {seconds, plural, =1 {# second} other {# seconds}}.",
      "de": "Du wirst in {seconds, plural, =1 {# Sekunde} other {# Sekunden}} auf die <0>Anmeldeseite</0> weitergeleitet."
    },
    "passwordResetFailure": {
      "en": "The password reset code is invalid or expired.",
      "de": "Der Kennwortänderungs-Code ist ungültig oder abgelaufen."
    },
    "homeLink": {
      "en": "Home",
      "de": "Home"
    }
  },
  "connectExternalAccount": {
    "welcomeBack": {
      "en": "Welcome (back)!",
      "de": "Willkommen (zurück)!"
    },
    "choicesDescription": {
      "en": "Please connect your Shibboleth login with your existing {appName} account or\ncreate a new account in case this is your first log in.\n",
      "de": "Bitte verknüpfe deine Shibboleth-Anmeldung mit deinem vorhandenem {appName}-Konto,\noder erstelle ein neues Konto, falls du dich zum ersten mal angemeldet hast.\n"
    },
    "choicesLogin": {
      "en": "Connect to an existing account",
      "de": "Mit vorhandenem Konto verknüpfen"
    },
    "choicesRegister": {
      "en": "Create a new account",
      "de": "Neues Konto erstellen"
    },
    "choicesAbort": {
      "en": "I do not want to log in after all",
      "de": "Ich möchte mich doch nicht einloggen"
    },
    "infoBoxTitle": {
      "en": "Why do I see this page?",
      "de": "Warum sehe ich diese Seite?"
    },
    "infoBoxDescription": {
      "en": "In case you have logged in using Shibboleth for the first time, you first of all have\nto connect your Shibboleth account with your {appName} account. The {appName} account\nwill continue to exist even if you leave the institution and therefore cannot access the\nsite using Shibboleth anymore. This way you will keep the ability to edit your content\nas well as pertain your original authorship over content you already created on {appName}.\nFor this reason, it is recommended you use your private email address for your {appName}\naccount. In case you have already connected your Shibboleth account and you are wondering\nwhy you see this page, it is because you haven't logged in over a longer period of time\nusing Shibboleth. We periodically delete logins that haven't been used for some time out\nof data protection reasons as well as to protect your own account. But you can easily\nre-establish the connection to your {appName} account on this page.\n",
      "de": "Wenn du dich zum ersten Mal mit Shibboleth angemeldet hast, musst du dein Shibboleth-Konto\nerst mit deinem {appName}-Konto verknüpfen. Das {appName}-Konto bleibt erhalten, selbst\nwenn du die Institution verlässt und keinen Zugang mehr über Shibboleth hast. So kannst\ndu weiterhin deinen Content bearbeiten und als derselbe {appName}-Autor auftreten. Es empfiehlt\nsich daher, für dein {appName}-Konto deine private E-Mail-Adresse zu verwenden. Falls du dein\nShibboleth-Konto bereits einmal verknüpft hast und dich wunderst, warum du diese Seite\nsiehst, liegt das daran, dass du dich über einen längeren Zeitraum nicht mit Shibboleth\nangemeldet hast. Aus Datenschutzgründen und zu deiner eigenen Sicherheit löschen wir\nAnmeldungen, die länger nicht benutzt wurden. Du kannst die Verknüpfung zu deinem\n{appName}-Konto auf dieser Seite aber ganz einfach wieder herstellen.\n"
    }
  },
  "dashboard": {
    "activitiesTabTitle": {
      "en": "Activities",
      "de": "Aktivitäten"
    },
    "favoritesTabTitle": {
      "en": "Favorites",
      "de": "Favoriten"
    },
    "documentsTabTitle": {
      "en": "Public documents",
      "de": "Öffentliche Dokumente"
    },
    "roomsTabTitle": {
      "en": "Rooms",
      "de": "Räume"
    }
  },
  "documentInput": {
    "alertMarkdown": {
      "en": "You are viewing a document input from [{userName}]({userUrl}), submitted on {date} on document \"[{documentTitle}]({documentUrl})\"\n",
      "de": "Du siehst eine Dokumenteingabe von [{userName}]({userUrl}), gesendet am {date} zum Dokument \"[{documentTitle}]({documentUrl})\"\n"
    }
  },
  "document": {
    "favoriteRestrictionTooltip": {
      "en": "Log in to add the document to your favorites",
      "de": "Melde dich an, um dieses Dokument zu den Favoriten hinzuzufügen"
    },
    "duplicateRestrictionTooltip": {
      "en": "Log in to duplicate this document",
      "de": "Melde dich an, um dieses Dokument zu duplizieren"
    },
    "editRestrictionTooltip_anonymous": {
      "en": "Log in to edit this document",
      "de": "Melde dich an, um dieses Dokument zu bearbeiten"
    },
    "editRestrictionTooltip_protected": {
      "en": "This document cannot be edited because it is protected",
      "de": "Dieses Dokument kann nicht bearbeitet werden, da es geschützt ist"
    },
    "editRestrictionTooltip_archive": {
      "en": "This document cannot be edited because it is archived",
      "de": "Dieses Dokument kann nicht bearbeitet werden, da es archiviert ist"
    },
    "editRestrictionTooltip_room": {
      "en": "Editing this document is only allowed for the room owner",
      "de": "Die Bearbeitung dieses Dokuments ist nur für den Raumbesitzer erlaubt"
    },
    "duplicateDocument": {
      "en": "Duplicate document",
      "de": "Dokument duplizieren"
    },
    "editDocument": {
      "en": "Edit document",
      "de": "Dokument bearbeiten"
    },
    "statusIconTooltipSaved": {
      "en": "There are no unsaved changes",
      "de": "Keine ungespeicherten Änderungen"
    },
    "statusIconTooltipDirty": {
      "en": "There are unsaved changes",
      "de": "Änderungen nicht gespeichert"
    },
    "saveChanges": {
      "en": "Save changes",
      "de": "Änderungen speichern"
    },
    "comments": {
      "en": "Comments",
      "de": "Kommentare"
    },
    "commentsActionTooltip": {
      "en": "Show comments",
      "de": "Kommentare anzeigen"
    },
    "history": {
      "en": "Version history",
      "de": "Versionshistorie"
    },
    "historyActionTooltip": {
      "en": "Show version history",
      "de": "Versionshistorie anzeigen"
    },
    "historyVersion": {
      "en": "Version {version}",
      "de": "Version {version}"
    },
    "latestHistoryVersion": {
      "en": "Latest version",
      "de": "Letzte version"
    },
    "input": {
      "en": "Input {count}",
      "de": "Eingabe {count}"
    },
    "inputs": {
      "en": "Inputs",
      "de": "Eingaben"
    },
    "inputsActionTooltip": {
      "en": "Inputs management",
      "de": "Verwaltung von Eingaben"
    },
    "clearInput": {
      "en": "Clear input",
      "de": "Eingabe löschen"
    },
    "submitInput": {
      "en": "Submit input",
      "de": "Eingabe senden"
    },
    "proposedSectionsAlertMarkdown": {
      "en": "Apply or discard the proposed sections one by one or click \"Apply all\".\n\\\nUnapplied sections are only visible until you leave the current view.\n",
      "de": "Übernimm oder verwirf die vorgeschlagenen Abschnitte jeweils individuell oder klicke auf \"Alle übernehmen\".\n\\\nNicht übernommene Abschnitte sind nur solange sichtbar, bis du die Ansicht verlässt.\n"
    },
    "applyAll": {
      "en": "Apply all",
      "de": "Alle übernehmen"
    }
  },
  "error": {
    "homeButton": {
      "en": "Home",
      "de": "Home"
    },
    "notFoundEmptyStateTitle": {
      "en": "Page not found",
      "de": "Seite nicht gefunden"
    },
    "notFoundEmptyStateSubtitle": {
      "en": "Looks like the page you're looking for doesn't exist. Check that your URL is correct and try again, otherwise go back.",
      "de": "Die Seite, die du suchst, scheint nicht zu existieren. Überprüfe die URL und probiere es noch einmal oder gehe andernfalls zurück."
    },
    "unauthorizedEmptyStateTitle": {
      "en": "Page access not allowed",
      "de": "Seitenzugriff nicht erlaubt"
    },
    "unauthorizedEmptyStateSubtitle": {
      "en": "Looks like you're not authorized to access this page. Check that your URL is correct and try again, otherwise go back.",
      "de": "Du scheinst für die Seite, die du aufgerufen hast, nicht die erforderlichen Berechtigungen zu besitzen. Überprüfe die URL und probiere es noch einmal oder gehe andernfalls zurück."
    },
    "internalErrorEmptyStateTitle": {
      "en": "Internal server error",
      "de": "Interner Server-Fehler"
    },
    "internalErrorEmptyStateSubtitle": {
      "en": "Looks like there was an error providing this page. Check that your URL is correct and try again, otherwise go back.",
      "de": "Auf der Seite, die du aufgerufen hast, ist ein Fehler aufgetreten. Überprüfe die URL und probiere es noch einmal oder gehe andernfalls zurück."
    }
  },
  "index": {
    "recommendedSearches": {
      "en": "Recommended searches",
      "de": "Empfohlene Suchbegriffe"
    }
  },
  "mediaLibraryItem": {
    "title": {
      "en": "Media center resource",
      "de": "Mediathek-Ressource"
    },
    "created": {
      "en": "Created",
      "de": "Erstellt"
    },
    "updated": {
      "en": "Updated",
      "de": "Aktualisiert"
    }
  },
  "redaction": {
    "documentsTabTitle": {
      "en": "Documents",
      "de": "Dokumente"
    },
    "mediaLibraryTabTitle": {
      "en": "Media center",
      "de": "Mediathek"
    },
    "tagsTabTitle": {
      "en": "Tags",
      "de": "Tags"
    }
  },
  "resetPassword": {
    "formTitle": {
      "en": "Steps for changing password",
      "de": "Schritte zur Kennwortänderung"
    },
    "newPassword": {
      "en": "New password",
      "de": "Neues Kennwort"
    },
    "requestPasswordReset": {
      "en": "Change password",
      "de": "Kennwort ändern"
    },
    "requestDisclaimer": {
      "en": "You only receive an email if you already have a confirmed account.",
      "de": "Du bekommst nur dann eine E-Mail, wenn du bereits ein bestätigtest Konto hast."
    },
    "completedMessageTitle": {
      "en": "Password changed successfully!",
      "de": "Kennwort erfolgreich geändert!"
    },
    "completedMessageSubTitle": {
      "en": "You are now logged in with your updated account. You can navigate to your personal dashboard by clicking the button below.",
      "de": "Du bist nun mit deinem aktualisierten Konto angemeldet. Mit Klick auf den Button unten kannst du zu deinem persönlichen Dashboard navigieren."
    }
  },
  "roomMembershipConfirmation": {
    "spinnerMessage": {
      "en": "Please wait...",
      "de": "Bitte warte..."
    },
    "confirmationSuccess": {
      "en": "Congratulations! You are now a member of room <0>{roomName}</0>.",
      "de": "Gratulation! Du bist nun ein Mitglied des Raumes <0>{roomName}</0>."
    },
    "invitationConfirmation": {
      "en": "Please click on the button in order to join room <0>{roomName}</0>.",
      "de": "Bitte klicke auf den Button, um dem Raum <0>{roomName}</0> beizutreten."
    },
    "invalidToken": {
      "en": "The invitation code is invalid or expired.",
      "de": "Der Einladungs-Code ist ungültig oder abgelaufen."
    },
    "differentUser": {
      "en": "The invitation was addressed to a different user.",
      "de": "Der Einladung war an einen anderen Benutzer adressiert."
    },
    "unconfirmedUser": {
      "en": "Your user account has not been confirmed yet.",
      "de": "Dein Benutzerkonto wurde noch nicht bestätigt."
    },
    "invalidRoom": {
      "en": "The room no longer exists.",
      "de": "Der Raum existiert nicht mehr."
    },
    "homeLink": {
      "en": "Home",
      "de": "Home"
    },
    "redirectMessage": {
      "en": "You will be redirected in {seconds, plural, =1 {# second} other {# seconds}}.",
      "de": "Du wirst in {seconds, plural, =1 {# Sekunde} other {# Sekunden}} weitergeleitet."
    }
  },
  "room": {
    "roomViewTitle": {
      "en": "Room view",
      "de": "Raum-Ansicht"
    },
    "overviewEmptyStateTitle": {
      "en": "You have not written an overview text",
      "de": "Du hast noch keinen Überblickstext geschrieben"
    },
    "overviewEmptyStateSubtitle": {
      "en": "Go to the room settings tab and write an overview text in order to provide members with the room context and purpose.",
      "de": "Gehe zu den Raum-Einstellungen und schreibe einen Überblickstext, um Mitgliedern den Kontext und Zweck dieses Raumes zu erläutern."
    },
    "cancelRoomMembership": {
      "en": "Cancel room membership",
      "de": "Raum-Mitgliedschaft beenden"
    }
  },
  "search": {
    "sorting": {
      "en": "Sorting",
      "de": "Sortierung"
    },
    "created": {
      "en": "Created",
      "de": "Erstellt"
    },
    "lastUpdate": {
      "en": "Last update",
      "de": "Letzte Änderung"
    },
    "totalItems": {
<<<<<<< HEAD
      "en": "{count, plural, =1 {# result} other {# results}} found\n",
      "de": "{count, plural, =1 {# Ergebnis} other {# Ergebnisse}} gefunden\n"
=======
      "en": "{count, plural, =1 {# result} other {# results}} found",
      "de": "{count, plural, =1 {# Ergebnis} other {# Ergebnisse}} gefunden"
>>>>>>> f77b387b
    }
  },
  "userProfile": {
    "documentsHeadline": {
      "en": "Recent contributions",
      "de": "Letzte Beiträge"
    },
    "moreButton": {
      "en": "Show {count} more",
      "de": "{count, plural, =1 {# weiteren} other {# weitere}} anzeigen"
    }
  },
  "passwordFormItem": {
    "enterPassword": {
      "en": "Please enter a password",
      "de": "Bitte gib ein Kennwort an"
    },
    "passwordIsInvalid": {
      "en": "The password must be at least {length} characters long and contain at least one letter and one number",
      "de": "Das Kennwort muss mindestens {length} Zeichen lang sein und mindestens einen Buchstaben und eine Ziffer enthalten"
    }
  },
  "pdfDocument": {
    "pdfRenderingEmptyStateTitle": {
      "en": "The PDF document cannot be displayed",
      "de": "Das PDF-Dokument kann nicht angezeigt werden"
    },
    "pdfPageRenderingEmptyStateTitle": {
      "en": "The PDF page cannot be displayed",
      "de": "Die PDF-Seite kann nicht angezeigt werden"
    },
    "pdfRenderingEmptyStateSubtitle": {
      "en": "There was an error displaying this document. The provided URL might not link to a valid PDF document.",
      "de": "Beim Anzeigen dieses Dokuments ist ein Fehler aufgetreten. Möglicherweise führt die angegebene URL nicht zu einem gültigen PDF-Dokument."
    },
    "pdfPageRenderingEmptyStateSubtitle": {
      "en": "There was an error displaying this PDF page. The PDF file might be corrupt.",
      "de": "Beim Anzeigen dieser PDF-Seite ist ein Fehler aufgetreten. Möglicherweise ist die PDF-Datei fehlerhaft."
    },
    "noDocument": {
      "en": "No document specified",
      "de": "Kein Dokument angegeben"
    },
    "loadingDocument": {
      "en": "Loading document",
      "de": "Dokument wird geladen"
    }
  },
  "pluginSelectorDialog": {
    "title": {
      "en": "Add section",
      "de": "Abschnitt hinzufügen"
    }
  },
  "redactionDocumentsTab": {
    "filterPlaceholder": {
      "en": "Filter by title or creator",
      "de": "Nach Titel oder Ersteller filtern"
    },
    "badges": {
      "en": "Badges",
      "de": "Kennzeichen"
    },
    "archivedDocumentBadge": {
      "en": "This document is archived",
      "de": "Dieses Dokument ist archiviert"
    },
    "protectedDocumentBadge": {
      "en": "This document is protected",
      "de": "Dieses Dokument ist geschützt"
    },
    "allowedEditorsBadge": {
      "en": "This document has allowed editors",
      "de": "Dieses Dokument hat zugelassene Bearbeiter"
    }
  },
  "redactionMediaLibraryTab": {
    "filterPlaceholder": {
      "en": "Filter by title, tag, license or user",
      "de": "Nach Titel, Tag, Lizenz oder Benutzer filtern"
    }
  },
  "redactionTagsTab": {
    "filterPlaceholder": {
      "en": "Filter by name",
      "de": "Nach Name filtern"
    },
    "sortedByTag": {
      "en": "Sorted by tag",
      "de": "Nach Tag sortiert"
    },
    "frequency": {
      "en": "Frequency",
      "de": "Häufigkeit"
    },
    "sortedByFrequency": {
      "en": "Sorted by frequency",
      "de": "Nach Häufigkeit sortiert"
    },
    "companionTagCount": {
      "en": "Companion tags count",
      "de": "Anzahl von Begleit-Tags"
    },
    "sortedByCompanionTagCount": {
      "en": "Sorted by companion tags count",
      "de": "Nach Anzahl von Begleit-Tags sortiert"
    },
    "documents": {
      "en": "Documents",
      "de": "Dokumente"
    },
    "mediaLibraryItems": {
      "en": "Media center entries",
      "de": "Mediathek-Einträge"
    },
    "companionTags": {
      "en": "Companion tags",
      "de": "Begleit-Tags"
    },
    "tagCategoryFilter_documentsAndMedia": {
      "en": "Documents and media",
      "de": "Dokumente und Medien"
    },
    "tagCategoryFilter_documentsOnly": {
      "en": "Documents only",
      "de": "Nur Dokumente"
    },
    "tagCategoryFilter_mediaOnly": {
      "en": "Media only",
      "de": "Nur Medien"
    }
  },
  "registrationForm": {
    "formTitle": {
      "en": "Steps for account creation",
      "de": "Schritte zur Kontoerstellung"
    },
    "register": {
      "en": "Create account",
      "de": "Konto erstellen"
    },
    "termsAndConditionsConfirmation": {
      "en": "I have read the <0>terms and conditions</0> and agree to them.",
      "de": "Ich habe die <0>Nutzungsbedingungen</0> gelesen und bin damit einverstanden."
    },
    "completedMessageTitle": {
      "en": "Welcome!",
      "de": "Willkommen!"
    },
    "completedMessageSubTitle": {
      "en": "You are now logged in with your new account. You can navigate to your personal dashboard by clicking the button below.",
      "de": "Du bist nun mit deinem neuen Konto angemeldet. Mit Klick auf den Button unten kannst du zu deinem persönlichen Dashboard navigieren."
    }
  },
  "mediaLibraryEditScreen": {
    "editHeadline": {
      "en": "File editor",
      "de": "Datei-Editor"
    }
  },
  "mediaLibraryFileDropzone": {
    "fileWillBeAddedToMediaLibrary": {
      "en": "This file will be added to the media center",
      "de": "Diese Datei wird zur Mediathek hinzugefügt"
    }
  },
  "mediaLibraryMetadataDisplay": {
    "missingDataPlaceholder": {
      "en": "not provided",
      "de": "nicht angegeben"
    }
  },
  "mediaLibraryMetadataForm": {
    "freeLicense": {
      "en": "Free license",
      "de": "Freie Lizenz"
    },
    "licensesRequired": {
      "en": "Please select at least one license",
      "de": "Bitte wähle mindestens eine Lizenz aus"
    },
    "allRightsReservedConfirmationWarning": {
      "en": "I hereby confirm that I am aware of the legal implications when making copyright protected material available.",
      "de": "Ich bestätige hiermit, dass ich mir der rechtlichen Implikationen bewusst bin, wenn ich urheberrechtlich geschütztes Material bereitstelle."
    },
    "tagsInfo": {
      "en": "Specify search terms with which your resource can be found by other users",
      "de": "Gib Suchbegriffe an, mit denen deine Ressource von anderen Nutzern gefunden werden kann"
    },
    "tagsRequired": {
      "en": "Please provide at least one tag",
      "de": "Bitte gib mindestens einen Tag an"
    },
    "optimizeImage": {
      "en": "Optimize image for web display",
      "de": "Bild für Webdarstellung optimieren"
    }
  },
  "mediaLibrarySearchScreen": {
    "emptyStateTitle": {
      "en": "Search in media center",
      "de": "In Mediathek suchen"
    }
  },
  "mediaLibraryUploadScreen": {
    "uploadHeadline": {
      "en": "File upload",
      "de": "Datei-Upload"
    },
    "preprocessed": {
      "en": "edited",
      "de": "bearbeitet"
    },
    "stage_uploadNotStarted": {
      "en": "The following {fileCount, plural, =1 {file} other {# files}} will be uploaded.",
      "de": "Die {fileCount, plural, =1 {folgende Datei wird} other {folgenden # Dateien werden}} hochgeladen."
    },
    "stage_uploading": {
      "en": "Uploading ...",
      "de": "Hochladen ..."
    },
    "stage_uploadFinished": {
      "en": "Upload finished.",
      "de": "Upload beendet."
    }
  },
  "resourceSelector": {
    "sourceType_media-library": {
      "en": "Media center",
      "de": "Mediathek"
    },
    "sourceType_document-media": {
      "en": "Document media",
      "de": "Dokument-Medien"
    },
    "sourceType_room-media": {
      "en": "Room media",
      "de": "Raum-Medien"
    },
    "sourceType_wikimedia": {
      "en": "Wikimedia",
      "de": "Wikimedia"
    }
  },
  "roomMediaFilesViewer": {
    "filesView_list": {
      "en": "List view",
      "de": "Listenansicht"
    },
    "filesView_grid": {
      "en": "Grid view",
      "de": "Kachelansicht"
    },
    "uploadFiles": {
      "en": "Upload files",
      "de": "Dateien hochladen"
    },
    "emptyStateTitle": {
      "en": "There are no shared files in this room",
      "de": "In diesem Raum gibt es keine gemeinsam genutzten Dateien"
    },
    "emptyStateSubtitle": {
      "en": "Drag and drop files here to upload them or use the upload button to select files from your machine.",
      "de": "Ziehe Dateien hierher, um sie hochzuladen, oder benutze den Button, um Dateien von deinem Computer auszuwählen."
    }
  },
  "roomMediaUploadScreen": {
    "headline": {
      "en": "Files upload",
      "de": "Datei-Upload"
    },
    "uploadLimitExceeded": {
      "en": "Upload limit of {uploadLimit} is exceeded. Your upload size is {uploadSize}.",
      "de": "Uploadbegrenzung von {uploadLimit} ist überschritten. Deine Uploadgröße ist {uploadSize}."
    },
    "insufficientPrivateStorge": {
      "en": "Not enough storage space available for file",
      "de": "Nicht genügend Speicherplatz für die Datei verfügbar"
    },
    "startUpload": {
      "en": "Start upload",
      "de": "Upload starten"
    },
    "preprocessed": {
      "en": "edited",
      "de": "bearbeitet"
    },
    "stage_uploadNotStarted": {
      "en": "The following {fileCount, plural, =1 {file} other {# files}} will be uploaded.",
      "de": "Die {fileCount, plural, =1 {folgende Datei wird} other {folgenden # Dateien werden}} hochgeladen."
    },
    "stageDetails_uploadNotStarted": {
      "en": "You can edit images before upload by clicking on the pen icon.",
      "de": "Du kannst Bilder vor dem Upload durch Klick auf das Stift-Symbol bearbeiten."
    },
    "stage_uploading": {
      "en": "Uploading ...",
      "de": "Hochladen ..."
    },
    "stage_uploadFinished": {
      "en": "Upload finished.",
      "de": "Upload beendet."
    },
    "optimizeImages": {
      "en": "Optimize images for web display",
      "de": "Bilder für Web optimieren"
    }
  },
  "fileEditorScreen": {
    "headline": {
      "en": "Image editor",
      "de": "Bild-Editor"
    },
    "applyChanges": {
      "en": "Apply changes",
      "de": "Änderungen übernehmen"
    }
  },
  "resourcePreviewScreen": {
    "headline": {
      "en": "File preview",
      "de": "Datei-Vorschau"
    }
  },
  "resourceSearchBar": {
    "searchTerms": {
      "en": "Search terms",
      "de": "Suchbegriffe"
    }
  },
  "selectedResourceDisplay": {
    "currentlySelectedFile": {
      "en": "Currently selected file",
      "de": "Momentan ausgewählte Datei"
    }
  },
  "wikimediaFilesViewer": {
    "openWikimediaPage": {
      "en": "Open Wikimedia page",
      "de": "Seite auf Wikimedia öffnen"
    }
  },
  "wikimediaSearchScreen": {
    "emptyStateTitle": {
      "en": "Search in Wikimedia Commons",
      "de": "In Wikimedia Commons suchen"
    }
  },
  "roomCard": {
    "createdOnDate": {
      "en": "Created on {date}.",
      "de": "Erstellt am {date}."
    },
    "createdByUser": {
      "en": "Created by {user}.",
      "de": "Erstellt von {user}."
    },
    "updatedOnDate": {
      "en": "Updated on {date}.",
      "de": "Aktualisiert am {date}."
    },
    "collaborativeRoom": {
      "en": "Collaborative room.",
      "de": "Kollaborativer Raum."
    },
    "acceptRoomInvitation": {
      "en": "Accept invitation",
      "de": "Einladung annehmen"
    },
    "invitationValidUntilDate": {
      "en": "The invitation is valid until {date}.",
      "de": "Die Einladung ist bis {date} gültig."
    },
    "hasCountMembers": {
      "en": "Has {count, plural, =1 {# user} other {# users}}.",
      "de": "Hat {count} Benutzer."
    },
    "hasCountCollaborators": {
      "en": "Has {count, plural, =1 {# collaborator} other {# collaborators}}.",
      "de": "Hat {count} Mitarbeiter."
    }
  },
  "roomCreationModal": {
    "newRoom": {
      "en": "New room",
      "de": "Neuer Raum"
    }
  },
  "roomInvitationCreationModal": {
    "sendRoomInvitations": {
      "en": "Send invitations",
      "de": "Einladungen versenden"
    },
    "emailAddresses": {
      "en": "Email addresses",
      "de": "E-Mail-Adressen"
    },
    "emailAddressesInfo": {
      "en": "Separate multiple Email addresses using line breaks, commas or semicola",
      "de": "Trenne mehrere E-Mail-Adressen durch Zeilenumbrüche, Kommas oder Semikola"
    },
    "emailsRequired": {
      "en": "Please specify an email address",
      "de": "Bitte gib eine E-Mail-Adresse an"
    },
    "notAllEmailsValid": {
      "en": "Not all specified email addresses are valid",
      "de": "Nicht alle angegebenen E-Mail-Adressen sind gültig"
    }
  },
  "roomMetadataForm": {
    "roomNameRequired": {
      "en": "Please specify a room name",
      "de": "Bitte gib einen Raumnamen an"
    },
    "isCollaborativeLabel": {
      "en": "Collaborative mode",
      "de": "Kollaborativer Modus"
    },
    "isCollaborativeInfo": {
      "en": "In collaborative rooms all room members can add and modify documents, however only the owner can delete them.",
      "de": "In kollaborativen Räumen können alle Raummitglieder Dokumente erstellen und bearbeiten, jedoch nur Besitzer können diese löschen."
    }
  },
  "messageBoard": {
    "emptyStateTitle": {
      "en": "There are no messages on the board",
      "de": "Auf dem Board sind keine Nachrichten"
    },
    "emptyStateSubtitle": {
      "en": "As room owner, you can post messages to the board in order to inform room members about various topics.\nMembers see the message board on the room page. They also receive a notification and, optionally, an email, when a new message is posted.\n",
      "de": "Als Raum-Eigentümer kannst du Nachrichten auf das Board stellen, um die Raum-Mitglieder über diverse Themen zu informieren.\nMitglieder sehen das Message-Board auf der Raum-Seite. Sie bekommen ebenfalls eine Benachrichtigung und - optional - eine E-Mail, sobald eine neue Nachricht gepostet wurde.\n"
    },
    "headline": {
      "en": "Message board",
      "de": "Message-Board"
    },
    "writeMessage": {
      "en": "Write message",
      "de": "Nachricht schreiben"
    },
    "postMessageButtonText": {
      "en": "Post message",
      "de": "Nachricht abschicken"
    },
    "postMessageCheckboxText": {
      "en": "Send email to members",
      "de": "E-Mail an Mitglieder schicken"
    },
    "postMessageCheckboxInfo": {
      "en": "An email will be immediately sent to all room members, notifying them that there is new information on the room message board.",
      "de": "Eine E-Mail wird unmittelbar an alle Raummitglieder geschickt, um diese darüber zu benachrichtigen, dass es neue Informationen auf dem Raum-Message-Board gibt."
    },
    "emailNotificationIconTooltip": {
      "en": "An email was sent to all room members when this message was posted.",
      "de": "Eine E-Mail wurde an alle Raum-Mitglieder geschickt, als diese Nachricht eingestellt wurde."
    }
  },
  "roomDocumentInputs": {
    "emptyStateTitle": {
      "en": "No document input has been submitted in this room",
      "de": "Keine Dokumenteingabe wurden in diesem Raum gesendet"
    },
    "emptyStateSubtitle": {
      "en": "Documents which contain input fields can be filled in an submitted by room members. They can be then managed here.",
      "de": "Dokumente, die Eingabefelder enthalten, können von den Raummitgliedern ausgefüllt und abgeschickt werden. Diese können dann hier verwaltet werden."
    },
    "storageSpaceTooltip": {
      "en": "Occupied storage space",
      "de": "Belegter Speicherplatz"
    }
  },
  "roomDocuments": {
    "headline": {
      "en": "Documents",
      "de": "Dokumente"
    },
    "emptyStateTitle": {
      "en": "There are no documents in this room",
      "de": "Es gibt keine Dokumente in diesem Raum"
    },
    "emptyStateSubtitle": {
      "en": "Documents created within this room are exclusively available to room members and not accessible to the rest of the community.",
      "de": "Die in diesem Raum erstellten Dokumente sind ausschließlich für die Raummitglieder abrufbar und nicht für den Rest der Community zugänglich."
    }
  },
  "roomMembers": {
    "membersEmptyStateTitle": {
      "en": "You have not invited any members",
      "de": "Du hast noch keine Mitglieder eingeladen"
    },
    "collaboratorsEmptyStateTitle": {
      "en": "You have not invited any collaborators",
      "de": "Du hast noch keine Mitarbeiter eingeladen"
    },
    "membersEmptyStateSubtitle": {
      "en": "For other users to have access to your room, send them an invitation.",
      "de": "Um anderen Nutzern Zugang zu deinem Raum zu geben, schicke ihnen eine Einladung."
    },
    "inviteMembersButton": {
      "en": "Invite members",
      "de": "Mitglieder einladen"
    },
    "inviteCollaboratorsButton": {
      "en": "Invite collaborators",
      "de": "Mitarbeiter einladen"
    }
  },
  "roomSettings": {
    "contentHeadline": {
      "en": "Room content",
      "de": "Raum-Inhalt"
    },
    "metadataHeadline": {
      "en": "Room metadata",
      "de": "Raum-Metadaten"
    },
    "overview": {
      "en": "Overview",
      "de": "Überblick"
    },
    "deleteButton": {
      "en": "Delete room",
      "de": "Raum löschen"
    },
    "deleteTitle": {
      "en": "Delete this room",
      "de": "Diesen Raum löschen"
    },
    "deleteDescription": {
      "en": "All room data and resources will be deleted.",
      "de": "Alle Raum-Daten und -Ressourcen werden gelöscht."
    }
  },
  "searchBar": {
    "searchPlaceholder": {
      "en": "Search terms",
      "de": "Suchbegriffe"
    }
  },
  "sectionDisplay": {
    "notSupportedSectionEmptyStateTitle": {
      "en": "This content cannot be displayed",
      "de": "Dieser Inhalt kann nicht angezeigt werden"
    },
    "notSupportedSectionEmptyStateSubtitle": {
      "en": "This type of content is either unknown or no longer supported.",
      "de": "Dieser Inhalt ist entweder unbekannt oder wird nicht mehr unterstützt."
    },
    "deletedSectionEmptyStateTitle": {
      "en": "This content has been deleted",
      "de": "Dieser Inhalt wurde gelöscht"
    }
  },
  "sectionsDisplay": {
    "emptyStateTitle": {
      "en": "This document is empty",
      "de": "Dieses Dokument is leer"
    },
    "emptyStateSubtitle": {
      "en": "You can add various types of content, from text, image, video, audio, to sections with interactive features.",
      "de": "Du kannst verschiedene Arten von Inhalt hinzufügen, von Texten, Bildern, Videos, Audios, bis hin zu Abschnitten mit interaktiven Möglichkeiten."
    },
    "emptyStateButton": {
      "en": "Add section",
      "de": "Abschnitt hinzufügen"
    }
  },
  "sortingSelector": {
    "changeSortingValue": {
      "en": "Change sorting",
      "de": "Sortierung ändern"
    },
    "changeSortingDirectionAscending": {
      "en": "Change to ascending order",
      "de": "Zu aufsteigender Sortierung wechseln"
    },
    "changeSortingDirectionDescending": {
      "en": "Change to descending order",
      "de": "Zu absteigender Sortierung wechseln"
    }
  },
  "storagePlanModal": {
    "newStoragePlan": {
      "en": "New storage plan",
      "de": "Neuer Speicherplan"
    },
    "editStoragePlan": {
      "en": "Edit storage plan",
      "de": "Speicherplan bearbeiten"
    },
    "storagePlanNameIsInUse": {
      "en": "This name is already in use",
      "de": "Dieser Name ist bereits in Benutzung"
    },
    "nameRequired": {
      "en": "Please specify a name",
      "de": "Bitte gib einen Namen an"
    },
    "numberTooSmallOrTooBig": {
      "en": "The value is beyond the permissible range",
      "de": "Der Wert liegt außerhalb des zulässigen Bereichs"
    }
  },
  "tagSelector": {
    "linkText": {
      "en": "+ Add tag filter",
      "de": "+ Tag-Filter hinzufügen"
    },
    "searchPlaceholder": {
      "en": "Search",
      "de": "Suchen"
    }
  },
  "urlInput": {
    "tooltip_youtube": {
      "en": "Youtube",
      "de": "Youtube"
    },
    "tooltip_wikimedia": {
      "en": "Wikimedia",
      "de": "Wikimedia"
    },
    "tooltip_media-library": {
      "en": "Media center",
      "de": "Mediathek"
    },
    "tooltip_document-media": {
      "en": "document media storage",
      "de": "Dokument-Medien Speicher"
    },
    "tooltip_room-media": {
      "en": "room media storage",
      "de": "Raum-Medien Speicher"
    },
    "tooltip_external": {
      "en": "external",
      "de": "extern"
    },
    "tooltip_unsupported": {
      "en": "unsupported",
      "de": "nicht unterstützt"
    },
    "unsecureUrl": {
      "en": "URLs not starting with 'https' are not secure!",
      "de": "URLs, die nicht mit 'https' beginnen, sind unsicher!"
    }
  },
  "usedStorage": {
    "label": {
      "en": "Used storage",
      "de": "Genutzter Speicherplatz"
    },
    "storageSpaceExceeded": {
      "en": "Exceedance",
      "de": "Überschreitung"
    }
  },
  "userCard": {
    "sendEmailTo": {
      "en": "Send email to {email}.",
      "de": "E-Mail an {email} schicken."
    },
    "pendingInvitation": {
      "en": "[Pending invitation]",
      "de": "[Ausstehende Einladung]"
    },
    "invitationExpiresOnDate": {
      "en": "Expires on {date}.",
      "de": "Läuft ab am {date}."
    },
    "revokeInvitation": {
      "en": "Revoke invitation",
      "de": "Einladung widerrufen"
    },
    "removeMember": {
      "en": "Remove member",
      "de": "Mitglied entfernen"
    }
  },
  "userStepsForm": {
    "step_enterData": {
      "en": "Enter data",
      "de": "Daten eingeben"
    },
    "step_enterCode": {
      "en": "Confirm",
      "de": "Bestätigen"
    },
    "step_completed": {
      "en": "Done",
      "de": "Fertig"
    },
    "verificationCode": {
      "en": "Verification code",
      "de": "Verifizierungs-Code"
    },
    "enterVerificationCode": {
      "en": "Please enter your verification code",
      "de": "Bitte gib deinen Verifizierungscode ein"
    },
    "verificationCodeIsInvalid": {
      "en": "The verification code is invalid or expired",
      "de": "Der Verifizierungscode ist ungültig oder abgelaufen"
    },
    "verificationMessage": {
      "en": "We have sent you an email with a verification code. Please copy this code into the textbox below and confirm your input.\n\nThe code is valid **for {validityInMinutes}**.\n",
      "de": "Wir haben dir eine E-Mail mit einem Verifizierungs-Code gesendet. Bitte kopiere diesen Code in das Textfeld unten und bestätige deine Eingabe.\n\nDer Code ist **{validityInMinutes} lang** gültig.\n"
    },
    "gotoDashboard": {
      "en": "Show my dashboard",
      "de": "Mein Dashboard anzeigen"
    }
  },
  "abcNotation": {
    "name": {
      "en": "ABC notation",
      "de": "ABC-Notation"
    },
    "abcCode": {
      "en": "ABC code",
      "de": "ABC-Code"
    }
  },
  "annotation": {
    "name": {
      "en": "Annotation",
      "de": "Anmerkung"
    },
    "behavior": {
      "en": "Behavior",
      "de": "Verhalten"
    },
    "behavior_static": {
      "en": "static",
      "de": "statisch"
    },
    "behavior_collapsible": {
      "en": "collapsible",
      "de": "einklappbar"
    },
    "behavior_expandable": {
      "en": "expandable",
      "de": "ausklappbar"
    },
    "intent": {
      "en": "Intent",
      "de": "Intention"
    },
    "intent_neutral": {
      "en": "neutral",
      "de": "neutral"
    },
    "intent_confirm": {
      "en": "confirm",
      "de": "bestätigen"
    },
    "intent_inform": {
      "en": "inform",
      "de": "informieren"
    },
    "intent_warn": {
      "en": "warn",
      "de": "warnen"
    },
    "intent_discourage": {
      "en": "discourage",
      "de": "abraten"
    }
  },
  "audioWaveform": {
    "name": {
      "en": "Audio waveform",
      "de": "Audio-Wellenform"
    },
    "createImageLabelInfo": {
      "en": "Use an audio file to generate and upload the waveform image.",
      "de": "Verwende eine Audio-Datei, um ein Wellenform-Bild zu erstellen und hochzuladen."
    },
    "createImageButton": {
      "en": "Generate image from audio file",
      "de": "Bild aus Audio-Datei erstellen"
    },
    "displayModeInfo": {
      "en": "In interactive mode, users are able to hand-draw a waveform, and then compare with the uploaded image.",
      "de": "Im interaktiven Modus können Benutzer eine Wellenform händisch zeichnen und mit dem hochgeladenen Bild vergleichen."
    },
    "displayMode_static": {
      "en": "static",
      "de": "Statisch"
    },
    "displayMode_interactive": {
      "en": "interactive",
      "de": "Interaktiv"
    },
    "penColor": {
      "en": "Waveform color",
      "de": "Wellenformfarbe"
    },
    "baselineColor": {
      "en": "Baseline color",
      "de": "Grundlinienfarbe"
    },
    "backgroundColor": {
      "en": "Background color",
      "de": "Hintergrundfarbe"
    },
    "opacityWhenResolved": {
      "en": "Opacity (resolved)",
      "de": "Deckkraft (aufgelöst)"
    },
    "opacityWhenResolvedInfo": {
      "en": "The opacity of the hand-drawn waveform, when comparing to the uploaded image.",
      "de": "Die Deckkraft der händisch gezeichneten Wellenform beim Vergleich mit dem hochgeladenen Bild."
    },
    "showResolution": {
      "en": "Show resolution",
      "de": "Auflösung anzeigen"
    },
    "hideResolution": {
      "en": "Hide resolution",
      "de": "Auflösung ausblenden"
    },
    "dialogTitle": {
      "en": "Generate waveform image",
      "de": "Wellenform-Bild erstellen"
    },
    "searchAudioFileEmptyStateTitle": {
      "en": "Search for audio file",
      "de": "Audio-Datei suchen"
    },
    "searchAudioFileEmptyStateSubtitle": {
      "en": "Find an audio file in one of the media centers.",
      "de": "Audio-Datei in einer der Mediatheken suchen."
    },
    "uploadAudioFileEmptyStateTitle": {
      "en": "Upload audio file",
      "de": "Audio-Datei hochladen"
    },
    "dialogRegenerateButton": {
      "en": "Use different audio file",
      "de": "Andere Audio-Datei verwenden"
    },
    "dialogOkText": {
      "en": "Generate and select",
      "de": "Erstellen und auswählen"
    }
  },
  "audio": {
    "name": {
      "en": "Audio",
      "de": "Audio"
    }
  },
  "catalog": {
    "name": {
      "en": "Catalog",
      "de": "Katalog"
    },
    "headline": {
      "en": "Headline",
      "de": "Überschrift"
    },
    "noTitle": {
      "en": "No title",
      "de": "Kein Titel"
    },
    "displayMode_linkList": {
      "en": "link list",
      "de": "Link-Liste"
    },
    "displayMode_imageTiles": {
      "en": "image tiles",
      "de": "Bildkacheln"
    },
    "tilesPerRow": {
      "en": "Tiles per row",
      "de": "Kacheln pro Zeile"
    },
    "hoverEffect": {
      "en": "Hover effect",
      "de": "Hover-Effekt"
    },
    "hoverEffect_none": {
      "en": "no effect",
      "de": "Kein Effekt"
    },
    "hoverEffect_colorizeZoom": {
      "en": "color and zoom",
      "de": "Färben und Zoomen"
    },
    "itemNumber": {
      "en": "Item {number}",
      "de": "Eintrag {number}"
    },
    "addItem": {
      "en": "Add item",
      "de": "Eintrag hinzufügen"
    },
    "linkSourceType": {
      "en": "Item type",
      "de": "Eintragstyp"
    },
    "documentLink": {
      "en": "document link",
      "de": "Dokument-Link"
    },
    "link": {
      "en": "link",
      "de": "Link"
    },
    "linkSource": {
      "en": "Link source",
      "de": "Link-Quelle"
    },
    "adoptDocumentTitle": {
      "en": "Use as title",
      "de": "Als Titel benutzen"
    }
  },
  "diagramNet": {
    "name": {
      "en": "Diagram",
      "de": "Diagramm"
    }
  },
  "earTraining": {
    "name": {
      "en": "Ear training",
      "de": "Gehörbildung"
    },
    "nextExercise": {
      "en": "Next exercise",
      "de": "Nächste Übung"
    },
    "abcCode": {
      "en": "ABC code",
      "de": "ABC-Code"
    },
    "useMidi": {
      "en": "Use MIDI (auto)",
      "de": "MIDI benutzen (auto)"
    },
    "testsOrder": {
      "en": "Order",
      "de": "Reihenfolge"
    },
    "testsOrderGiven": {
      "en": "as specified",
      "de": "wie angegeben"
    },
    "testsOrderRandom": {
      "en": "random",
      "de": "zufällig"
    },
    "testMode": {
      "en": "Test mode",
      "de": "Test-Modus"
    },
    "testModeImage": {
      "en": "image",
      "de": "Bild"
    },
    "testModeAbcCode": {
      "en": "ABC code",
      "de": "ABC-Code"
    },
    "addTest": {
      "en": "Add test",
      "de": "Test hinzufügen"
    },
    "testNumber": {
      "en": "Test {number}",
      "de": "Test {number}"
    },
    "testQuestion": {
      "en": "Question",
      "de": "Frage"
    },
    "testAnswer": {
      "en": "Answer",
      "de": "Antwort"
    },
    "audio": {
      "en": "Audio",
      "de": "Audio"
    }
  },
  "fileUploadField": {
    "name": {
      "en": "File upload field",
      "de": "Datei-Upload-Feld"
    },
    "maxCount": {
      "en": "Files (max.)",
      "de": "Dateien (max.)"
    },
    "maxCountInfo": {
      "en": "Maximum number of files that can be uploaded",
      "de": "Maximale Anzahl an Dateien, die hochgeladen werden können"
    }
  },
  "iframe": {
    "name": {
      "en": "Iframe",
      "de": "Iframe"
    },
    "height": {
      "en": "Height",
      "de": "Höhe"
    }
  },
  "image": {
    "name": {
      "en": "Image",
      "de": "Bild"
    },
    "noneOption": {
      "en": "none",
      "de": "Kein Effekt"
    },
    "hoverOption": {
      "en": "hover",
      "de": "Hover"
    },
    "revealOption": {
      "en": "reveal",
      "de": "Aufdecken"
    },
    "clipOption": {
      "en": "clip",
      "de": "Zuschneiden"
    },
    "clippedWidth": {
      "en": "Resulting width",
      "de": "Resultierende Breite"
    },
    "clippedHeight": {
      "en": "Resulting height",
      "de": "Resultierende Höhe"
    },
    "effectTypeLabel": {
      "en": "Effect",
      "de": "Effekt"
    },
    "startPosition": {
      "en": "Start Position",
      "de": "Startposition"
    },
    "orientationLabel": {
      "en": "Orientation",
      "de": "Richtung"
    },
    "orientationOptionVertical": {
      "en": "Vertical",
      "de": "Vertikal"
    },
    "orientationOptionHorizontal": {
      "en": "Horizontal",
      "de": "Horizontal"
    },
    "clipEffectHint": {
      "en": "Please use the selection rectangle to specify the displayed area",
      "de": "Bitte benutze das Markierungsrechteck, um einen Bildbereich auszuwählen"
    },
    "loadingErrorEmptyStateTitle": {
      "en": "This image could not be loaded",
      "de": "Dieses Bild konnte nicht geladen werden"
    },
    "loadingErrorEmptyStateSubtitle": {
      "en": "There was an error loading this image. Some of the provided URLs might not be reachable.",
      "de": "Beim Laden dieses Bildes ist ein Fehler aufgetreten. Möglicherweise sind einige URLs nicht erreichbar."
    }
  },
  "interactiveMedia": {
    "name": {
      "en": "Interactive media",
      "de": "Interaktive Medien"
    },
    "answers": {
      "en": "Answers",
      "de": "Antworten"
    },
    "addAnswer": {
      "en": "Add answer",
      "de": "Antwort hinzufügen"
    },
    "addAnswerInfo": {
      "en": "In order to allow the user to review their knowledge, you can put the text above into a question and add possible answers here:",
      "de": "Um dem Benutzer die Möglichkeit zur Wissensüberprüfung zu geben, kannst du den Text oben als Frage formulieren und hier mögliche Antworten hinzufügen:"
    },
    "markCorrectAnswer": {
      "en": "Mark as correct answer",
      "de": "Als richtige Antwort markieren"
    },
    "continue": {
      "en": "Continue",
      "de": "Fortfahren"
    },
    "replay": {
      "en": "Replay",
      "de": "Wiederholen"
    },
    "results": {
      "en": "Results",
      "de": "Ergebnisse"
    },
    "currentProgress": {
      "en": "Your current progress",
      "de": "Dein aktueller Fortschritt"
    }
  },
  "markdownWithImage": {
    "name": {
      "en": "Markdown with image",
      "de": "Markdown mit Bild"
    },
    "textOffsetLabel": {
      "en": "Text offset",
      "de": "Text-Versatz"
    },
    "textOffsetInfo": {
      "en": "1em corresponds to the current paragraph font size",
      "de": "1 em entspricht der verwendeten Absatz-Schriftgröße"
    },
    "imageWidth": {
      "en": "Image width",
      "de": "Bildbreite"
    },
    "imageWidthInfo": {
      "en": "Represents the width taken by the image, from the total allocated space",
      "de": "Repräsentiert die Breite, die das Bild einnimmt, gemessen an der Gesamtbreite des Abschnitts"
    },
    "imagePosition": {
      "en": "Image position",
      "de": "Bildstelle"
    },
    "left": {
      "en": "left",
      "de": "Links"
    },
    "right": {
      "en": "right",
      "de": "Rechts"
    }
  },
  "markdown": {
    "name": {
      "en": "Markdown",
      "de": "Markdown"
    }
  },
  "matchingCards": {
    "name": {
      "en": "Matching Cards",
      "de": "Matching Cards"
    },
    "tilePairs": {
      "en": "Card pairs",
      "de": "Kartenpaare"
    },
    "tileA": {
      "en": "Card A",
      "de": "Karte A"
    },
    "tileB": {
      "en": "Card B",
      "de": "Karte B"
    },
    "url": {
      "en": "Media URL",
      "de": "Medien-URL"
    },
    "preview": {
      "en": "Card pair preview",
      "de": "Kartenpaarvorschau"
    }
  },
  "mediaAnalysis": {
    "name": {
      "en": "Media analysis",
      "de": "Medien-Analyse"
    },
    "chapterColorLabel": {
      "en": "Color",
      "de": "Farbe"
    },
    "chapterTextLabel": {
      "en": "Annotation",
      "de": "Anmerkung"
    },
    "exportAsCsv": {
      "en": "Export as CSV file",
      "de": "Als CSV-Datei exportieren"
    },
    "importFromCsv": {
      "en": "Import from CSV file",
      "de": "Aus CSV-Datei importieren"
    },
    "segmentsDropzoneInfo": {
      "en": "You can drop a CSV file in this box in order to import segments",
      "de": "Sie können eine CSV-Datei in diese Box ziehen, um Segmente zu importieren"
    },
    "startPlaybackFromHere": {
      "en": "Play from this part",
      "de": "Ab diesem Teil abspeilen"
    }
  },
  "mediaSlideshow": {
    "name": {
      "en": "Media slideshow",
      "de": "Medien-Slideshow"
    },
    "chapterType_image": {
      "en": "image",
      "de": "Bild"
    },
    "chapterType_text": {
      "en": "text",
      "de": "Text"
    },
    "imageFit": {
      "en": "Image fit",
      "de": "Bild-Anpassung"
    },
    "imageFit_cover": {
      "en": "cover",
      "de": "Abdecken"
    },
    "imageFit_contain": {
      "en": "contain",
      "de": "Umfassen"
    },
    "imageFitInfoMarkdown": {
      "en": "__cover__\n\nScales the image (while preserving its ratio) to the smallest possible\nsize to fill the display area, leaving no empty space.\n\n__contain__\n\nScales the image as large as possible within the display\narea without cropping or stretching the image.\n",
      "de": "__Abdecken__\n\nSkaliert das Bild (unter Beibehaltung der Proportionen) auf die kleinstmögliche\nGröße, um den Anzeigebereich so auszufüllen, dass kein Leerraum bleibt.\n\n__Umfassen__\n\nSkaliert das Bild so groß wie möglich innerhalb des Anzeigebereichs,\nohne das Bild zu beschneiden oder zu strecken.\n"
    }
  },
  "multitrackMedia": {
    "name": {
      "en": "Multitrack media",
      "de": "Mehrspur-Medien"
    }
  },
  "musicAccentuation": {
    "name": {
      "en": "Accentuation",
      "de": "Hervorhebung"
    },
    "icon": {
      "en": "Icon",
      "de": "Icon"
    },
    "icon_assignment": {
      "en": "Assignment",
      "de": "Aufgabe"
    },
    "icon_harmony": {
      "en": "Harmony",
      "de": "Harmonie"
    },
    "icon_hint": {
      "en": "Hint",
      "de": "Hinweis"
    },
    "icon_melody": {
      "en": "Melody",
      "de": "Melodie"
    },
    "icon_movement": {
      "en": "Movement",
      "de": "Bewegung"
    },
    "icon_playing": {
      "en": "Playing",
      "de": "Musizieren"
    },
    "icon_reading": {
      "en": "Reading",
      "de": "Lesen"
    },
    "icon_research": {
      "en": "Research",
      "de": "Recherche"
    },
    "icon_rhythm": {
      "en": "Rhythm",
      "de": "Rhythmus"
    },
    "icon_standard-solution": {
      "en": "Standard solution",
      "de": "Musterlösung"
    },
    "colorScheme": {
      "en": "Color scheme",
      "de": "Farbschema"
    },
    "behavior": {
      "en": "Behavior",
      "de": "Verhalten"
    },
    "behavior_static": {
      "en": "static",
      "de": "statisch"
    },
    "behavior_collapsible": {
      "en": "collapsible",
      "de": "einklappbar"
    },
    "behavior_expandable": {
      "en": "expandable",
      "de": "ausklappbar"
    }
  },
  "musicXmlViewer": {
    "name": {
      "en": "MusicXML viewer",
      "de": "MusicXML-Anzeige"
    },
    "zoom": {
      "en": "Zoom",
      "de": "Zoom"
    }
  },
  "pdfViewer": {
    "name": {
      "en": "PDF viewer",
      "de": "PDF-Anzeige"
    },
    "initialPageNumber": {
      "en": "Start page",
      "de": "Startseite"
    },
    "showTextOverlay": {
      "en": "Text overlay",
      "de": "Text-Overlay"
    },
    "showTextOverlayInfo": {
      "en": "Shows a transparent layer on top of the document enabling users to select text.\nPlease note that the placement of the overlayed characters will most likely not\nbe completely in sync with the PDF document due to technical limitations.\n",
      "de": "Zeigt eine transparente Schicht über dem Dokument an, die es Benutzern ermöglicht, Text zu selektieren.\nBitte beachte, dass die Zeichenplatzierung im überlagernden Text aus technischen Gründen nicht\nvollständig mit der des Dokuments übereinstimmen kann.\n"
    }
  },
  "quickTester": {
    "name": {
      "en": "Quick tester",
      "de": "Schnelltester"
    },
    "teaser": {
      "en": "Teaser",
      "de": "Teaser"
    },
    "testsOrder": {
      "en": "Order",
      "de": "Reihenfolge"
    },
    "testsOrderGiven": {
      "en": "as specified",
      "de": "wie angegeben"
    },
    "testsOrderRandom": {
      "en": "random",
      "de": "zufällig"
    },
    "testNumber": {
      "en": "Test {number}",
      "de": "Test {number}"
    },
    "addTest": {
      "en": "Add test",
      "de": "Test hinzufügen"
    }
  },
  "selectField": {
    "name": {
      "en": "Select field",
      "de": "Auswahlfeld"
    },
    "mode": {
      "en": "Mode",
      "de": "Modus"
    },
    "mode_singleSelection": {
      "en": "Single selection",
      "de": "Einfachauswahl"
    },
    "mode_multiSelection": {
      "en": "Multiple selection",
      "de": "Mehrfachauswahl"
    },
    "maxColumns": {
      "en": "Columns",
      "de": "Spalten"
    },
    "itemNumber": {
      "en": "Item {number}",
      "de": "Eintrag {number}"
    },
    "addItem": {
      "en": "Add item",
      "de": "Eintrag hinzufügen"
    }
  },
  "separator": {
    "name": {
      "en": "Separator",
      "de": "Trennlinie"
    },
    "titlePosition": {
      "en": "Title position",
      "de": "Titelposition"
    },
    "titlePosition_left": {
      "en": "left",
      "de": "Links"
    },
    "titlePosition_center": {
      "en": "center",
      "de": "Mitte"
    },
    "titlePosition_right": {
      "en": "right",
      "de": "Rechts"
    },
    "colorIntensity": {
      "en": "Color intensity",
      "de": "Farbintensität"
    },
    "colorIntensity_light": {
      "en": "light",
      "de": "Hell"
    },
    "colorIntensity_normal": {
      "en": "normal",
      "de": "Normal"
    },
    "colorIntensity_dark": {
      "en": "dark",
      "de": "Dunkel"
    }
  },
  "tableOfContents": {
    "name": {
      "en": "Table of contents",
      "de": "Inhalts­verzeichnis"
    },
    "defaultTextMarkdown": {
      "en": "**Content**",
      "de": "**Inhalt**"
    },
    "levelRange": {
      "en": "Level range",
      "de": "Ebenen-Umfang"
    },
    "previewWarning": {
      "en": "The table of contents cannot be created in preview mode",
      "de": "Das Inhaltsverzeichnis kann im Vorschaumodus nicht erstellt werden"
    }
  },
  "table": {
    "name": {
      "en": "Table",
      "de": "Tabelle"
    },
    "columnDistribution": {
      "en": "Column width",
      "de": "Spaltenbreite"
    },
    "columnDistribution_automatic": {
      "en": "automatic",
      "de": "Automatisch"
    },
    "columnDistribution_even": {
      "en": "even",
      "de": "Gleichmäßig"
    },
    "cellAction_convertAllToHeaderCells": {
      "en": "Convert to header cells",
      "de": "In Kopfzellen konvertieren"
    },
    "cellAction_convertAllToBodyCells": {
      "en": "Convert to body cells",
      "de": "In Datenzellen konvertieren"
    },
    "cellAction_convertToHeaderRow": {
      "en": "Convert to header row",
      "de": "In Kopfzeile konvertieren"
    },
    "cellAction_convertToBodyRow": {
      "en": "Convert to body row",
      "de": "In Datenzeile konvertieren"
    },
    "cellAction_convertToHeaderColumn": {
      "en": "Convert to header column",
      "de": "In Kopfspalte konvertieren"
    },
    "cellAction_convertToBodyColumn": {
      "en": "Convert to body cell",
      "de": "In Datenspalte konvertieren"
    },
    "cellAction_convertToHeaderCell": {
      "en": "Convert to header cell",
      "de": "In Kopfzelle konvertieren"
    },
    "cellAction_convertToBodyCell": {
      "en": "Convert to body cell",
      "de": "In Datenzelle konvertieren"
    },
    "cellAction_insertRowBefore": {
      "en": "Insert row before",
      "de": "Zeile davor einfügen"
    },
    "cellAction_insertRowAfter": {
      "en": "Insert row after",
      "de": "Zeile danach einfügen"
    },
    "cellAction_deleteRow": {
      "en": "Delete row",
      "de": "Zeile löschen"
    },
    "cellAction_insertColumnBefore": {
      "en": "Insert column before",
      "de": "Spalte davor einfügen"
    },
    "cellAction_insertColumnAfter": {
      "en": "Insert column after",
      "de": "Spalte danach einfügen"
    },
    "cellAction_deleteColumn": {
      "en": "Delete column",
      "de": "Spalte löschen"
    },
    "cellAction_connectToRowBefore": {
      "en": "Connect with cell above",
      "de": "Mit Zelle darüber verbinden"
    },
    "cellAction_connectToRowAfter": {
      "en": "Connect with cell below",
      "de": "Mit Zelle darunter verbinden"
    },
    "cellAction_connectToColumnBefore": {
      "en": "Connect with cell on the left",
      "de": "Mit Zelle links verbinden"
    },
    "cellAction_connectToColumnAfter": {
      "en": "Connect with cell on the right",
      "de": "Mit Zelle rechts verbinden"
    },
    "cellAction_disconnectAllCells": {
      "en": "Disconnect cells",
      "de": "Zellenverbindungen aufheben"
    },
    "cellAction_disconnectCell": {
      "en": "Disconnect cells",
      "de": "Zellenverbindung aufheben"
    },
    "cellAction_setVerticalAlignmentToTop": {
      "en": "Align content on top",
      "de": "Inhalt oben ausrichten"
    },
    "cellAction_setVerticalAlignmentToMiddle": {
      "en": "Center content vertically",
      "de": "Inhalt vertikal zentrieren"
    },
    "cellAction_setVerticalAlignmentToBottom": {
      "en": "Align content on bottom",
      "de": "Inhalt unten ausrichten"
    },
    "cellAction_setHorizontalAlignmentToLeft": {
      "en": "Align content on the left",
      "de": "Inhalt linksbündig ausrichten"
    },
    "cellAction_setHorizontalAlignmentToCenter": {
      "en": "Center content horizontally",
      "de": "Inhalt horizontal zentrieren"
    },
    "cellAction_setHorizontalAlignmentToRight": {
      "en": "Align content on the right",
      "de": "Inhalt rechtsbündig ausrichten"
    },
    "menuGroup_insert": {
      "en": "Insert",
      "de": "Einfügen"
    },
    "menuGroup_delete": {
      "en": "Delete",
      "de": "Löschen"
    },
    "menuGroup_connect": {
      "en": "Connect",
      "de": "Verbinden"
    },
    "menuGroup_verticalAlignment": {
      "en": "Vertical alignment",
      "de": "Vertikale Ausrichtung"
    },
    "menuGroup_horizontalAlignment": {
      "en": "Horizontal alignment",
      "de": "Horizontale Ausrichtung"
    }
  },
  "textField": {
    "name": {
      "en": "Text field",
      "de": "Textfeld"
    },
    "mode": {
      "en": "Mode",
      "de": "Modus"
    },
    "mode_singleLine": {
      "en": "Single line",
      "de": "Einzeilig"
    },
    "mode_multiLine": {
      "en": "Multiple lines",
      "de": "Mehrzeilig"
    },
    "maxLength": {
      "en": "Maximum length",
      "de": "Maximale Länge"
    },
    "maxLengthInfo": {
      "en": "Maximum number of characters that can be typed into the text field (zero means unrestricted)",
      "de": "Maximale Zeichenanzahl, die in das Textfeld eingegeben werden kann (null bedeuted unbeschränkt)"
    }
  },
  "video": {
    "name": {
      "en": "Video",
      "de": "Video"
    }
  },
  "whiteboard": {
    "name": {
      "en": "Whiteboard",
      "de": "Whiteboard"
    },
    "selectTooltip": {
      "en": "Select mode",
      "de": "Auswahl-Modus"
    },
    "freeDrawTooltip": {
      "en": "Freedraw mode",
      "de": "Freihand-Modus"
    },
    "textTooltip": {
      "en": "Add text",
      "de": "Text hinzufügen"
    },
    "shapeTooltip": {
      "en": "Add shape",
      "de": "Form hinzufügen"
    },
    "eraseTooltip": {
      "en": "Erase object",
      "de": "Objekt löschen"
    },
    "resetTooltip": {
      "en": "Reset whiteboard",
      "de": "Whiteboard zurücksetzen"
    },
    "fontSizeTooltip": {
      "en": "Font size",
      "de": "Schriftgröße"
    },
    "strokeWidthTooltip": {
      "en": "Stroke width",
      "de": "Strichbreite"
    },
    "strokeColorTooltip": {
      "en": "Stroke color",
      "de": "Strichfarbe"
    },
    "fillColorTooltip": {
      "en": "Fill color",
      "de": "Füllfarbe"
    },
    "text": {
      "en": "Text",
      "de": "Text"
    },
    "removeFillColor": {
      "en": "Remove fill",
      "de": "Füllung entfernen"
    }
  },
  "common": {
    "yes": {
      "en": "Yes",
      "de": "Ja"
    },
    "no": {
      "en": "No",
      "de": "Nein"
    },
    "ok": {
      "en": "OK",
      "de": "OK"
    },
    "save": {
      "en": "Save",
      "de": "Speichern"
    },
    "cancel": {
      "en": "Cancel",
      "de": "Abbrechen"
    },
    "close": {
      "en": "Close",
      "de": "Schließen"
    },
    "select": {
      "en": "Select",
      "de": "Auswählen"
    },
    "back": {
      "en": "Back",
      "de": "Zurück"
    },
    "preview": {
      "en": "Preview",
      "de": "Vorschau"
    },
    "edit": {
      "en": "Edit",
      "de": "Bearbeiten"
    },
    "editMetadata": {
      "en": "Edit metadata",
      "de": "Metadaten bearbeiten"
    },
    "apply": {
      "en": "Apply",
      "de": "Übernehmen"
    },
    "discard": {
      "en": "Discard",
      "de": "Verwerfen"
    },
    "copyToClipboard": {
      "en": "Copy to clipboard",
      "de": "In die Zwischenablage kopieren"
    },
    "pasteFromClipboard": {
      "en": "Paste from clipboard",
      "de": "Aus der Zwischenablage einfügen"
    },
    "delete": {
      "en": "Delete",
      "de": "Löschen"
    },
    "hardDelete": {
      "en": "Delete irreversibly",
      "de": "Unwiderruflich löschen"
    },
    "duplicate": {
      "en": "Duplicate",
      "de": "Duplizieren"
    },
    "create": {
      "en": "Create",
      "de": "Erstellen"
    },
    "openHelp": {
      "en": "Open help",
      "de": "Hilfe öffnen"
    },
    "confirm": {
      "en": "Confirm",
      "de": "Bestätigen"
    },
    "error": {
      "en": "Error",
      "de": "Fehler"
    },
    "date": {
      "en": "Date",
      "de": "Datum"
    },
    "status": {
      "en": "Status",
      "de": "Status"
    },
    "language": {
      "en": "Language",
      "de": "Sprache"
    },
    "languages": {
      "en": "Languages",
      "de": "Sprachen"
    },
    "version": {
      "en": "Version",
      "de": "Version"
    },
    "latest": {
      "en": "latest",
      "de": "letzte"
    },
    "document": {
      "en": "Document",
      "de": "Dokument"
    },
    "room": {
      "en": "Room",
      "de": "Raum"
    },
    "viewDocument": {
      "en": "View document",
      "de": "Dokument ansehen"
    },
    "copySectionToClipboardError": {
      "en": "Error copying the section to the clipboard due to missing access permissions.",
      "de": "Fehler beim Kopieren des Abschnitts in die Zwischenablage aufgrund fehlender Zugriffsberechtigung."
    },
    "pasteSectionFromClipboardError": {
      "en": "Error pasting the section from the clipboard. Either the clipboard contains content that cannot\nbe pasted as a new section or the browser denies access to the clipboard.\n",
      "de": "Fehler beim Einfügen des Abschnitts aus der Zwischenablage. Die Zwischenablage enthält entweder Inhalt, der nicht\nals neuer Abschnitt eingefügt werden kann, oder der Browser verweigert den Zugriff auf die Zwischenablage.\n"
    },
    "sectionCopiedToClipboard": {
      "en": "The section was copied to the clipboard",
      "de": "Der Abschnitt wurde in die Zwischenablage kopiert"
    },
    "clipboardPasteNotSupported": {
      "en": "Pasting from the clipboard is not supported by this browser.",
      "de": "Das Einfügen aus der Zwischenablage wird von diesem Browser nicht unterstützt."
    },
    "copyUrlToClipboard": {
      "en": "Copy URL to the clipboard",
      "de": "URL in die Zwischenablage kopieren"
    },
    "urlCopiedToClipboard": {
      "en": "The URL was copied to the clipboard",
      "de": "Die URL wurde in die Zwischenablage kopiert"
    },
    "copyUrlToClipboardError": {
      "en": "Error copying the URL to the clipboard due to missing access permissions.",
      "de": "Fehler beim Kopieren der URL in die Zwischenablage aufgrund fehlender Zugriffsberechtigung."
    },
    "logIn": {
      "en": "Log in",
      "de": "Anmelden"
    },
    "logInAlternative": {
      "en": "Already have an account? Log in",
      "de": "Du hast schon ein Konto? Anmelden"
    },
    "logOut": {
      "en": "Log out",
      "de": "Abmelden"
    },
    "creationDate": {
      "en": "Creation date",
      "de": "Erstellungsdatum"
    },
    "createdOnDateBy": {
      "en": "Created on {date} by",
      "de": "Erstellt am {date} von"
    },
    "updateDate": {
      "en": "Update date",
      "de": "Änderungsdatum"
    },
    "updatedOnDateBy": {
      "en": "Updated on {date} by",
      "de": "Geändert am {date} von"
    },
    "invitedOnDate": {
      "en": "Invited on {date}.",
      "de": "Eingeladen am {date}."
    },
    "joinedOnDate": {
      "en": "Joined on {date}.",
      "de": "Eingetreten am {date}."
    },
    "relevance": {
      "en": "Relevance",
      "de": "Relevanz"
    },
    "by": {
      "en": "By",
      "de": "Von"
    },
    "email": {
      "en": "Email",
      "de": "E-Mail"
    },
    "emailAddress": {
      "en": "Email address",
      "de": "E-Mail-Adresse"
    },
    "name": {
      "en": "Name",
      "de": "Name"
    },
    "type": {
      "en": "Type",
      "de": "Typ"
    },
    "documentTitle": {
      "en": "Document title",
      "de": "Dokument-Titel"
    },
    "title": {
      "en": "Title",
      "de": "Titel"
    },
    "slug": {
      "en": "Slug",
      "de": "Slug"
    },
    "slugInfo": {
      "en": "The slug is added to the end of the URL and can contain one or more parts separated by slashed.\nEach part and can only contain lower case letters (a-z), digits and hyphens.\n",
      "de": "Der Slug wird am Ende des URLs hinzugefügt und darf einen oder mehrere durch Schrägstriche getrennte Teile enthalten.\nJeder Teil darf nur Kleinbuchstaben (a-z), Ziffern und Bindestriche enthalten.\n"
    },
    "invalidSlug": {
      "en": "The slug can contain only lower case letters (a-z), digits and hyphens. Individual parts can be separated by slashes.",
      "de": "Der Slug darf nur Kleinbuchstaben (a-z), Ziffern und Bindestriche enthalten. Einzelne Teile können durch Schrägstriche getrennt werden."
    },
    "tag": {
      "en": "Tag",
      "de": "Tag"
    },
    "tags": {
      "en": "Tags",
      "de": "Tags"
    },
    "tagsPlaceholder": {
      "en": "Enter keywords",
      "de": "Stichwörter angeben"
    },
    "verified": {
      "en": "Verified",
      "de": "Überprüft"
    },
    "protected": {
      "en": "Protected",
      "de": "Geschützt"
    },
    "archived": {
      "en": "Archived",
      "de": "Archiviert"
    },
    "id": {
      "en": "ID",
      "de": "ID"
    },
    "user": {
      "en": "User",
      "de": "Benutzer"
    },
    "displayName": {
      "en": "Display name",
      "de": "Anzeigename"
    },
    "password": {
      "en": "Password",
      "de": "Kennwort"
    },
    "text": {
      "en": "Text",
      "de": "Text"
    },
    "label": {
      "en": "Label",
      "de": "Bezeichnung"
    },
    "update": {
      "en": "Update",
      "de": "Aktualisieren"
    },
    "description": {
      "en": "Description",
      "de": "Beschreibung"
    },
    "shortDescription": {
      "en": "Short description",
      "de": "Kurze Beschreibung"
    },
    "shortDescriptionInfo": {
      "en": "This information will be shown as preview text.",
      "de": "Diese Information wird als Vorschautext angezeigt."
    },
    "url": {
      "en": "URL",
      "de": "URL"
    },
    "imageUrl": {
      "en": "Image URL",
      "de": "Bild-URL"
    },
    "daily": {
      "en": "daily",
      "de": "täglich"
    },
    "weekly": {
      "en": "weekly",
      "de": "wöchentlich"
    },
    "monthly": {
      "en": "monthly",
      "de": "monatlich"
    },
    "yearly": {
      "en": "yearly",
      "de": "jährlich"
    },
    "click": {
      "en": "Click",
      "de": "Klick"
    },
    "ctrl": {
      "en": "Ctrl",
      "de": "Strg"
    },
    "cmd": {
      "en": "Cmd",
      "de": "Cmd"
    },
    "shift": {
      "en": "Shift",
      "de": "Umschalt"
    },
    "alt": {
      "en": "Alt",
      "de": "Alt"
    },
    "opt": {
      "en": "Opt",
      "de": "Opt"
    },
    "unknown": {
      "en": "Unknown",
      "de": "Unbekannt"
    },
    "storage": {
      "en": "Storage",
      "de": "Speicher"
    },
    "actions": {
      "en": "Actions",
      "de": "Aktionen"
    },
    "sortedByRelevance": {
      "en": "Sorted by relevance",
      "de": "Nach Relevanz sortiert"
    },
    "sortedByName": {
      "en": "Sorted by name",
      "de": "Nach Name sortiert"
    },
    "sortedByCapacity": {
      "en": "Sorted by capacity",
      "de": "Nach Kapazität sortiert"
    },
    "sortedByTitle": {
      "en": "Sorted by title",
      "de": "Nach Titel sortiert"
    },
    "sortedByCreatedOn": {
      "en": "Sorted by creation date",
      "de": "Nach Erstellungsdatum sortiert"
    },
    "sortedByUpdatedOn": {
      "en": "Sorted by update date",
      "de": "Nach Änderungsdatum sortiert"
    },
    "sortedByType": {
      "en": "Sorted by type",
      "de": "Nach Typ sortiert"
    },
    "sortedByCreator": {
      "en": "Sorted by creator",
      "de": "Nach Ersteller sortiert"
    },
    "sortedByArchived": {
      "en": "Sorted by archived status",
      "de": "Nach Archiviert-Status sortiert"
    },
    "sortedByProtected": {
      "en": "Sorted by protected status",
      "de": "Nach Geschützt-Status sortiert"
    },
    "sortedByVerified": {
      "en": "Sorted by verified status",
      "de": "Nach Überprüft-Status sortiert"
    },
    "search": {
      "en": "Search",
      "de": "Suche"
    },
    "capacity": {
      "en": "Capacity",
      "de": "Kapazität"
    },
    "copyTitleSuffix": {
      "en": "(copy)",
      "de": "(Kopie)"
    },
    "copySlugSuffix": {
      "en": "copy",
      "de": "kopie"
    },
    "roomsBreadcrumbPart": {
      "en": "rooms",
      "de": "Räume"
    },
    "youtube": {
      "en": "Youtube",
      "de": "Youtube"
    },
    "aspectRatio": {
      "en": "Aspect ratio",
      "de": "Seitenverhältnis"
    },
    "width": {
      "en": "Width",
      "de": "Breite"
    },
    "widthInfo": {
      "en": "Is applied to all screen sizes except for mobile phones",
      "de": "Trifft auf alle Bildschirmgrößen zu, außer auf Mobilgeräte"
    },
    "copyrightNotice": {
      "en": "Copyright",
      "de": "Urheberrecht"
    },
    "videoDisplay": {
      "en": "Video display",
      "de": "Videoanzeige"
    },
    "source": {
      "en": "Source",
      "de": "Quelle"
    },
    "imageSource": {
      "en": "Image source",
      "de": "Bild-Quelle"
    },
    "size": {
      "en": "Size",
      "de": "Größe"
    },
    "naturalSize": {
      "en": "Natural size",
      "de": "Natürliche Größe"
    },
    "resource_image": {
      "en": "image",
      "de": "Bild"
    },
    "resource_video": {
      "en": "video",
      "de": "Video"
    },
    "resource_audio": {
      "en": "audio",
      "de": "Audio"
    },
    "resource_text": {
      "en": "text",
      "de": "Text"
    },
    "resource_pdf": {
      "en": "PDF document",
      "de": "PDF-Dokument"
    },
    "resource_none": {
      "en": "Unknown",
      "de": "Unbekannt"
    },
    "resource_unknown": {
      "en": "Unknown",
      "de": "Unbekannt"
    },
    "pageCount": {
      "en": "Page count",
      "de": "Seitenanzahl"
    },
    "question": {
      "en": "Question",
      "de": "Frage"
    },
    "answer": {
      "en": "Answer",
      "de": "Antwort"
    },
    "targetDeletedMessage": {
      "en": "The target of this link has been deleted",
      "de": "Das Ziel dieses Links wurde gelöscht"
    },
    "reset": {
      "en": "Reset",
      "de": "Zurücksetzen"
    },
    "randomizedTests": {
      "en": "The tests are arranged in random order",
      "de": "Die Tests sind in einer zufälligen Reihenfolge angeordnet"
    },
    "youtubeCopyrightNotice": {
      "en": "Source: [Youtube]({link})",
      "de": "Quelle: [Youtube]({link})"
    },
    "wikimediaCopyrightNotice": {
      "en": "Source: [Wikimedia]({link})",
      "de": "Quelle: [Wikimedia]({link})"
    },
    "verifiedDocumentBadge": {
      "en": "This document was verified by a maintainer",
      "de": "Dieses Dokument wurde von einem Redakteur überprüft"
    },
    "duration": {
      "en": "Duration",
      "de": "Zeitdauer"
    },
    "determiningDuration": {
      "en": "Determining media duration ...",
      "de": "Mediendauer wird ermittelt ..."
    },
    "startTimecode": {
      "en": "Start time",
      "de": "Startzeit"
    },
    "segment": {
      "en": "Segment",
      "de": "Abschnitt"
    },
    "segments": {
      "en": "Segments",
      "de": "Abschnitte"
    },
    "track": {
      "en": "Track",
      "de": "Spur"
    },
    "mainTrack": {
      "en": "Main track",
      "de": "Hauptspur"
    },
    "secondaryTrack": {
      "en": "Track {number}",
      "de": "Spur {number}"
    },
    "addTrack": {
      "en": "Add track",
      "de": "Spur hinzufügen"
    },
    "trackMixer": {
      "en": "Track mixer",
      "de": "Spur-Mixer"
    },
    "caption": {
      "en": "Caption",
      "de": "Legende"
    },
    "defaultVolumePreset": {
      "en": "Default",
      "de": "Standard"
    },
    "volumePreset": {
      "en": "Volumes preset",
      "de": "Lautstärke-Voreinstellung"
    },
    "displayMode": {
      "en": "Display mode",
      "de": "Anzeigemodus"
    },
    "searchTextTooShort": {
      "en": "The search text has to be at least {minCharCount, plural, =1 {# character} other {# characters}} long",
      "de": "Der Suchbegriff muss mindestens {minCharCount} Zeichen lang sein"
    },
    "searchOngoing": {
      "en": "Searching ...",
      "de": "Suche ..."
    },
    "searchResultEmptyStateTitle": {
      "en": "No results found for \"{text}\"\n",
      "de": "Keine Ergebnisse für \"{text}\" gefunden\n"
    },
    "searchOrFilterResultEmptyStateSubtitle": {
      "en": "Check that spelling is correct and try again or change your input.",
      "de": "Überprüfe deine Eingabe auf Rechtschreibfehler oder versuche es mit einem anderen Text."
    },
    "filterResultEmptyStateTitle": {
      "en": "No results matching your filter",
      "de": "Keine Ergebnisse passen zu deinem Filtertext"
    },
    "more": {
      "en": "more ...",
      "de": "mehr ..."
    },
    "less": {
      "en": "less ...",
      "de": "weniger ..."
    },
    "draft": {
      "en": "Draft",
      "de": "Entwurf"
    },
    "playbackRange": {
      "en": "Playback range",
      "de": "Abspielbereich"
    },
    "or": {
      "en": "or",
      "de": "oder"
    },
    "enterEmail": {
      "en": "Please enter an email address",
      "de": "Bitte gib eine E-Mail-Adresse an"
    },
    "emailIsInvalid": {
      "en": "The value you provided is not a valid email address",
      "de": "Deine Eingabe ist keine gültige E-Mail-Adresse"
    },
    "removeFavorite": {
      "en": "Remove from favorites",
      "de": "Von den Favoriten entfernen"
    },
    "addFavorite": {
      "en": "Add to favorites",
      "de": "Zu den Favoriten hinzufügen"
    },
    "favoritedByTooltip": {
      "en": "Favorited by {count, plural, =1 {# user} other {# users}}.",
      "de": "Als Favorit markiert von {count} Benutzer."
    },
    "createDocument": {
      "en": "Create document",
      "de": "Dokument erstellen"
    },
    "createRoom": {
      "en": "Create room",
      "de": "Raum erstellen"
    },
    "enterRoom": {
      "en": "Enter room",
      "de": "Raum betreten"
    },
    "member": {
      "en": "Member",
      "de": "Mitglied"
    },
    "members": {
      "en": "Members",
      "de": "Mitglieder"
    },
    "collaborator": {
      "en": "Collaborator",
      "de": "Mitarbeiter"
    },
    "collaborators": {
      "en": "Collaborators",
      "de": "Mitarbeiter"
    },
    "contributionsBy": {
      "en": "Contributions by",
      "de": "Bearbeitungen durch"
    },
    "changesSavedSuccessfully": {
      "en": "Your changes have been saved",
      "de": "Deine Änderungen wurden gespeichert"
    },
    "filter": {
      "en": "Filter",
      "de": "Filter"
    },
    "player": {
      "en": "Player",
      "de": "Player"
    },
    "initialVolume": {
      "en": "Initial volume",
      "de": "Anfangslautstärke"
    },
    "multitrackInitialVolumeInfo": {
      "en": "This is the initial mix volume",
      "de": "Dies ist die initiale Mix-Lautstärke"
    },
    "posterImageUrl": {
      "en": "Preview image URL",
      "de": "Vorschau-Bild-URL"
    },
    "mediaUploadEmptyStateTitle": {
      "en": "Upload a file",
      "de": "Eine Datei hochladen"
    },
    "mediaUploadMultipleEmptyStateTitle": {
      "en": "Upload files",
      "de": "Dateien hochladen"
    },
    "mediaUploadAlternativeTitle": {
      "en": "Upload a different file",
      "de": "Eine andere Datei hochladen"
    },
    "mediaUploadEmptyStateSubtitle": {
      "en": "Drag and drop a file here to upload it or use the button to select a file from your machine.",
      "de": "Ziehe eine Datei hierher, um sie hochzuladen, oder benutze den Button, um eine Datei von deinem Computer auszuwählen."
    },
    "mediaUploadMultipleEmptyStateSubtitle": {
      "en": "Drag and drop files here to upload them or use the button to select files from your machine.",
      "de": "Ziehe Dateien hierher, um sie hochzuladen, oder benutze den Button, um Dateien von deinem Computer auszuwählen."
    },
    "browse": {
      "en": "Browse ...",
      "de": "Durchsuchen ..."
    },
    "upload": {
      "en": "Upload",
      "de": "Hochladen"
    },
    "uploadLimitInfo": {
      "en": "(max. {limit}{maxFiles, plural, =1 {} other {, max. # files}})",
      "de": "(max. {limit}{maxFiles, plural, =1 {} other {, max. # Dateien}})"
    },
    "fileIsTooBig": {
      "en": "The file is too big. The upload limit is {limit}.",
      "de": "Die Datei ist zu groß. Das Upload-Limit liegt bei {limit}."
    },
    "dropFileInvitation": {
      "en": "Drag a file here",
      "de": "Ziehe eine Datei hierher"
    },
    "dropDifferentFileInvitation": {
      "en": "Drag a different file here",
      "de": "Ziehe eine andere Datei hierher"
    },
    "useSearchToChangeFile": {
      "en": "Use the search above to select a different file.",
      "de": "Benutze die Suche oben, um eine andere Datei auszuwählen."
    },
    "mediaLibraryEmptyStateSubtitle": {
      "en": "Enter your search term in the field above and choose what kind of media you're looking for.",
      "de": "Gib deinen Suchbegriff in das Feld oben ein und wähle aus, was für eine Art von Medien du suchst."
    },
    "licenses": {
      "en": "Licenses",
      "de": "Lizenzen"
    },
    "settings": {
      "en": "Settings",
      "de": "Einstellungen"
    },
    "hello": {
      "en": "Hello",
      "de": "Hallo"
    },
    "addDocument": {
      "en": "Add document",
      "de": "Dokument hinzufügen"
    },
    "rank": {
      "en": "Rank",
      "de": "Rang"
    },
    "removeAll": {
      "en": "Remove all",
      "de": "Alle löschen"
    },
    "notifications": {
      "en": "Notifications",
      "de": "Benachrichtigungen"
    },
    "notificationsTooltip": {
      "en": "You {count, plural, =0 {don't have any notifications} =1 {have # notification} other {have # notifications}}",
      "de": "Du hast {count, plural, =0 {keine Benachrichtigungen} =1 {# Benachrichtigung} other {# Benachrichtigungen}}"
    },
    "searchResourceType_document": {
      "en": "document",
      "de": "Dokument"
    },
    "resourceType_none": {
      "en": "(not available)",
      "de": "(nicht verfügbar)"
    },
    "resourceType_unknown": {
      "en": "other",
      "de": "Andere"
    },
    "resourceType_audio": {
      "en": "audio",
      "de": "Audio"
    },
    "resourceType_video": {
      "en": "video",
      "de": "Video"
    },
    "resourceType_image": {
      "en": "image",
      "de": "Bild"
    },
    "resourceType_pdf": {
      "en": "PDF",
      "de": "PDF"
    },
    "resourceType_any": {
      "en": "any",
      "de": "Alle"
    },
    "creator": {
      "en": "Creator",
      "de": "Ersteller"
    },
    "documentNotAvailable": {
      "en": "[Document no longer available]",
      "de": "[Dokument nicht mehr verfügbar]"
    },
    "roomNotAvailable": {
      "en": "[Room no longer available]",
      "de": "[Raum nicht mehr verfügbar]"
    },
    "accountClosed": {
      "en": "[This user account was closed]",
      "de": "[Dieses Benutzerkonto wurde geschlossen]"
    },
    "cannotPlayMediaEmptyStateTitle": {
      "en": "Cannot play media",
      "de": "Wiedergabe nicht möglich"
    },
    "cannotPlayMediaEmptyStateSubtitle": {
      "en": "The media source URL is missing.",
      "de": "Die URL der Medienquelle fehlt."
    },
    "permalinkButtonTooltip": {
      "en": "Copy permalink",
      "de": "Permalink kopieren"
    },
    "permalinkCopied": {
      "en": "The permalink was copied to the clipboard",
      "de": "Der Permalink wurde in die Zwischenablage kopiert"
    },
    "permalinkCouldNotBeCopied": {
      "en": "The permalink could not be copied to the clipboard",
      "de": "Der Permalink konnte nicht in die Zwischenablage kopiert werden"
    },
    "documentInputs": {
      "en": "Document inputs",
      "de": "Dokumenteingaben"
    },
    "newCommentPlaceholder": {
      "en": "Enter your comment here",
      "de": "Gib hier deinen Kommentar ein"
    },
    "postCommentButtonText": {
      "en": "Post comment",
      "de": "Kommentar abschicken"
    },
    "totalCommentsNumberTooltip": {
      "en": "Total number of comments",
      "de": "Gesamtanzahl an Kommentaren"
    },
    "border": {
      "en": "Border",
      "de": "Rahmen"
    },
    "confirmationValidationMessage": {
      "en": "Please confirm that you agree.",
      "de": "Bitte bestätige, dass du einverstanden bist."
    },
    "allRightsReserved": {
      "en": "All rights reserved",
      "de": "Alle Rechte vorbehalten"
    }
  },
  "pageNames": {
    "comparison": {
      "en": "Version comparison",
      "de": "Versionsvergleich"
    },
    "dashboard": {
      "en": "Dashboard",
      "de": "Dashboard"
    },
    "admin": {
      "en": "Administration",
      "de": "Verwaltung"
    },
    "batches": {
      "en": "Batch details",
      "de": "Chargen-Details"
    },
    "redaction": {
      "en": "Redaction",
      "de": "Redaktion"
    },
    "userProfile": {
      "en": "Profile",
      "de": "Profil"
    }
  },
  "mailService": {
    "registrationVerificationEmail.subject": {
      "en": "Welcome to {appName}!",
      "de": "Willkommen auf {appName}!"
    },
    "registrationVerificationEmail.text": {
      "en": "Welcome!\n\nYou have registered with {appName} as {displayName}.\nPlease complete your registration using the following code:\n\n{verificationCode}\n\nThe code remains valid for {minutes, plural, =1 {one minute} other {# minutes}}.\n",
      "de": "Willkommen!\n\nDu hast dich als {displayName} auf {appName} registriert.\nBitte schließe deine Registrierung mit dem folgendem Code ab:\n\n{verificationCode}\n\nDer Code bleibt {minutes, plural, =1 {eine Minute} other {# Minuten}} gültig.\n"
    },
    "registrationVerificationEmail.markdown": {
      "en": "Welcome!\n\nYou have registered with {appName} as {displayName}. \\\nPlease complete your registration using the following code:\n\n**`{verificationCode}`**\n\nThe code remains valid for {minutes, plural, =1 {one minute} other {# minutes}}.\n",
      "de": "Willkommen!\n\nDu hast dich als {displayName} auf {appName} registriert. \\\nBitte schließe deine Registrierung mit dem folgendem Code ab:\n\n**`{verificationCode}`**\n\nDer Code bleibt {minutes, plural, =1 {eine Minute} other {# Minuten}} gültig.\n"
    },
    "passwordResetEmail.subject": {
      "en": "Your password for {appName}",
      "de": "Dein Kennwort auf {appName}"
    },
    "passwordResetEmail.text": {
      "en": "Hello {displayName}!\n\nYou have requested a password change on {appName}.\nPlease complete the process using the following code:\n\n{verificationCode}\n\nThe code remains valid for {minutes, plural, =1 {one minute} other {# minutes}}.\n",
      "de": "Hallo {displayName}!\n\nDu hast die Änderung deines Kennworts auf {appName} angefordert.\nBitte schließe den Prozess mit dem folgendem Code ab:\n\n{verificationCode}\n\nDer Code bleibt {minutes, plural, =1 {eine Minute} other {# Minuten}} gültig.\n"
    },
    "passwordResetEmail.markdown": {
      "en": "Hello {displayName}!\n\nYou have requested a password change on {appName}. \\\nPlease complete the process using the following code:\n\n**`{verificationCode}`**\n\nThe code remains valid for {minutes, plural, =1 {one minute} other {# minutes}}.\n",
      "de": "Hallo {displayName}!\n\nDu hast die Änderung deines Kennworts auf {appName} angefordert.  \\\nBitte schließe den Prozess mit dem folgendem Code ab:\n\n**`{verificationCode}`**\n\nDer Code bleibt {minutes, plural, =1 {eine Minute} other {# Minuten}} gültig.\n"
    },
    "roomInvitationEmail.subject": {
      "en": "You have been invited to a room",
      "de": "Du wurdest in einen Raum eingeladen."
    },
    "roomInvitationEmail.text": {
      "en": "Hello!\n\nUser {ownerName} has invited you to the room {roomName}.\nTo accept the invitation, please follow this link: {invitationLink}\nThe link remains valid for {days, plural, =1 {one day} other {# days}}.\n",
      "de": "Hallo!\n\nDer Benutzer {ownerName} hat dich in den Raum {roomName} eingeladen.\nUm die Einladung anzunehmen, folge bitte diesem Link: {invitationLink}\nDer Link bleibt {days, plural, =1 {einen Tag} other {# Tage}} gültig.\n"
    },
    "roomInvitationEmail.markdown": {
      "en": "Hello!\n\nUser **{ownerName}** has invited you to the room **{roomName}**. \\\nTo accept the invitation, please follow this link: [Join room]({invitationLink}).\n\nThe link remains valid for {days, plural, =1 {one day} other {# days}}.\n",
      "de": "Hallo!\n\nDer Benutzer **{ownerName}** hat dich in den Raum **{roomName}** eingeladen. \\\nUm die Einladung anzunehmen, folge bitte diesem Link: [Raum beitreten]({invitationLink}).\n\nDer Link bleibt {days, plural, =1 {einen Tag} other {# Tage}} gültig.\n"
    },
    "roomDeletionNotificationEmail.subject": {
      "en": "A room you were a member of has been deleted",
      "de": "Ein Raum, in dem du Mitglied warst, wurde gelöscht"
    },
    "roomDeletionNotificationEmail.text": {
      "en": "Hello!\n\nUser {ownerName} has deleted the room {roomName}.\n",
      "de": "Hallo!\n\nDer Benutzer {ownerName} hat den Raum {roomName} gelöscht.\n"
    },
    "roomDeletionNotificationEmail.markdown": {
      "en": "Hello!\n\nUser **{ownerName}** has deleted the room **{roomName}**.\n",
      "de": "Hallo!\n\nDer Benutzer **{ownerName}** hat den Raum **{roomName}** gelöscht.\n"
    },
    "roomMemberRemovalNotificationEmail.subject": {
      "en": "Your membership to a room has ended",
      "de": "Deine Mitgliedschaft in einem Raum wurde beendet"
    },
    "roomMemberRemovalNotificationEmail.text": {
      "en": "Hello {displayName}!\n\nUser {ownerName} has ended your membership in room {roomName}.\n",
      "de": "Hallo {displayName}!\n\nDer Benutzer {ownerName} hat deine Mitgliedschaft im Raum {roomName} beendet.\n"
    },
    "roomMemberRemovalNotificationEmail.markdown": {
      "en": "Hello {displayName}!\n\nUser **{ownerName}** has ended your membership in room **{roomName}**.\n",
      "de": "Hallo {displayName}!\n\nDer Benutzer **{ownerName}** hat deine Mitgliedschaft im Raum **{roomName}** beendet.\n"
    },
    "roomInvitationDeletionNotificationEmail.subject": {
      "en": "Your membership invitation to a room has been revoked",
      "de": "Deine Einladung zur Mitgliedschaft in einem Raum wurde zurückgezogen"
    },
    "roomInvitationDeletionNotificationEmail.text": {
      "en": "Hello!\n\nUser {ownerName} has revoked your membership invitation to room {roomName}.\n",
      "de": "Hallo!\n\nDer Benutzer {ownerName} hat deine Einladung zur Mitgliedschaft in dem Raum {roomName} zurückgezogen.\n"
    },
    "roomInvitationDeletionNotificationEmail.markdown": {
      "en": "Hello\n\nUser **{ownerName}** has revoked your membership invitation to room **{roomName}**.\n",
      "de": "Hallo\n\nDer Benutzer **{ownerName}** hat deine Einladung zur Mitgliedschaft in dem Raum **{roomName}** zurückgezogen.\n"
    },
    "userNotificationEmail.subject": {
      "en": "You have new notifications on {appName}",
      "de": "Du hast neue Benachrichtigungen auf {appName}"
    },
    "userNotificationEmail.text": {
      "en": "Hello {userDisplayName}!\n\nYou have {notificationsCount, plural, =1 {a new notification} other {# new notifications}} on {appName}.\nOpen {notificationsLink} in your browser in order to read them.\n\nIf you would like to change your reminder email settings you can go to the settings area of your dashboard.\nOpen the address {settingsLink} in your browser.\n",
      "de": "Hallo {userDisplayName}!\n\nDu hast {notificationsCount, plural, =1 {eine neue Benachrichtigung} other {# neue Benachrichtigungen}} auf {appName}.\nÖffne {notificationsLink} in deinem Browser, um sie abzurufen.\n\nFalls du die Einstellungen für diese Erinnerungsmail ändern möchtest, kannst du dies in den Einstellungen auf\ndeinem Dashboard tun. Öffne dazu die Adresse {settingsLink} in deinem Browser.\n"
    },
    "userNotificationEmail.markdown": {
      "en": "Hello {userDisplayName}!\n\nYou have {notificationsCount, plural, =1 {a new notification} other {# new notifications}} on **{appName}**.\nGo to the [notifications]({notificationsLink}) on your dashboard in order to read them.\n\nIf you would like to change your reminder email settings you can go to the [settings area]({settingsLink}) of your dashboard.\n",
      "de": "Hallo {userDisplayName}!\n\nDu hast {notificationsCount, plural, =1 {eine neue Benachrichtigung} other {# neue Benachrichtigungen}} auf **{appName}**.\nGehe zu den [Benachrichtigungen]({notificationsLink}) auf deinem Dashboard, um sie abzurufen.\n\nFalls du die Einstellungen für diese Erinnerungsmail ändern möchtest, kannst du dies in den [Einstellungen]({settingsLink}) auf\ndeinem Dashboard tun.\n"
    },
    "roomMessageEmail.subject": {
      "en": "New message in {appName} room",
      "de": "Neue Nachricht im {appName}-Raum"
    },
    "roomMessageEmail.text": {
      "en": "Hello {userDisplayName}!\n\nA new message was just posted in this {appName} room: \"{roomName}\".\nOpen {roomLink} in your browser in order to read it.\n",
      "de": "Hallo {userDisplayName}!\n\nEine neue Nachricht wurde in diesem {appName}-Raum gepostet: \"{roomName}\".\nÖffne {roomLink} in deinem Browser, um sie abzurufen.\n"
    },
    "roomMessageEmail.markdown": {
      "en": "Hello {userDisplayName}!\n\nA new message was just posted in this {appName} room: [{roomName}]({roomLink}).\n",
      "de": "Hallo {userDisplayName}!\n\nEine neue Nachricht wurde in diesem {appName}-Raum gepostet: [{roomName}]({roomLink}).\n"
    }
  },
  "mimeTypeHelper": {
    "mimeTypeCategoryText": {
      "en": "Text",
      "de": "Text"
    },
    "mimeTypeCategoryMarkup": {
      "en": "Markup",
      "de": "Markup"
    },
    "mimeTypeCategoryImage": {
      "en": "Image",
      "de": "Bild"
    },
    "mimeTypeCategoryVideo": {
      "en": "Video",
      "de": "Video"
    },
    "mimeTypeCategoryAudio": {
      "en": "Audio",
      "de": "Audio"
    },
    "mimeTypeCategoryArchive": {
      "en": "Archive",
      "de": "Archiv"
    },
    "mimeTypeCategoryDocument": {
      "en": "Document",
      "de": "Dokument"
    },
    "mimeTypeCategorySpreadsheet": {
      "en": "Spreadsheet",
      "de": "Tabellenkalkulation"
    },
    "mimeTypeCategoryPresentation": {
      "en": "Presentation",
      "de": "Präsentation"
    },
    "mimeTypeCategoryProgram": {
      "en": "Program",
      "de": "Programm"
    },
    "mimeTypeCategoryFolder": {
      "en": "Directory",
      "de": "Verzeichnis"
    },
    "mimeTypeCategoryUnknown": {
      "en": "Unknown",
      "de": "Unbekannt"
    }
  }
}<|MERGE_RESOLUTION|>--- conflicted
+++ resolved
@@ -1851,13 +1851,8 @@
       "de": "Letzte Änderung"
     },
     "totalItems": {
-<<<<<<< HEAD
-      "en": "{count, plural, =1 {# result} other {# results}} found\n",
-      "de": "{count, plural, =1 {# Ergebnis} other {# Ergebnisse}} gefunden\n"
-=======
       "en": "{count, plural, =1 {# result} other {# results}} found",
       "de": "{count, plural, =1 {# Ergebnis} other {# Ergebnisse}} gefunden"
->>>>>>> f77b387b
     }
   },
   "userProfile": {
