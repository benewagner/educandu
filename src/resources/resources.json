{
  "adminSettingsTab": {
    "homepageInfoHeader": {
      "en": "Homepage info",
      "de": "Homepage-Info"
    },
    "helpPageHeader": {
      "en": "Help page",
      "de": "Hilfe-Seite"
    },
    "termsPageHeader": {
      "en": "Terms of usage page",
      "de": "Nutzungsbedingungen-Seite"
    },
    "footerLinksHeader": {
      "en": "Footer links",
      "de": "Footer-Links"
    },
    "consentHeader": {
      "en": "Consent text",
      "de": "Zustimmungstext"
    },
    "templateDocumentHeader": {
      "en": "Template for new documents",
      "de": "Vorlage für neue Dokumente"
    },
    "licenseHeader": {
      "en": "License",
      "de": "Lizenz"
    },
    "pluginsHelpTextsHeader": {
      "en": "Help texts for plugins",
      "de": "Hilfetexte für Plugins"
    }
  },
  "settingsDocumentsTable": {
    "rank": {
      "en": "Rank",
      "de": "Rang"
    },
    "linkTitle": {
      "en": "Link title",
      "de": "Link-Titel"
    }
  },
  "specialPageSettings": {
    "rank": {
      "en": "Rank",
      "de": "Rang"
    },
    "linkTitle": {
      "en": "Link title",
      "de": "Link-Titel"
    },
    "unknown": {
      "en": "Unknown",
      "de": "Unbekannt"
    }
  },
  "storagePlansTab": {
    "assignedUserCount": {
      "en": "User accounts",
      "de": "Benutzerkonten"
    },
    "sortedByAssignedUserCount": {
      "en": "Sorted by user accounts",
      "de": "Nach Benutzerkonten sortiert"
    }
  },
  "technicalMaintenanceTab": {
    "tabInfo": {
      "en": "You can trigger different tasks from here, in order to execute technical maintenance over the database and the internal storage.",
      "de": "Hier kannst du die Ausführung von Tasks zur Instandhaltung der Datenbank und des internen Speichers starten."
    },
    "batchSectionHeader_document-regeneration": {
      "en": "Documents regeneration",
      "de": "Dokumente neu erstellen"
    },
    "batchSectionDescription_document-regeneration": {
      "en": "Re-create all documents based on their document versions. This tasks updates database data, possibly resulting in data corrections.",
      "de": "Dieser Task erstellt alle Dokumente in der Datenbank neu, basierend auf den vorhandenen Dokument-Versionen. Eventuell inkorrekte Dokument-Daten werden dabei berichtigt."
    },
    "batchSectionHeader_document-validation": {
      "en": "Documents validation",
      "de": "Dokumente validieren"
    },
    "batchSectionDescription_document-validation": {
      "en": "Verify that all document versions and documents in the database contain valid data. This task does not change any database data.",
      "de": "Führt eine Validierung der Datenstruktur aller Dokumente und Dokument-Versionen in der Datenbank durch. Dieser Task ändert keine Daten."
    },
    "batchSectionHeader_cdn-resources-consolidation": {
      "en": "Consolidation of resources within the internal storage",
      "de": "Ressourcen auf dem internen Speicher konsolidieren"
    },
    "batchSectionDescription_cdn-resources-consolidation": {
      "en": "Update the list of internal storage resources linked in documents and document versions. This task updates database data, possibly resulting in data corrections.",
      "de": "Dieser Task aktualisiert die Liste der in den Dokumenten und Dokument-Versionen verknüpften internen Speicher-Ressourcen. Eventuell inkorrekte Daten werden dabei berichtigt."
    },
    "batchSectionHeader_cdn-upload-directory-creation": {
      "en": "Creation of upload directories within the internal storage",
      "de": "Upload-Verzichnisse auf dem internen Speicher erstellen"
    },
    "batchSectionDescription_cdn-upload-directory-creation": {
      "en": "Ensure the internal storage contains a public upload directory for each existing document (including private documents in rooms). This task updates the internal storage by adding the missing directories.",
      "de": "Dieser Task stellt sicher, dass für jedes Dokument in der Datenbank (inclusive privater Dokumente) ein korrespondierendes öffentliches Verzeichnis im internen Speicher existiert. Fehlende Verzeichnisse werden hierbei neu angelegt."
    },
    "lastExecution": {
      "en": "Last execution",
      "de": "Letzte Ausführung"
    },
    "start": {
      "en": "Start task",
      "de": "Task starten"
    }
  },
  "userAccountsTab": {
    "lastLogin": {
      "en": "Last login",
      "de": "Letzte Anmeldung"
    },
    "expiryDate": {
      "en": "Expiry date",
      "de": "Ablaufdatum"
    },
    "accountLocked": {
      "en": "Locked",
      "de": "Gesperrt"
    },
    "roles": {
      "en": "Roles",
      "de": "Rollen"
    },
    "providerKey": {
      "en": "Provider key",
      "de": "Provider-Schlüssel"
    },
    "externalUserId": {
      "en": "External ID",
      "de": "Externe ID"
    },
    "connectedUser": {
      "en": "Connected user",
      "de": "Verknüpfter Benutzer"
    },
    "activeAccounts": {
      "en": "Active accounts",
      "de": "Aktive Konten"
    },
    "externalAccounts": {
      "en": "External accounts",
      "de": "Externe Konten"
    },
    "accountsWithStorage": {
      "en": "Accounts with storage",
      "de": "Konten mit Speicher"
    },
    "closedAccounts": {
      "en": "Closed accounts",
      "de": "Geschlossene Konten"
    },
    "selectPlan": {
      "en": "Select plan",
      "de": "Plan auswählen"
    },
    "addReminder": {
      "en": "Add reminder",
      "de": "Erinnerung hinzufügen"
    },
    "removeAllReminders": {
      "en": "Remove reminders",
      "de": "Erinnerungen entfernen"
    },
    "deleteAllOwnedRooms": {
      "en": "Delete rooms",
      "de": "Räume löschen"
    },
    "storageSpace": {
      "en": "Storage space",
      "de": "Speicherplatz"
    },
    "reminders": {
      "en": "Reminders",
      "de": "Erinnerungen"
    },
    "accountClosedOn": {
      "en": "Account closing date",
      "de": "Kontoschlussdatum"
    }
  },
  "blockedLoginError": {
    "loginFailedTooOften": {
      "en": "Too many failed login attempts within a short time period. Please try again later.",
      "de": "Zu viele fehlgeschlagene Anmeldungsversuche innerhalb kurzer Zeit. Bitte versuche es später noch einmal."
    },
    "userAccountLocked": {
      "en": "You currently cannot log in because your user account is locked.",
      "de": "Du kannst dich derzeit nicht anmelden, da dein Benutzerkonto gesperrt ist."
    },
    "contactAdminWithoutEmail": {
      "en": "Please contact an administrator.",
      "de": "Bitte kontaktiere einen Administrator."
    },
    "contactAdminWithEmail": {
      "en": "Please contact an <0>administrator</0>.",
      "de": "Bitte kontaktiere einen <0>Administrator</0>."
    }
  },
  "commentsPanel": {
    "newCommentPlaceholder": {
      "en": "Enter your comment here",
      "de": "Gib hier deinen Kommentar ein"
    },
    "postCommentButtonText": {
      "en": "Post comment",
      "de": "Kommentar abschicken"
    },
    "addNewTopicButtonText": {
      "en": "Add new topic",
      "de": "Neues Thema hinzufügen"
    },
    "topicHeaderPrefix": {
      "en": "Topic",
      "de": "Thema"
    },
    "newTopicHeaderPrefix": {
      "en": "New topic",
      "de": "Neues Thema"
    },
    "newTopicPlaceholder": {
      "en": "E.g. orthography, citation, etc.",
      "de": "Z.B. Rechtschreibung, Quellennachweise, etc."
    },
    "commentDeleted": {
      "en": "The content of this comment was deleted by maintainers.",
      "de": "Der Inhalt dieses Kommentars wurde von einem Maintainer gelöscht."
    }
  },
  "confirmationDialogs": {
    "attention": {
      "en": "Attention!",
      "de": "Achtung!"
    },
    "areYouSure": {
      "en": "Are you sure?",
      "de": "Bist du sicher?"
    },
    "discardUnsavedChanges": {
      "en": "All unsaved changes will be lost.",
      "de": "Alle nicht gespeicherten Änderungen werden verworfen."
    },
    "deleteSectionConfirmation": {
      "en": "Do you really want to delete the section?",
      "de": "Möchtest du den Abschnitt wirklich löschen?"
    },
    "deleteDocumentConfirmation": {
      "en": "Do you really want to delete document \"{title}\"?",
      "de": "Möchtest du das Dokument \"{title}\" wirklich löschen?"
    },
    "deleteAllOwnedRoomsConfirmation": {
      "en": "Do you really want to delete all rooms owned by user \"{ownerName}\"?",
      "de": "Möchtest du wirklich alle Räume von Benutzer \"{ownerName}\" löschen?"
    },
    "deleteRoomConfirmation": {
      "en": "Do you really want to delete room \"{roomName}\"?",
      "de": "Möchtest du den Raum \"{roomName}\" wirklich löschen?"
    },
    "deleteRoomMemberConfirmation": {
      "en": "Do you really want to remove member \"{memberDisplayName}\" from the room?",
      "de": "Möchtest du das Mitglied \"{memberDisplayName}\" wirklich vom Raum entfernen?"
    },
    "deleteRoomInvitationConfirmation": {
      "en": "Do you really want to revoke the room invitation sent to \"{invitationEmail}\"?",
      "de": "Möchtest du die Raumeinladung für \"{invitationEmail}\" wirklich widerrufen?"
    },
    "leaveRoomConfirmation": {
      "en": "Do you really want to cancel your membership in room \"{roomName}\"?",
      "de": "Möchtest du deine Mitgliedschaft im Raum \"{roomName}\" wirklich beenden?"
    },
    "deleteCdnDocumentConfirmation": {
      "en": "Do you really want to delete the file \"{fileName}\" from the internal storage?",
      "de": "Möchtest du die Datei \"{fileName}\" wirklich vom internen Speicher löschen?"
    },
    "thisActionIsIrreversible": {
      "en": "This action is irreversible!",
      "de": "Diese Aktion ist unwiderrufbar!"
    },
    "pleaseSpecifyAReason": {
      "en": "Please specify a reason",
      "de": "Bitte gib einen Grund an"
    },
    "deleteAllVersions": {
      "en": "Delete all existing versions of this section",
      "de": "Alle existierenden Versionen dieses Abschnitts löschen"
    },
    "restoreDocumentVersionConfirmation": {
      "en": "Do you really want to restore the content of version {id}?",
      "de": "Möchtest du den Inhalt der Version {id} wirklich wiederherstellen?"
    },
    "confirmPassword": {
      "en": "Password confirmation",
      "de": "Kennwortbestätigung"
    },
    "confirmWithPasswordTitle": {
      "en": "Confirmation required",
      "de": "Bestätigung erforderlich"
    },
    "confirmWithPasswordDescription": {
      "en": "Please enter your password in order to continue this process.",
      "de": "Bitte gib dein Kennwort an, um diesen Vorgang fortzusetzen."
    },
    "sessionExpiredTitle": {
      "en": "Your session has expired",
      "de": "Deine Sitzung ist abgelaufen"
    },
    "sessionExpiredDescription": {
      "en": "Your session has expired because you have been inactive for some time. Please login in order to continue this process.",
      "de": "Deine Sitzung ist abgelaufen, da du für einige Zeit inaktiv warst. Bitte melde dich erneut an, um diesen Vorgang fortzusetzen."
    },
    "deleteItemConfirmation": {
      "en": "Do you really want to delete \"{name}\"?",
      "de": "Möchtest du \"{name}\" wirklich löschen?"
    },
    "deleteStoragePlanConfirmation": {
      "en": "Do you really want to delete storage plan \"{storagePlanName}\"?",
      "de": "Möchtest du den Speicherplan \"{storagePlanName}\" wirklich löschen?"
    },
    "confirmPublicUploadLiability": {
      "en": "You are about to save a file to the public storage. Please note that you cannot delete a file in the public storage once it has been uploaded and that you may be held personally responsible for any copyright infringements caused by your files.",
      "de": "Du bist dabei, eine Datei in den öffentlichen Bereich zu speichern. Bitte beachte, dass du eine Datei im öffentlichen Bereich nach dem Upload nicht mehr löschen können und dass du für alle Rechtsverstöße in deiner Datei von den Rechteinhabern ggf. persönlich verantwortlich gemacht werden kannst."
    },
    "closeAccountConfirmation": {
      "en": "Do you really want to close your account?",
      "de": "Möchtest du wirklich dein Konto schließen?"
    },
    "exitFileEditor": {
      "en": "Do you really want to exit the editor? Your current changes will be lost.",
      "de": "Möchtest du die Bearbeitungsansicht wirklich verlassen? Deine Änderungen gehen verloren."
    },
    "deleteCommentConfirmation": {
      "en": "Do you really want to delete this comment from \"{author}\" posted on \"{timestamp}\"?",
      "de": "Möchtest du den Kommentar von \"{author}\", geschrieben am \"{timestamp}\", wirklich löschen?"
    },
    "genericDeleteConfirmation": {
      "en": "Do you really want to delete \"{title}\"?",
      "de": "Möchtest du \"{title}\" wirklich löschen?"
    }
  },
  "consentDialog": {
    "title": {
      "en": "This website uses cookies",
      "de": "Diese Website verwendet Cookies"
    },
    "acceptButton": {
      "en": "Accept",
      "de": "Akzeptieren"
    }
  },
  "creditsFooter": {
    "citation": {
      "en": "Article “{title}”",
      "de": "Artikel »{title}«"
    },
    "license": {
      "en": "License",
      "de": "Lizenz"
    },
    "contributionsBy": {
      "en": "Contributions by",
      "de": "Bearbeitungen durch"
    },
    "versionCreatedBy": {
      "en": "Version created by",
      "de": "Version erstellt von"
    }
  },
  "activitiesTab": {
    "info": {
      "en": "Here you can find your latest activities.",
      "de": "Hier findest du deine letzten Aktivitäten."
    },
    "noActivities": {
      "en": "No activities have been recorded so far.",
      "de": "Bisher wurden keine Aktivitäten aufgezeichnet."
    },
    "documentCreatedActivity": {
      "en": "New document created",
      "de": "Neues Dokument erstellt"
    },
    "documentUpdatedActivity": {
      "en": "Document updated",
      "de": "Dokument bearbeitet"
    },
    "documentMarkedFavoriteActivity": {
      "en": "Document marked as favorite",
      "de": "Dokument als Favorit hinzugefügt"
    },
    "roomCreatedActivity": {
      "en": "New room created",
      "de": "Neuen Raum erstellt"
    },
    "roomUpdatedActivity": {
      "en": "Room updated",
      "de": "Raum bearbeitet"
    },
    "roomMarkedFavoriteActivity": {
      "en": "Room marked as favorite",
      "de": "Raum als Favorit hinzugefügt"
    },
    "roomJoinedActivity": {
      "en": "Room joined",
      "de": "Raum beigetreten"
    },
    "userMarkedFavoriteActivity": {
      "en": "User marked as favorite",
      "de": "Benutzer als Favorit hinzugefügt"
    }
  },
  "documentsTab": {
    "info": {
      "en": "Here you can find the public documents you have created or contributed to.",
      "de": "Hier findest du die öffentlichen Dokumente, die du erstellt oder bearbeitet hast."
    },
    "noDocuments": {
      "en": "You have not contributed to any public documents yet.",
      "de": "Du hast noch keine öffentlichen Dokumente bearbeitet."
    },
    "ownDocumentOnly": {
      "en": "Only documents created by me",
      "de": "Nur Dokumente, die ich erstellt habe"
    },
    "documentsCount": {
      "en": "{count, plural, =1 {# document} other {# documents}}\n",
      "de": "{count, plural, =1 {# Dokument} other {# Dokumente}}\n"
    }
  },
  "favoritesTab": {
    "info": {
      "en": "Here you can find all your personal favorites. By clicking on the star icon you can remove favorite items.",
      "de": "Hier findest du deine persönlichen Favoriten. Durch Klick auf das Sternsymbol kannst du Favoriten entfernen."
    },
    "noFavorites": {
      "en": "You have not marked any favorites so far.",
      "de": "Du hast noch keine Favoriten markiert."
    },
    "favoriteUsers": {
      "en": "Your favorite users ({count})",
      "de": "Deine Lieblingsnutzer ({count})"
    },
    "favoriteRooms": {
      "en": "Your favorite rooms ({count})",
      "de": "Deine Lieblingsräume ({count})"
    },
    "favoriteDocuments": {
      "en": "Your favorite documents ({count})",
      "de": "Deine Lieblingsdokumente ({count})"
    }
  },
  "roomsTab": {
    "info": {
      "en": "Here you find all the rooms you have created and the rooms that you are a member of.",
      "de": "Hier findest du alle Räume, die du erstellt hast und in denen du Mitglied bist."
    },
    "joined": {
      "en": "Joined",
      "de": "Eingetreten"
    },
    "role": {
      "en": "Role",
      "de": "Rolle"
    },
    "member": {
      "en": "Member",
      "de": "Mitglied"
    },
    "sortedByOwner": {
      "en": "Sorted by owner",
      "de": "Nach Eigentümer sortiert"
    },
    "sortedByRole": {
      "en": "Sorted by role",
      "de": "Nach Rolle sortiert"
    },
    "ownedRoomsHeadline": {
      "en": "Rooms that you created",
      "de": "Räume, die du erstellt hast"
    },
    "memberRoomsHeadline": {
      "en": "Rooms that you are a member of",
      "de": "Räume, in denen du Mitglied bist"
    },
    "noOwnedRooms": {
      "en": "You have not created any rooms yet.",
      "de": "Du hast noch keine Räume erstellt."
    },
    "noMemberRooms": {
      "en": "You are currently not a member in any room. To become a member of a room, you need to be invited by the room owner.",
      "de": "Du bist zur Zeit kein Mitglied eines Raumes. Um Mitglied in einem Raum zu werden, musst du vom Raum-Eigentümer eingeladen werden."
    }
  },
  "settingsTab": {
    "info": {
      "en": "Here you can update your account information. The personal information is publicly accessible through your <0>profile page</0>.",
      "de": "Hier kannst du deine Konto-Informationen bearbeiten. Die Persönlichen Daten sind auf deiner <0>Profilseite</0> öffentlich sichtbar."
    },
    "userProfileHeadline": {
      "en": "Public profile",
      "de": "Öffentliches Profil"
    },
    "changePicture": {
      "en": "Change profile picture",
      "de": "Profilbild ändern"
    },
    "avatarTitle": {
      "en": "Gravatar profile picture",
      "de": "Gravatar Profilbild"
    },
    "organization": {
      "en": "Organization",
      "de": "Organisation"
    },
    "introduction": {
      "en": "Introduction",
      "de": "Vorstellung"
    },
    "avatarDescription": {
      "en": "Profile pictures are managed through the <0>Gravatar</0> internet service.\nA Gravatar is a globally recognized avatar, which is linked to your email address.\nThis service can then be used by other websites to display a profile picture for a given email address.\nPlease note that our website has no influence on the use of your data by this service.\nIf you agree, you can create a profile <0>here</0>.\n",
      "de": "Profilbilder werden durch den Internetdienst <0>Gravatar</0> verwaltet.\nEin Gravatar ist ein global verfügbarer Avatar (Globally Recognized Avatar), welcher mit deiner E-Mail-Adresse verknüpft ist.\nDieser Dienst kann dann von anderen Webseiten benutzt werden, um ein Profilbild zu einer E-Mail-Adresse anzuzeigen.\nBeachte bitte, dass unsere Website keinen Einfluss auf die Verwendung deiner Daten bei diesem Dienst hat.\nWenn du damit einverstanden bist, kannst du <0>hier</0> ein Profil erstellen.\n"
    },
    "accountAccessHeadline": {
      "en": "Account access",
      "de": "Konto-Zugangsdaten"
    },
    "resetPassword": {
      "en": "Reset password",
      "de": "Kennwort wiederherstellen"
    },
    "updateSuccessMessage": {
      "en": "Your account was updated successfully.",
      "de": "Dein Konto wurde erfolgreich aktualisiert."
    },
    "updateErrorMessage": {
      "en": "There was an error updating your account.",
      "de": "Fehler beim Aktualisieren deines Kontos."
    },
    "closeAccountDetails": {
      "en": "All your public contributions (documents and files uploaded to the public storage) will remain on the website and your name will still be displayed as author or contributor. All other data (personal information, rooms you own and files uploaded to your private storage) will be removed. You will no longer be able to log into the website.",
      "de": "Alle deine öffentlichen Beiträge (Dokumente und Dateien, die du in den öffentlichen Speicher hochgeladen hast), bleiben auf der Website. Dein Anzeigename wird weiterhin als Autor oder Bearbeiter angezeigt. Alle anderen Daten (persönliche Informationen, Räume, die du besitzt, und Dateien, die du in den privaten Speicher hochgeladen hast), werden gelöscht. Du kannst dich dann nicht mehr auf der Website anmelden."
    },
    "closeAccount": {
      "en": "Close account",
      "de": "Konto schließen"
    }
  },
  "deletedSection": {
    "messageTitle": {
      "en": "This content has been deleted",
      "de": "Dieser Inhalt wurde gelöscht"
    }
  },
  "displayNameFormItem": {
    "enterDisplayName": {
      "en": "Please enter a display name",
      "de": "Bitte gib einen Anzeigenamen an"
    },
    "displayNameIsTooShort": {
      "en": "The display name must be at least {length} characters long",
      "de": "Der Anzeigename muss mindestens {length} Zeichen lang sein"
    }
  },
  "documentCard": {
    "coauthors": {
      "en": "Co-authors",
      "de": "Mitautoren"
    },
    "documentButton": {
      "en": "View document",
      "de": "Dokument ansehen"
    },
    "creationDetail": {
      "en": "Created on {date} by",
      "de": "Erstellt am {date} von"
    },
    "updateDetail": {
      "en": "Last updated on {date} by",
      "de": "Zuletzt geändert am {date} von"
    }
  },
  "documentInfoCell": {
    "createdOn": {
      "en": "Created",
      "de": "Erstellt"
    },
    "updatedOn": {
      "en": "Last update",
      "de": "Letzte Änderung"
    }
  },
  "documentMetadataModal": {
    "newDocument": {
      "en": "New document",
      "de": "Neues Dokument"
    },
    "duplicateDocument": {
      "en": "Duplicate document",
      "de": "Dokument duplizieren"
    },
    "editDocument": {
      "en": "Edit document metadata",
      "de": "Dokument-Metadaten bearbeiten"
    },
    "roomRequired": {
      "en": "Please specify a room",
      "de": "Bitte gib einen Raum an"
    },
    "titleRequired": {
      "en": "Please specify a document title",
      "de": "Bitte gib einen Dokument-Titel an"
    },
    "descriptionTooLong": {
      "en": "The description cannot have more than {maxChars, plural, =1 {# character} other {# characters}}",
      "de": "Die Beschreibung darf nicht länger als {maxChars} Zeichen sein"
    },
    "invalidTags": {
      "en": "Keywords cannot have less than {minChars, plural, =1 {# character} other {# characters}} or more than {maxChars, plural, =1 {# character} other {# characters}}",
      "de": "Stichwörter dürfen nicht kürzer als {minChars} Zeichen und nicht länger als {maxChars} Zeichen sein"
    },
    "tagsPlaceholder": {
      "en": "Enter keywords",
      "de": "Stichwörter angeben"
    },
    "tagsInfo": {
      "en": "Here you can specify search terms with which your document can be found by other users",
      "de": "Hier kannst du Suchbegriffe angeben, mit denen dein Dokument von anderen Nutzern gefunden werden kann"
    },
    "content": {
      "en": "Content",
      "de": "Inhalt"
    },
    "contentEmpty": {
      "en": "none",
      "de": "Kein Inhalt"
    },
    "contentFromTemplate": {
      "en": "from template",
      "de": "Inhalt aus Vorlage"
    },
    "contentInfo": {
      "en": "Begin with either an empty document or with a template of suggested content, which you can then modify as you please",
      "de": "Starte entweder mit einem leeren Dokument oder mit einer Vorlage mit Inhaltvorschlägen, die du dann nach deinen Wünschen verändern kannst"
    },
    "review": {
      "en": "Review",
      "de": "Review"
    },
    "verified": {
      "en": "Verified document",
      "de": "Überprüftes Dokument"
    },
    "generateSequence": {
      "en": "Create sequence of documents",
      "de": "Dokument-Reihe anlegen"
    },
    "sequenceCount": {
      "en": "Number of documents",
      "de": "Anzahl der Dokumente"
    },
    "sequenceInfoBoxHeader": {
      "en": "Document sequences",
      "de": "Veranstaltungsreihen"
    },
    "allowedOpenContribution": {
      "en": "Allowed open contribution",
      "de": "Erlaubte offene Beiträge"
    },
    "allowedOpenContribution_metadataAndContent": {
      "en": "Metadata and content",
      "de": "Metadaten und Inhalt"
    },
    "allowedOpenContribution_content": {
      "en": "Content only",
      "de": "Nur Inhalt"
    },
    "allowedOpenContribution_none": {
      "en": "None",
      "de": "Keine"
    },
    "sequenceInfo": {
      "en": "You can create multiple documents at once.\nA sequential number is appended to the title or slug for each document.\n",
      "de": "Du kannst mehrere Dokumente gleichzeitig anlegen.\nAn den Titel bzw. Slug wird für jedes Dokument eine laufende Nummer angehängt.\n"
    },
    "archivedInfo": {
      "en": "Archived documents can not be edited and can not be discovered through search.",
      "de": "Archivierte Dokumente können nicht editiert werden und sind nicht suchbar."
    },
    "verifiedInfo": {
      "en": "You can confirm that the document meets the quality requirements. Verified documents have higher relevance in the search results.",
      "de": "Du kannst bestätigen, dass das Dokument den Qualitätsanforderungen entspricht. Überprüfte Dokumente haben eine höhere Relevanz auf der Suchseite."
    },
    "reviewInfo": {
      "en": "You can write a review of the document, if it does not meet quality requirements. The review will be shown on top of the document page.",
      "de": "Du kannst eine Review für das Dokument schreiben. Die Review wird auf der Dokumentseite angezeigt."
    },
    "allowedOpenContributionInfo": {
      "en": "You can restrict the parts of the document the open community can contribute to.",
      "de": "Du kannst die Teile des Dokuments einschränken, zu denen die offene Community beitragen kann."
    },
    "cloningStrategy": {
      "en": "Where should the duplicated document be created?",
      "de": "Wo soll das duplizierte Dokument erstellt werden?"
    },
    "cloningStrategy_cloneWithinArea_fromRoom": {
      "en": "in the same room",
      "de": "im selben Raum"
    },
    "cloningStrategy_cloneWithinArea_fromPublicArea": {
      "en": "in the public area",
      "de": "im offenen Bereich"
    },
    "cloningStrategy_crossCloneIntoRoom_fromRoom": {
      "en": "in another room",
      "de": "in einem anderen Raum"
    },
    "cloningStrategy_crossCloneIntoRoom_fromPublicArea": {
      "en": "in a room",
      "de": "in einem Raum"
    },
    "cloningStrategy_crossCloneIntoPublicArea": {
      "en": "in the public area",
      "de": "im offenen Bereich"
    },
    "noAvailableRooms": {
      "en": "No available rooms",
      "de": "Keine Räume verfügbar"
    },
    "publicContextHeader": {
      "en": "Advanced settings",
      "de": "Erweiterte Einstellungen"
    },
    "draft": {
      "en": "Mark as draft",
      "de": "Als Entwurf markieren"
    },
    "draftInfo": {
      "en": "Draft documents can only be accessed and edited by the room owner",
      "de": "Entwurfsdokumente können nur vom Raumbesitzer abgerufen und bearbeiten werden"
    }
  },
  "documentSelector": {
    "searchPlaceholder": {
      "en": "Search document title",
      "de": "Nach Dokument-Titel suchen"
    }
  },
  "editControlPanel": {
    "statusIconTooltipSaved": {
      "en": "There are no unsaved changes",
      "de": "Keine ungespeicherten Änderungen"
    },
    "statusIconTooltipDirty": {
      "en": "There are unsaved changes",
      "de": "Änderungen nicht gespeichert"
    },
    "statusIconTooltipInvalid": {
      "en": "Please correct all errors before saving",
      "de": "Bitte korrigiere alle Fehler vor dem Speichern"
    },
    "editMetadata": {
      "en": "Edit metadata",
      "de": "Metadaten bearbeiten"
    },
    "editMetadataDisabledTooltip": {
      "en": "Editing the metadata of this document was disabled by a maintainer",
      "de": "Die Metadaten-Bearbeitung dieses Dokuments wurde von einem Maintainer deaktiviert"
    }
  },
  "emailFormItem": {
    "emailIsInUse": {
      "en": "The email address is already registered",
      "de": "Die E-Mail-Adresse ist bereits vergeben"
    }
  },
  "externalAccountProviderDialog": {
    "title": {
      "en": "Choose institution",
      "de": "Institution auswählen"
    },
    "explanation": {
      "en": "Please select the institution you're associated with in order to login.",
      "de": "Bitte wähle die Institution aus, der du angehörst, um dich einzuloggen."
    }
  },
  "historyControlPanel": {
    "restoredFrom": {
      "en": "Restored from",
      "de": "Wiederhergestellt aus"
    },
    "permalink": {
      "en": "Permalink",
      "de": "Permalink"
    },
    "restore": {
      "en": "Restore",
      "de": "Wiederherstellen"
    },
    "tooltip": {
      "en": "Document versions",
      "de": "Dokumentversionen"
    }
  },
  "imageEditor": {
    "zoomIn": {
      "en": "Zoom in",
      "de": "Vergrößern"
    },
    "zoomOut": {
      "en": "Zoom out",
      "de": "Verkleinern"
    },
    "rotateRight": {
      "en": "Rotate right",
      "de": "Im Uhrzeigersinn drehen"
    },
    "rotateLeft": {
      "en": "Rotate left",
      "de": "Gegen den Uhrzeigersinn drehen"
    },
    "scaleX": {
      "en": "Flip horizontally",
      "de": "Horizontal spiegeln"
    },
    "scaleY": {
      "en": "Flip vertically",
      "de": "Vertikal spiegeln"
    }
  },
  "irreversibleActionsSection": {
    "title": {
      "en": "Irreversible actions",
      "de": "Unwiderrufbare Aktionen"
    }
  },
  "itemsExpander": {
    "expand": {
      "en": "+ {count} more",
      "de": "+ {count} weitere"
    },
    "collapse": {
      "en": "show less",
      "de": "weniger anzeigen"
    }
  },
  "licenseSelect": {
    "singleModePlaceholder": {
      "en": "Please select a license",
      "de": "Bitte wähle eine Lizenz aus"
    },
    "multiModePlaceholder": {
      "en": "Please select one or more licenses",
      "de": "Bitte wähle eine oder meherere Lizenzen aus"
    }
  },
  "loginForm": {
    "enterPassword": {
      "en": "Please enter your password",
      "de": "Bitte gib dein Kennwort an"
    },
    "loginFailed": {
      "en": "The credentials you have entered are not correct.",
      "de": "Die Zugangsdaten sind nicht korrekt."
    },
    "forgotPassword": {
      "en": "Forgot your password?",
      "de": "Kennwort vergessen?"
    },
    "logInWithShibboleth": {
      "en": "Log in with Shibboleth",
      "de": "Mit Shibboleth anmelden"
    }
  },
  "login": {
    "register": {
      "en": "Register",
      "de": "Registrieren"
    },
    "loginState": {
      "en": "Hello <0>{displayName}</0>!",
      "de": "Hallo <0>{displayName}</0>!"
    }
  },
  "markdownHelp": {
    "inlineTooltipHtml": {
      "en": "<div>\n  <p>In this field you can use the following formatting options:</p>\n  <p>*italic* or _italic_<br />**bold** or __bold__</p>\n  <p>Please enter links using this format:</p>\n  <p>[link text](link URL)</p>\n</div>\n",
      "de": "<div>\n  <p>In diesem Feld kannst du die folgenden Formatierungsoptionen verwenden:</p>\n  <p>*kursiv* oder _kursiv_<br />**fett** oder __fett__</p>\n  <p>Links kannst du in diesem Format eingeben:</p>\n  <p>[Link-Text](Link-Adresse)</p>\n</div>\n"
    },
    "blockTooltipText": {
      "en": "Click to show formatting options for this field",
      "de": "Klicken, um Formatierungsoptionen für dieses Feld anzuzeigen"
    },
    "blockHelpTableHeaderLeft": {
      "en": "How you write it",
      "de": "Wie du es schreibst"
    },
    "blockHelpTableHeaderRight": {
      "en": "How it will look",
      "de": "Wie es dargestellt wird"
    },
    "blockHelpTableHeaderAnnotation": {
      "en": "As a visual help, spaces are displayed as <0>•</0> in this column",
      "de": "Als visuelle Hilfe sind Leerzeichen in dieser Spalte als <0>•</0> dargestellt."
    },
    "blockHelpTableFoot": {
      "en": "This website uses *Markdown* for text formatting. More specifically, it follows the so-called *CommonMark* specification.\nMarkdown is designed to provide basic text formatting options while at the same trying to keep the text look as natural as possible.\nFor more information and an in-depth explanation, please visit <https://commonmark.org/>.\nPlease be aware that, while the website follows the CommonMark specifications otherwise, the use of raw HTML is disabled.\n",
      "de": "Diese Website benutzt *Markdown* zur Textformatierung. Genauer gesagt folgt sie der sogenannten *CommonMark*-Spezifikation.\nMarkdown bietet grundlegende Formatierungsmöglichkeiten, ohne dabei den Text durch komplizierte Regeln unlesbar zu machen.\nFür mehr Informationen und eine ausführliche Beschreibung besuche bitte <https://commonmark.org/>.\nWir möchten darauf hinweisen, dass die Website der CommonMark-Spezifikation in allen Punkten außer der Benutzung von HTML folgt, welche nicht zugelassen ist.\n"
    },
    "blockHelpMarkdown": {
      "en": "This is a simple paragraph. As you can see, no matter how many                  spaces or\nline\nbreaks\nyou enter, they will always be converted into one single space.\n\nTo actually produce a line break in the result, \\\nend lines with multiple spaces<space><space>\nor with a backslash \\\njust like here.\n\nTo start a new paragraph, just leave one empty line on top of the text.\n\nWrap text between asterisks *to make it italic* or double asterisks **to make it bold**. Alternatively you can also use _single_ or __double__ underscores. _You **can** also combine them_.\n\n# This is a first level header\n\n## This is a second level header\n\n### This is a third level header\n\nThere are up to six levels, though it is recommended to not use such a deep hierarchy on websites.\n\n1. This is an ordered list\n2. You can also produce\n    1. multiple levels\n    2. by indenting each level by 4 spaces on the left\n42. As you can see, the numbering doesn't really matter, the list will always start with the number of the first item and then count up.\n\n* This is an unordered list\n* You can also use hyphens instead of asterisks:\n    - Also here, lists can be nested\n    - Just indent each level by 4 spaces on the left\n\n> ### This is a block quote\n>\n> To produce it, start the line with the character **>**\n>\n> *(The quote spans over all consecutive lines starting with **>**)*\n\n***\n\nThis text is placed in between horizontal lines. They are produced by three asterisks like on top of this paragraph.\n\n---\n\nInstead of asterisks, you could also use hyphens (like above) or underscores (like below) with the same outcome.\n\n___\n\nTo insert a link you have to surround the link text with square brackets, immediately followed by the link URL in parentheses, like [here](https://en.wikipedia.org/wiki/Wolfgang_Amadeus_Mozart).\n\nInserting an image works exactly like inserting a link, but with an additional exclamation mark in front. The text you specify between the square brackets will be shown as an alternative text in case the picture cannot be displayed for some reason (like in the second picture), for example:\n\n![Picture of W. A. Mozart](https://upload.wikimedia.org/wikipedia/commons/thumb/c/cf/Mozart-small.jpg/202px-Mozart-small.jpg)\n![Picture of W. A. Mozart](https://upload.wikimedia.org/wikipedia/this-is-an-intentionally-wrong-address.jpg)\n\nPlease be aware that URLs are not allowed to contain spaces, otherwise the link will not work or the picture will not be displayed.\n\nYou can also embed video or audio files using the same format as with images.\n\nAs you have seen, some characters like **_**, **#** or __*__ have special meaning in certain positions. In order to use them as a normal character, you have to prepend a backslash. For example, *this text is italic*, but \\*this is just text with asterisks around it\\*.\n",
      "de": "Dies ist ein einfacher Absatz. Wie du siehst, ungeachtet davon, wie viele                  Leerzeichen\noder\nZeilenumbrüche\ndu eingibst, werden diese stets in ein einzelnes Leerzeichen umgewandelt.\n\nUm einen tatsächlichen Zeilenumbruch herzustellen, \\\nbeende die Zeile mit mehreren Leerzeichen<space><space>\noder, genau wie hier \\\nmit einem Backslash.\n\nUm einen neuen Absatz zu beginnen, lass eine Zeile über dem entsprechenden Text leer.\n\nSetze Text zwischen zwei Sternchen, *um diesen kursiv darzustellen*, oder zwischen zwei Doppelsternchen für **Fettdruck**. Alternativ dazu kannst du auch _Unterstriche_ bzw. __doppelte Unterstriche__ verwenden. _Auch **Kombinationen** sind möglich_.\n\n# Dies ist eine Überschrift der ersten Ebene\n\n## Dies ist eine Überschrift der zweiten Ebene\n\n### Dies ist eine Überschrift der dritten Ebene\n\nEs gibt bis zu sechs Überschriftenebenen, jedoch ist es ratsam, auf Websites möglichst auf eine solch tiefe Hierarchie zu verzichten.\n\n1. Dies ist eine nummerierte Liste\n2. Du kannst\n    1. mehrere Ebenen verwenden,\n    2. indem du jede weitere Ebene durch vier Leerzeichen einrückst\n42. Wie du siehst, spielt die tatsächliche Zahl vor dem Listenpunkt keine Rolle, die Liste beginnt immer mit der Zahl vor dem ersten Punkt und wird dann hochgezählt.\n\n* Dies ist eine unnummerierte Liste\n* Du kannst auch Trennstriche statt der Sternchen verwenden:\n    - Verschachtelungen sind hier genauso möglich\n    - Genau wie bei der nummerierten Liste musst du die Unterpunkte lediglich um vier Leerzeichen einrücken\n\n> ### Dies ist ein Blockzitat\n>\n> Um es zu erzeugen, starte die Zeile mit dem Zeichen **>**\n>\n> *(Das Zitat erstreckt sich über alle aufeinander folgenden Zeilen, die mit **>** beginnen)*\n\n***\n\nDieser Text befindet sich zwischen horizontalen Trennlinien. Diese entsteht durch die drei Sternchen über diesem Absatz.\n\n---\n\nAnstelle der Sternchen kannst du gleichermaßen Trennstriche (wie oben) bzw. Unterstriche (wie unten) verwenden.\n\n___\n\nUm einen Link einzufügen, musst du den Link-Text mit eckigen Klammern umschließen, direkt gefolgt von der Link-Adresse in runden Klammern, so wie [hier](https://de.wikipedia.org/wiki/Wolfgang_Amadeus_Mozart).\n\nDas Einfügen eines Bildes funktioniert auf dieselbe Weise, jedoch mit einem vorangestelltem Ausrufezeichen. Der Text zwichen den eckigen Klammern wird als Alternative angezeigt, falls das Bild nicht geladen oder dargestellt werden kann (wie im zweiten Bild unten), zum Beispiel:\n\n![Bild von W. A. Mozart](https://upload.wikimedia.org/wikipedia/commons/thumb/c/cf/Mozart-small.jpg/202px-Mozart-small.jpg)\n![Bild von W. A. Mozart](https://upload.wikimedia.org/wikipedia/this-is-an-intentionally-wrong-address.jpg)\n\nBitte beachte, dass Link- bzw. Bildadressen keine Leerzeichen enthalten dürfen, um korrekt dargestellt zu werden.\n\nDarüberhinaus kannst du auf die gleiche Weise anstelle von Bildern auch Video- bzw. Audio-Dateien einbinden.\n\nWie du siehst, haben manche Zeichen wie **_**, **#** oder __*__ eine spezielle Bedeutung, wenn diese in bestimmten Positionen stehen. Um diese Zeichen dennoch als normalen Text darzustellen, müssen sie durch einen vorangestellten Backslash von dieser Spezialbedeutung entbunden werden. Beispielsweise *ist dieser Text kursiv*, aber \\*dieser Text lediglich mit Sternchen umgeben\\*.\n"
    }
  },
  "markdownInput": {
    "previewArea": {
      "en": "Preview area",
      "de": "Vorschaubereich"
    },
    "resourcePickerTooltip": {
      "en": "Click here to insert a link to a selected resource",
      "de": "Klicke hier, um einen Link zu einer ausgewählten Ressource einzufügen"
    }
  },
  "mediaPlayerControls": {
    "download": {
      "en": "Download",
      "de": "Herunterladen"
    },
    "playbackRate": {
      "en": "Speed",
      "de": "Geschwindigkeit"
    },
    "normal": {
      "en": "normal",
      "de": "Normal"
    }
  },
  "mediaRangeReadonlyInput": {
    "info": {
      "en": "From {from, select, start {the beginning} other {timecode {from}}} to {to, select, end {the end} other {timecode {to}}}",
      "de": "Von {from, select, start {Anfang} other {Time-Code {from}}} bis {to, select, end {Ende} other {Time-Code {to}}}"
    }
  },
  "mediaRangeSelector": {
    "modalTitle": {
      "en": "Select playback range",
      "de": "Abspielbereich auswählen"
    },
    "playbackRange": {
      "en": "Playback range: from {from, select, start {the beginning} other {timecode {from}}} to {to, select, end {the end} other {timecode {to}}}",
      "de": "Abspielbereich: von {from, select, start {Anfang} other {Time-Code {from}}} bis {to, select, end {Ende} other {Time-Code {to}}}"
    },
    "selectRangeLabel": {
      "en": "Set current playback position",
      "de": "Setze die aktuelle Wiedergabeposition"
    },
    "setAsStart": {
      "en": "as start time",
      "de": "als Anfangszeit"
    },
    "setAsEnd": {
      "en": "as end time",
      "de": "als Endezeit"
    },
    "loadingMessage": {
      "en": "Determining media information ...",
      "de": "Medieninformationen werden ermittelt ..."
    },
    "errorMessage": {
      "en": "An error occurred while retrieving the media file",
      "de": "Beim Laden der Mediendatei ist ein Fehler aufgetreten"
    },
    "clearRange": {
      "en": "Clear range",
      "de": "Bereich löschen"
    }
  },
  "multitrackMediaPlayer": {
    "missingSourcesMessage": {
      "en": "Cannot play because of missing media sources",
      "de": "Wiedergabe aufgrund fehlender Medienquellen nicht möglich"
    }
  },
  "timeline": {
    "markersBarPlaceholder": {
      "en": "Hover to see marker",
      "de": "Bitte hover to see marker"
    }
  },
  "trackMixerDisplay": {
    "trackNumberLabel": {
      "en": "Track {trackNumber}",
      "de": "Spur {trackNumber}"
    }
  },
  "trackMixerEditor": {
    "noTrack": {
      "en": "no track",
      "de": "keine Spur"
    },
    "volumePresetInfo": {
      "en": "Sets of track volume combinations. Adjust the track volumes to set up the current preset.",
      "de": "Sets of track volume combinations, ja? :)"
    },
    "trackDurations": {
      "en": "Track durations",
      "de": "Spur-Zeitdauern"
    }
  },
  "volumePresetsModal": {
    "modalTitle": {
      "en": "Manage volume presets",
      "de": "Lautstärke-Voreinstellungen bearbeiten"
    }
  },
  "notSupportedSection": {
    "messageTitle": {
      "en": "This content is not supported",
      "de": "Dieser Inhalt wird nicht unterstützt"
    }
  },
  "admin": {
    "settingsTabTitle": {
      "en": "Settings",
      "de": "Einstellungen"
    },
    "userAccountsTabTitle": {
      "en": "User accounts",
      "de": "Benutzerkonten"
    },
    "storagePlansTabTitle": {
      "en": "Storage plans",
      "de": "Speicherpläne"
    },
    "technicalMaintenanceTabTitle": {
      "en": "Technical maintenance",
      "de": "Technische Instandhaltung"
    }
  },
  "batches": {
    "batchType": {
      "en": "Batch type",
      "de": "Chargentyp"
    },
    "batchTypeDocumentValidation": {
      "en": "Document validation",
      "de": "Dokumentvalidierung"
    },
    "batchTypeDocumentRegeneration": {
      "en": "Document regeneration",
      "de": "Dokumentwiederherstellung"
    },
    "batchTypeCdnResourcesConsolidation": {
      "en": "Consolidation of resources within the internal storage",
      "de": "Konsolidierung der Ressourcen auf dem internen Speicher"
    },
    "batchTypeCdnUploadDirectoryCreation": {
      "en": "Creation of upload directories within the internal storage",
      "de": "Erstellung der Upload-Verzichnisse auf dem internen Speicher"
    },
    "errors": {
      "en": "Errors",
      "de": "Fehler"
    },
    "errorsCount": {
      "en": "Errors count",
      "de": "Fehleranzahl"
    },
    "attemptsHeader": {
      "en": "Attempt details",
      "de": "Versuchsdetails"
    },
    "batchErrors": {
      "en": "Batch errors",
      "de": "Chargenfehler"
    },
    "tasks": {
      "en": "Tasks",
      "de": "Tasks"
    },
    "taskType": {
      "en": "Task type",
      "de": "Tasktyp"
    },
    "taskStatus": {
      "en": "Task status",
      "de": "Taskstatus"
    },
    "progressMessage": {
      "en": "{progress, number, percent} completed",
      "de": "{progress, number, percent} abgeschlossen"
    },
    "status_pending": {
      "en": "Pending",
      "de": "Ausstehend"
    },
    "status_success": {
      "en": "Successfully completed",
      "de": "Erfolgreich abgeschlossen"
    },
    "status_warning": {
      "en": "Completed with warnings",
      "de": "Abgeschlossen mit Warnungen"
    },
    "status_error": {
      "en": "Completed with errors",
      "de": "Abgeschlossen mit Fehlern"
    },
    "hideSuccessfullyCompletedTasks": {
      "en": "Hide successfully completed tasks",
      "de": "Erfolgreich abgeschlossene Tasks ausblenden"
    }
  },
  "browserNotSupported": {
    "headerText": {
      "en": "We have detected that your browser version is not supported by our website",
      "de": "Wir haben festgestellt, dass deine Browserversion von unserer Website nicht unterstützt wird"
    },
    "mainText": {
      "en": "Please download a modern browser of your choice, some examples below",
      "de": "Bitte lade einen modernen Browser deiner Wahl herunter, einige Beispiele unten"
    }
  },
  "completePasswordReset": {
    "savePassword": {
      "en": "Save password",
      "de": "Kennwort speichern"
    },
    "passwordChangedSuccessfully": {
      "en": "Your password was changed successfully.",
      "de": "Dein Kennwort wurde erfolgreich geändert."
    },
    "redirectMessage": {
      "en": "You will be redirected to the <0>login page</0> in {seconds, plural, =1 {# second} other {# seconds}}.",
      "de": "Du wirst in {seconds, plural, =1 {# Sekunde} other {# Sekunden}} auf die <0>Anmeldeseite</0> weitergeleitet."
    },
    "passwordResetFailure": {
      "en": "The password reset code is invalid or expired.",
      "de": "Der Kennwortänderungs-Code ist ungültig oder abgelaufen."
    },
    "homeLink": {
      "en": "Home",
      "de": "Home"
    }
  },
  "connectExternalAccount": {
    "welcomeBack": {
      "en": "Welcome (back)!",
      "de": "Willkommen (zurück)!"
    },
    "choicesDescription": {
      "en": "Please connect your Shibboleth login with your existing {appName} account or\ncreate a new account in case this is your first log in.\n",
      "de": "Bitte verknüpfe deine Shibboleth-Anmeldung mit deinem vorhandenem {appName}-Konto,\noder erstelle ein neues Konto, falls du dich zum ersten mal angemeldet hast.\n"
    },
    "choicesLogin": {
      "en": "Connect to an existing account",
      "de": "Mit vorhandenem Konto verknüpfen"
    },
    "choicesRegister": {
      "en": "Create a new account",
      "de": "Neues Konto erstellen"
    },
    "choicesAbort": {
      "en": "I do not want to log in after all",
      "de": "Ich möchte mich doch nicht einloggen"
    },
    "infoBoxTitle": {
      "en": "Why do I see this page?",
      "de": "Warum sehe ich diese Seite?"
    },
    "infoBoxDescription": {
      "en": "In case you have logged in using Shibboleth for the first time, you first of all have\nto connect your Shibboleth account with your {appName} account. The {appName} account\nwill continue to exist even if you leave the institution and therefore cannot access the\nsite using Shibboleth anymore. This way you will keep the ability to edit your content\nas well as pertain your original authorship over content you already created on {appName}.\nFor this reason, it is recommended you use your private email address for your {appName}\naccount. In case you have already connected your Shibboleth account and you are wondering\nwhy you see this page, it is because you haven't logged in over a longer period of time\nusing Shibboleth. We periodically delete logins that haven't been used for some time out\nof data protection reasons as well as to protect your own account. But you can easily\nre-establish the connection to your {appName} account on this page.\n",
      "de": "Wenn du dich zum ersten Mal mit Shibboleth angemeldet hast, musst du dein Shibboleth-Konto\nerst mit deinem {appName}-Konto verknüpfen. Das {appName}-Konto bleibt erhalten, selbst\nwenn du die Institution verlässt und keinen Zugang mehr über Shibboleth hast. So kannst\ndu weiterhin deinen Content bearbeiten und als derselbe {appName}-Autor auftreten. Es empfiehlt\nsich daher, für dein {appName}-Konto deine private E-Mail-Adresse zu verwenden. Falls du dein\nShibboleth-Konto bereits einmal verknüpft hast und dich wunderst, warum du diese Seite\nsiehst, liegt das daran, dass du dich über einen längeren Zeitraum nicht mit Shibboleth\nangemeldet hast. Aus Datenschutzgründen und zu deiner eigenen Sicherheit löschen wir\nAnmeldungen, die länger nicht benutzt wurden. Du kannst die Verknüpfung zu deinem\n{appName}-Konto auf dieser Seite aber ganz einfach wieder herstellen.\n"
    }
  },
  "dashboard": {
    "activitiesTabTitle": {
      "en": "Activities",
      "de": "Aktivitäten"
    },
    "favoritesTabTitle": {
      "en": "Favorites",
      "de": "Favoriten"
    },
    "settingsTabTitle": {
      "en": "Settings",
      "de": "Einstellungen"
    },
    "documentsTabTitle": {
      "en": "Documents",
      "de": "Dokumente"
    },
    "roomsTabTitle": {
      "en": "Rooms",
      "de": "Räume"
    },
    "storageTabTitle": {
      "en": "Your storage plan",
      "de": "Dein Speicherplan"
    },
    "storageTabInfo": {
      "en": "Here you can find details about your storage plan and current space status.",
      "de": "Hier findest du Details über deinen Speicherplan und deine aktuelle Speichernutzung."
    },
    "noStoragePlan": {
      "en": "There is no storage plan associated with your account.",
      "de": "Mit deinem Konto ist kein Speicherplan verbunden."
    }
  },
  "doc": {
    "permalinkCopied": {
      "en": "The permalink was copied to the clipboard",
      "de": "Der Permalink wurde in die Zwischenablage kopiert"
    },
    "permalinkCouldNotBeCopied": {
      "en": "The permalink could not be copied to the clipboard",
      "de": "Der Permalink konnte nicht in die Zwischenablage kopiert werden"
    },
    "commentsPanelTitle": {
      "en": "You are viewing the document page in \"comments\" mode",
      "de": "Du befindest dich im Kommentar-Modus"
    },
    "commentsHeader": {
      "en": "Comments",
      "de": "Kommentare"
    },
    "editRestrictionTooltip_annonymousUser": {
      "en": "Log in in order to edit this document",
      "de": "Melde dich an, um dieses Dokument zu bearbeiten"
    },
    "editRestrictionTooltip_openContribution": {
      "en": "Editing this document was disabled by a maintainer",
      "de": "Die Bearbeitung dieses Dokuments wurde von einem Maintainer deaktiviert"
    },
    "editRestrictionTooltip_archive": {
      "en": "This document cannot be edited because it is archived",
      "de": "Dieses Dokument kann nicht bearbeitet werden da es archiviert ist"
    },
    "editRestrictionTooltip_room": {
      "en": "Editing this document is only allowed for the room owner",
      "de": "Die Bearbeitung dieses Dokuments ist nur für den Raumbesitzer erlaubt"
    },
    "commentsControlPanelTooltip": {
      "en": "Comments",
      "de": "Komentare"
    },
    "duplicateDocument": {
      "en": "Duplicate document",
      "de": "Dokument duplizieren"
    }
  },
  "redaction": {
    "documentsTabTitle": {
      "en": "Documents",
      "de": "Dokumente"
    },
    "initialAuthor": {
      "en": "Initial author",
      "de": "Erstautor"
    },
    "filterPlaceholder": {
      "en": "Filter by title or initial author",
      "de": "Nach Titel oder Erstautor filtern"
    },
    "badges": {
      "en": "Badges",
      "de": "Kennzeichen"
    },
    "allowedOpenContributionBadge_metadataAndContent": {
      "en": "Open contribution to this document's metadata and content is allowed",
      "de": "Die Metadaten und der Inhalt dieses Dokuments können öffentlich bearbeitet werden"
    },
    "allowedOpenContributionBadge_content": {
      "en": "Open contribution to this document's content is allowed",
      "de": "Der Inhalt dieses Dokuments kann öffentlich bearbeitet werden"
    }
  },
  "resetPassword": {
    "newPassword": {
      "en": "New password",
      "de": "Neues Kennwort"
    },
    "requestPasswordReset": {
      "en": "Change password",
      "de": "Kennwort ändern"
    },
    "completedMessageTitle": {
      "en": "Password changed successfully!",
      "de": "Kennwort erfolgreich geändert!"
    },
    "completedMessageSubTitle": {
      "en": "You are now logged in with your updated account. You can navigate to your personal dashboard by clicking the button below.",
      "de": "Du bist nun mit deinem aktualisierten Konto angemeldet. Mit Klick auf den Button unten kannst du zu deinem persönlichen Dashboard navigieren."
    }
  },
  "roomMembershipConfirmation": {
    "spinnerMessage": {
      "en": "Please wait...",
      "de": "Bitte warte..."
    },
    "confirmationSuccess": {
      "en": "Congratulations! You are now a member of room <0>{roomName}</0>.",
      "de": "Gratulation! Du bist nun ein Mitglied des Raumes <0>{roomName}</0>."
    },
    "invitationConfirmation": {
      "en": "Please click on the button in order to join room <0>{roomName}</0>.",
      "de": "Bitte klicke auf den Button, um dem Raum <0>{roomName}</0> beizutreten."
    },
    "invalidToken": {
      "en": "The invitation code is invalid or expired.",
      "de": "Der Einladungs-Code ist ungültig oder abgelaufen."
    },
    "invalidUser": {
      "en": "The invitation was addressed to a different user.",
      "de": "Der Einladung war an einen anderen Benutzer adressiert."
    },
    "invalidRoom": {
      "en": "The room no longer exists.",
      "de": "Der Raum existiert nicht mehr."
    },
    "homeLink": {
      "en": "Home",
      "de": "Home"
    },
    "redirectMessage": {
      "en": "You will be redirected in {seconds, plural, =1 {# second} other {# seconds}}.",
      "de": "Du wirst in {seconds, plural, =1 {# Sekunde} other {# Sekunden}} weitergeleitet."
    }
  },
  "room": {
    "exclusiveDocumentsSubtitle": {
      "en": "Exclusive documents",
      "de": "exklusive Dokumente"
    },
    "collaborativeDocumentsSubtitle": {
      "en": "Collaborative documents",
      "de": "kollaborative Dokumente"
    },
    "documentsTabTitle": {
      "en": "Documents ({count})",
      "de": "Dokumente ({count})"
    },
    "membersTabTitle": {
      "en": "Members ({count})",
      "de": "Mitglieder ({count})"
    },
    "settingsTabTitle": {
      "en": "Settings",
      "de": "Einstellungen"
    },
    "documentsPlaceholder": {
      "en": "The room does not contain any documents",
      "de": "Der Raum enthält keine Dokumente"
    },
    "thisWeek": {
      "en": "This week",
      "de": "Diese Woche"
    },
    "deleteRoomButton": {
      "en": "Delete room",
      "de": "Raum löschen"
    },
    "roomMetadataHeadline": {
      "en": "Room metadata",
      "de": "Raum-Metadaten"
    },
    "deleteRoomTitle": {
      "en": "Delete this room",
      "de": "Diesen Raum löschen"
    },
    "deleteRoomDescription": {
      "en": "All room data and resources will be deleted.",
      "de": "Alle Raum-Daten und -Ressourcen werden gelöscht."
    },
    "removeMember": {
      "en": "Remove member",
      "de": "Mitglied entfernen"
    },
    "revokeInvitation": {
      "en": "Revoke invitation",
      "de": "Einladung widerrufen"
    },
    "cancelRoomMembership": {
      "en": "Cancel room membership",
      "de": "Raum-Mitgliedschaft beenden"
    },
    "invitedOn": {
      "en": "Invited on",
      "de": "Eingeladen am"
    },
    "expiresOn": {
      "en": "Expires on",
      "de": "Läuft ab am"
    },
    "memberSince": {
      "en": "Member since",
      "de": "Mitglied seit"
    },
    "inviteMembersButton": {
      "en": "Invite members",
      "de": "Mitglieder einladen"
    }
  },
  "search": {
    "searching": {
      "en": "Searching ...",
      "de": "Suchen ..."
    },
    "documentsFound": {
      "en": "{count, plural, =1 {# document} other {# documents}} found\n",
      "de": "{count, plural, =1 {# Dokument} other {# Dokumente}} gefunden\n"
    },
    "deselectTags": {
      "en": "Remove all",
      "de": "Alle löschen"
    },
    "sorting": {
      "en": "Sorting",
      "de": "Sortierung"
    }
  },
  "userProfile": {
    "accountClosed": {
      "en": "This user account was closed.",
      "de": "Dieses Benutzerkonto wurde geschlossen."
    },
    "documentsHeadline": {
      "en": "Recent contributions",
      "de": "Letzte Beiträge"
    },
    "moreButton": {
      "en": "Show {count} more",
      "de": "{count, plural, =1 {# weiteren} other {# weitere}} anzeigen\n"
    }
  },
  "passwordFormItem": {
    "enterPassword": {
      "en": "Please enter a password",
      "de": "Bitte gib ein Kennwort an"
    },
    "passwordIsInvalid": {
      "en": "The password must be at least {length} characters long and contain at least one letter and one number",
      "de": "Das Kennwort muss mindestens {length} Zeichen lang sein und mindestens einen Buchstaben und eine Ziffer enthalten"
    }
  },
  "pdfDocument": {
    "errorRenderingDocument": {
      "en": "The document cannot be displayed",
      "de": "Das Dokument kann nicht angezeigt werden"
    },
    "errorRenderingPage": {
      "en": "The page cannot be displayed",
      "de": "Die Seite kann nicht angezeigt werden"
    },
    "noDocument": {
      "en": "No document specified",
      "de": "Kein Dokument angegeben"
    },
    "loadingDocument": {
      "en": "Loading document",
      "de": "Dokument wird geladen"
    }
  },
  "pluginSelectorDialog": {
    "title": {
      "en": "Add section",
      "de": "Abschnitt hinzufügen"
    }
  },
  "registrationForm": {
    "register": {
      "en": "Register",
      "de": "Registrieren"
    },
    "completedMessageTitle": {
      "en": "Welcome!",
      "de": "Willkommen!"
    },
    "completedMessageSubTitle": {
      "en": "You are now logged in with your new account. You can navigate to your personal dashboard by clicking the button below.",
      "de": "Du bist nun mit deinem neuen Konto angemeldet. Mit Klick auf den Button unten kannst du zu deinem persönlichen Dashboard navigieren."
    }
  },
  "fileEditorScreen": {
    "headline": {
      "en": "File editor",
      "de": "Datei-Editor"
    },
    "applyChanges": {
      "en": "Apply changes",
      "de": "Änderungen übernehmen"
    }
  },
  "filesGridViewer": {
    "navigateToParent": {
      "en": "Navigate to parent directory",
      "de": "Zum übergeordneten Verzeichnis navigieren"
    }
  },
  "filesUploadScreen": {
    "headline": {
      "en": "Files upload",
      "de": "Datei-Upload"
    },
    "uploadLimitExceeded": {
      "en": "Upload limit of {uploadLimit} is exceeded. Your upload size is {uploadSize}.",
      "de": "Uploadbegrenzung von {uploadLimit} ist überschritten. Deine Uploadgröße ist {uploadSize}."
    },
    "insufficientPrivateStorge": {
      "en": "Not enough storage space available for file",
      "de": "Nicht genügend Speicherplatz für die Datei verfügbar"
    },
    "startUpload": {
      "en": "Start upload",
      "de": "Upload starten"
    },
    "preprocessed": {
      "en": "edited",
      "de": "bearbeitet"
    },
    "stage_uploadNotStarted": {
      "en": "The following {fileCount, plural, =1 {file} other {# files}} will be uploaded.",
      "de": "Die {fileCount, plural, =1 {folgende Datei wird} other {folgenden # Dateien werden}} hochgeladen."
    },
    "stageDetails_uploadNotStarted": {
      "en": "You can edit images before upload by clicking on the pen icon.",
      "de": "Du kannst Bilder vor dem Upload durch Klick auf das Stift-Symbol bearbeiten."
    },
    "stage_uploading": {
      "en": "Uploading ...",
      "de": "Hochladen ..."
    },
    "stage_uploadFinished": {
      "en": "Upload finished.",
      "de": "Upload beendet."
    },
    "optimizeImages": {
      "en": "Optimize images for web display",
      "de": "Bilder für Web optimieren"
    }
  },
  "resourcePreviewScreen": {
    "headline": {
      "en": "File preview",
      "de": "Datei-Vorschau"
    }
  },
  "resourceSelector": {
    "sourceType_document-media": {
      "en": "Document media",
      "de": "Dokument-Medien"
    },
    "sourceType_room-media": {
      "en": "Room media",
      "de": "Raum-Medien"
    },
    "sourceType_wikimedia": {
      "en": "Wikimedia",
      "de": "Wikimedia"
    }
  },
  "storageLocation": {
    "filesView_list": {
      "en": "List view",
      "de": "Listenansicht"
    },
    "filesView_grid": {
      "en": "Grid view",
      "de": "Kachelansicht"
    },
    "privateStorageMessage": {
      "en": "Private directory",
      "de": "Privates Verzeichnis"
    },
    "publicStorageMessage": {
      "en": "Public directory",
      "de": "Öffentliches Verzeichnis"
    },
    "uploadFiles": {
      "en": "Upload files",
      "de": "Dateien hochladen"
    }
  },
  "wikimediaFilesViewer": {
    "openWikimediaPage": {
      "en": "Open Wikimedia page",
      "de": "Seite auf Wikimedia öffnen"
    }
  },
  "wikimediaSearch": {
    "searchTerm": {
      "en": "Search term",
      "de": "Suchbegriff"
    },
    "searchFileType_image": {
      "en": "Image",
      "de": "Bild"
    },
    "searchFileType_video": {
      "en": "Video",
      "de": "Video"
    },
    "searchFileType_audio": {
      "en": "Audio",
      "de": "Audio"
    },
    "searchFileType_pdf": {
      "en": "PDF",
      "de": "PDF"
    },
    "searchInvitationHeader": {
      "en": "Search in the Wikimedia database",
      "de": "Suche in der Wikimedia-Datenbank"
    },
    "searchInvitationDescription": {
      "en": "Enter a search term in the field above and select whether you want to search for images, videos, etc.",
      "de": "Gib einen Suchbegriff in das Feld oben ein und wähle aus, ob du nach Bildern, Videos, etc. suchen möchtest"
    },
    "initialFilePreviewHeader": {
      "en": "Currently selected file",
      "de": "Momentan ausgewählte Datei"
    },
    "initialFilePreviewFooter": {
      "en": "In order to select a different file, start a new search using the search field above",
      "de": "Um eine andere Datei auszuwählen, starte eine neue Suche im Suchfeld oben"
    }
  },
  "roomCard": {
    "documentsMode": {
      "en": "Mode",
      "de": "Modus"
    },
    "joinButton": {
      "en": "Accept invitation",
      "de": "Einladung annehmen"
    },
    "joined": {
      "en": "Joined",
      "de": "Eingetreten"
    },
    "invited": {
      "en": "Invited",
      "de": "Eingeladen"
    },
    "members": {
      "en": "Members",
      "de": "Mitglieder"
    },
    "acceptInvitation": {
      "en": "The invitation is valid until **{date}**.",
      "de": "Die Einladung ist bis **{date}** gültig."
    }
  },
  "roomCreationModal": {
    "newRoom": {
      "en": "New room",
      "de": "Neuer Raum"
    }
  },
  "roomInvitationCreationModal": {
    "sendRoomInvitations": {
      "en": "Send invitations",
      "de": "Einladungen versenden"
    },
    "emailAddresses": {
      "en": "Email addresses",
      "de": "E-Mail-Adressen"
    },
    "emailAddressesInfo": {
      "en": "Separate multiple Email addresses using line breaks, commas or semicola",
      "de": "Trenne mehrere E-Mail-Adressen durch Zeilenumbrüche, Kommas oder Semikola"
    },
    "emailsRequired": {
      "en": "Please specify an email address",
      "de": "Bitte gib eine E-Mail-Adresse an"
    },
    "notAllEmailsValid": {
      "en": "Not all specified email addresses are valid",
      "de": "Nicht alle angegebenen E-Mail-Adressen sind gültig"
    }
  },
  "roomMetadataForm": {
    "roomNameRequired": {
      "en": "Please specify a room name",
      "de": "Bitte gib einen Raumnamen an"
    },
    "documentsModeInfo": {
      "en": "In exclusive rooms documents can be managed only by the owner. In collaborative rooms all room members can add and modify documents, however only the owner can delete them.",
      "de": "In exklusiven Räumen können Dokumente nur von den Besitzern verwaltet werden. In kollaborativen Räumen können alle Raummitglieder Dokumente erstellen und bearbeiten, jedoch nur Besitzer können diese löschen."
    }
  },
  "searchBar": {
    "searchPlaceholder": {
      "en": "Search terms",
      "de": "Suchbegriffe"
    }
  },
  "sortingSelector": {
    "changeSortingValue": {
      "en": "Change sorting",
      "de": "Sortierung ändern"
    },
    "changeSortingDirectionAscending": {
      "en": "Change to ascending order",
      "de": "Zu aufsteigender Sortierung wechseln"
    },
    "changeSortingDirectionDescending": {
      "en": "Change to descending order",
      "de": "Zu absteigender Sortierung wechseln"
    }
  },
  "storagePlanModal": {
    "newStoragePlan": {
      "en": "New storage plan",
      "de": "Neuer Speicherplan"
    },
    "editStoragePlan": {
      "en": "Edit storage plan",
      "de": "Speicherplan bearbeiten"
    },
    "storagePlanNameIsInUse": {
      "en": "This name is already in use",
      "de": "Dieser Name ist bereits in Benutzung"
    },
    "nameRequired": {
      "en": "Please specify a name",
      "de": "Bitte gib einen Namen an"
    },
    "numberTooSmallOrTooBig": {
      "en": "The value is beyond the permissible range",
      "de": "Der Wert liegt außerhalb des zulässigen Bereichs"
    }
  },
  "tagSelector": {
    "linkText": {
      "en": "+ Add tag filter",
      "de": "+ Tag-Filter hinzufügen"
    },
    "searchPlaceholder": {
      "en": "Search",
      "de": "Suchen"
    }
  },
  "uiLanguageDialog": {
    "title": {
      "en": "Choose language",
      "de": "Sprache auswählen"
    },
    "explanation": {
      "en": "Please select your preferred language for user interface elements like buttons, menus etc.",
      "de": "Bitte wähle deine bevorzugte Sprache für Oberflächenelemente wie z.B. Buttons, Menüs etc. aus."
    }
  },
  "urlInput": {
    "tooltip_youtube": {
      "en": "Youtube",
      "de": "Youtube"
    },
    "tooltip_wikimedia": {
      "en": "Wikimedia",
      "de": "Wikimedia"
    },
    "tooltip_document-media": {
      "en": "document media storage",
      "de": "Dokument-Medien Speicher"
    },
    "tooltip_room-media": {
      "en": "room media storage",
      "de": "Raum-Medien Speicher"
    },
    "tooltip_external": {
      "en": "external",
      "de": "extern"
    },
    "tooltip_unsupported": {
      "en": "unsupported",
      "de": "nicht unterstützt"
    },
    "unsecureUrl": {
      "en": "URLs not starting with 'https' are not secure!",
      "de": "URLs, die nicht mit 'https' beginnen, sind unsicher!"
    }
  },
  "usedStorage": {
    "label": {
      "en": "Used storage",
      "de": "Genutzter Speicherplatz"
    },
    "storageSpaceExceeded": {
      "en": "Exceedance",
      "de": "Überschreitung"
    }
  },
  "userCard": {
    "profileButton": {
      "en": "View profile",
      "de": "Profil ansehen"
    }
  },
  "userStepsForm": {
    "step_enterData": {
      "en": "Enter data",
      "de": "Daten eingeben"
    },
    "step_enterCode": {
      "en": "Confirm",
      "de": "Bestätigen"
    },
    "step_completed": {
      "en": "Done",
      "de": "Fertig"
    },
    "verificationCode": {
      "en": "Verification code",
      "de": "Verifizierungs-Code"
    },
    "enterVerificationCode": {
      "en": "Please enter your verification code",
      "de": "Bitte gib deinen Verifizierungscode ein"
    },
    "verificationCodeIsInvalid": {
      "en": "The verification code is invalid or expired",
      "de": "Der Verifizierungscode ist ungültig oder abgelaufen"
    },
    "verificationMessage": {
      "en": "We have sent you an email with a verification code. Please copy this code into the textbox below and confirm your input.\n\nThe code is valid **for {validityInMinutes}**.\n",
      "de": "Wir haben dir eine E-Mail mit einem Verifizierungs-Code gesendet. Bitte kopiere diesen Code in das Textfeld unten und bestätige deine Eingabe.\n\nDer Code ist **{validityInMinutes} lang** gültig.\n"
    },
    "gotoDashboard": {
      "en": "Show my dashboard",
      "de": "Mein Dashboard anzeigen"
    }
  },
  "abcNotation": {
    "name": {
      "en": "ABC notation",
      "de": "ABC-Notation"
    },
    "abcCode": {
      "en": "ABC code",
      "de": "ABC-Code"
    }
  },
  "annotation": {
    "name": {
      "en": "Annotation",
      "de": "Anmerkung"
    },
    "behavior": {
      "en": "Behavior",
      "de": "Verhalten"
    },
    "behavior_static": {
      "en": "static",
      "de": "statisch"
    },
    "behavior_collapsible": {
      "en": "collapsible",
      "de": "einklappbar"
    },
    "behavior_expandable": {
      "en": "expandable",
      "de": "ausklappbar"
    },
    "intent": {
      "en": "Intent",
      "de": "Intention"
    },
    "intent_neutral": {
      "en": "neutral",
      "de": "neutral"
    },
    "intent_confirm": {
      "en": "confirm",
      "de": "bestätigen"
    },
    "intent_inform": {
      "en": "inform",
      "de": "informieren"
    },
    "intent_warn": {
      "en": "warn",
      "de": "warnen"
    },
    "intent_discourage": {
      "en": "discourage",
      "de": "abraten"
    }
  },
  "audioWaveform": {
    "name": {
      "en": "Audio waveform",
      "de": "Audio-Wellenform"
    },
    "chooseImageDividerText": {
      "en": "Choose a ready-made image",
      "de": "Wähle ein vorgefertigtes Bild aus"
    },
    "generateImageDividerText": {
      "en": "or generate an image from an audio file",
      "de": "oder erstelle ein Bild aus einer Audio-Datei"
    },
    "generalSettingsDividerText": {
      "en": "General settings",
      "de": "Generelle Einstellungen"
    },
    "generateWaveformFromAudioFile": {
      "en": "Generate waveform from audio file",
      "de": "Wellenform aus Audio-Datei erstellen"
    },
    "displayMode_static": {
      "en": "static",
      "de": "statisch"
    },
    "displayMode_interactive": {
      "en": "interactive",
      "de": "interaktiv"
    },
    "penColor": {
      "en": "Waveform color",
      "de": "Wellenformfarbe"
    },
    "baselineColor": {
      "en": "Baseline color",
      "de": "Grundlinienfarbe"
    },
    "backgroundColor": {
      "en": "Background color",
      "de": "Hintergrundfarbe"
    },
    "opacityWhenResolved": {
      "en": "Opacity (resolved)",
      "de": "Deckkraft (aufgelöst)"
    },
    "showResolution": {
      "en": "Show resolution",
      "de": "Auflösung anzeigen"
    },
    "hideResolution": {
      "en": "Hide resolution",
      "de": "Auflösung ausblenden"
    },
    "dialogTitle": {
      "en": "Generate waveform image",
      "de": "Wellenform-Bild erstellen"
    },
    "dialogDropzoneInfo": {
      "en": "Drag an audio file into this box",
      "de": "Ziehe eine Audio-Datei in diese Box"
    },
    "dialogLocalFilePickerButtonText": {
      "en": "Select an audio file from my machine",
      "de": "Audio-Datei vom lokalen Computer auswählen"
    },
    "dialogCdnFilePickerButtonText": {
      "en": "Select an audio file from the internal storage",
      "de": "Audio-Datei vom internen Speicher auswählen"
    }
  },
  "audio": {
    "name": {
      "en": "Audio",
      "de": "Audio"
    }
  },
  "catalog": {
    "name": {
      "en": "Catalog",
      "de": "Katalog"
    },
    "noTitle": {
      "en": "No title",
      "de": "Kein Titel"
    },
    "displayMode_linkList": {
      "en": "link list",
      "de": "Link-Liste"
    },
    "displayMode_imageTiles": {
      "en": "image tiles",
      "de": "Bildkacheln"
    },
    "tilesPerRow": {
      "en": "Tiles per row",
      "de": "Kacheln pro Zeile"
    },
    "hoverEffect": {
      "en": "Hover effect",
      "de": "Hover-Effekt"
    },
    "hoverEffect_none": {
      "en": "No effect",
      "de": "Kein Effekt"
    },
    "hoverEffect_colorizeZoom": {
      "en": "Color and zoom",
      "de": "Färben und Zoomen"
    },
    "itemNumber": {
      "en": "Item {number}",
      "de": "Eintrag {number}"
    },
    "addItem": {
      "en": "Add item",
      "de": "Eintrag hinzufügen"
    },
    "linkSource": {
      "en": "Link source",
      "de": "Link-Quelle"
    },
    "documentLink": {
      "en": "document link",
      "de": "Dokument-Link"
    },
    "externalLink": {
      "en": "external link",
      "de": "Externer Link"
    },
    "externalUrl": {
      "en": "External URL",
      "de": "Externe URL"
    },
    "adoptDocumentTitle": {
      "en": "Use as title",
      "de": "Als Titel benutzen"
    }
  },
  "diagramNet": {
    "name": {
      "en": "Diagram",
      "de": "Diagramm"
    }
  },
  "earTraining": {
    "name": {
      "en": "Ear training",
      "de": "Gehörbildung"
    },
    "nextExercise": {
      "en": "Next exercise",
      "de": "Nächste Übung"
    },
    "abcCode": {
      "en": "ABC code",
      "de": "ABC-Code"
    },
    "useMidi": {
      "en": "Use MIDI (auto)",
      "de": "MIDI benutzen (auto)"
    },
    "testsOrder": {
      "en": "Display order",
      "de": "Anzeigereihenfolge"
    },
    "testsOrderGiven": {
      "en": "as specified",
      "de": "wie angegeben"
    },
    "testsOrderRandom": {
      "en": "random",
      "de": "zufällig"
    },
    "testMode": {
      "en": "Test mode",
      "de": "Test-Modus"
    },
    "testModeImage": {
      "en": "image",
      "de": "Bild"
    },
    "testModeAbcCode": {
      "en": "ABC code",
      "de": "ABC-Code"
    },
    "addTest": {
      "en": "Add test",
      "de": "Test hinzufügen"
    },
    "testNumber": {
      "en": "Test {number}",
      "de": "Test {number}"
    },
    "testQuestion": {
      "en": "Question",
      "de": "Frage"
    },
    "testAnswer": {
      "en": "Answer",
      "de": "Antwort"
    },
    "audio": {
      "en": "Audio",
      "de": "Audio"
    }
  },
  "iframe": {
    "name": {
      "en": "Iframe",
      "de": "Iframe"
    },
    "height": {
      "en": "Height",
      "de": "Höhe"
    },
    "border": {
      "en": "Border",
      "de": "Rahmen"
    }
  },
  "image": {
    "name": {
      "en": "Image",
      "de": "Bild"
    },
    "noneOption": {
      "en": "none",
      "de": "Kein Effekt"
    },
    "hoverOption": {
      "en": "hover",
      "de": "Hover"
    },
    "revealOption": {
      "en": "reveal",
      "de": "Aufdecken"
    },
    "clipOption": {
      "en": "clip",
      "de": "Zuschneiden"
    },
    "clippedWidth": {
      "en": "Resulting width",
      "de": "Resultierende Breite"
    },
    "clippedHeight": {
      "en": "Resulting height",
      "de": "Resultierende Höhe"
    },
    "effectTypeLabel": {
      "en": "Effect",
      "de": "Effekt"
    },
    "startPosition": {
      "en": "Start Position",
      "de": "Startposition"
    },
    "orientationLabel": {
      "en": "Orientation",
      "de": "Richtung"
    },
    "orientationOptionVertical": {
      "en": "Vertical",
      "de": "Vertikal"
    },
    "orientationOptionHorizontal": {
      "en": "Horizontal",
      "de": "Horizontal"
    },
    "clipEffectHint": {
      "en": "Please use the selection rectangle to specify the displayed area",
      "de": "Bitte benutze das Markierungsrechteck, um einen Bildbereich auszuwählen"
    },
    "imageLoadingErrorMessage": {
      "en": "The image could not be loaded",
      "de": "Das Bild konnte nicht geladen werden"
    }
  },
  "interactiveMedia": {
    "name": {
      "en": "Interactive media",
      "de": "Interaktive Medien"
    },
    "answers": {
      "en": "Answers",
      "de": "Antworten"
    },
    "addAnswer": {
      "en": "Add answer",
      "de": "Antwort hinzufügen"
    },
    "addAnswerInfo": {
      "en": "In order to allow the user to review their knowledge, you can put the text above into a question and add possible answers here:",
      "de": "Um dem Benutzer die Möglichkeit zur Wissensüberprüfung zu geben, kannst du den Text oben als Frage formulieren und hier mögliche Antworten hinzufügen:"
    },
    "markCorrectAnswer": {
      "en": "Mark as correct answer",
      "de": "Als richtige Antwort markieren"
    },
    "continue": {
      "en": "Continue",
      "de": "Fortfahren"
    },
    "replay": {
      "en": "Replay",
      "de": "Wiederholen"
    },
    "results": {
      "en": "Results",
      "de": "Ergebnisse"
    },
    "currentProgress": {
      "en": "Your current progress",
      "de": "Dein aktueller Fortschritt"
    }
  },
  "markdownWithImage": {
    "name": {
      "en": "Markdown with image",
      "de": "Markdown mit Bild"
    },
    "textOffsetLabel": {
      "en": "Text offset",
      "de": "Text-Versatz"
    },
    "textOffsetInfo": {
      "en": "1em corresponds to the current paragraph font size",
      "de": "1 em entspricht der verwendeten Absatz-Schriftgröße"
    },
    "imageUrl": {
      "en": "Image URL",
      "de": "Bild-URL"
    },
    "imageWidth": {
      "en": "Image width",
      "de": "Bildbreite"
    },
    "imageWidthInfo": {
      "en": "Represents the width taken by the image, from the total allocated space",
      "de": "Repräsentiert die Breite, die das Bild einnimmt, gemessen an der Gesamtbreite des Abschnitts"
    },
    "imagePosition": {
      "en": "Image position",
      "de": "Bildstelle"
    },
    "left": {
      "en": "left",
      "de": "Links"
    },
    "right": {
      "en": "right",
      "de": "Rechts"
    }
  },
  "markdown": {
    "name": {
      "en": "Markdown",
      "de": "Markdown"
    }
  },
  "matchingCards": {
    "name": {
      "en": "Matching Cards",
      "de": "Matching Cards"
    },
    "tilePairs": {
      "en": "Card pairs",
      "de": "Kartenpaare"
    },
    "tileA": {
      "en": "Card A",
      "de": "Karte A"
    },
    "tileB": {
      "en": "Card B",
      "de": "Karte B"
    },
    "url": {
      "en": "Media URL",
      "de": "Medien-URL"
    },
    "preview": {
      "en": "Card pair preview",
      "de": "Kartenpaarvorschau"
    }
  },
  "mediaAnalysis": {
    "name": {
      "en": "Media analysis",
      "de": "Medien-Analyse"
    },
    "segmentsPanelHeader": {
      "en": "Segments",
      "de": "Segmente"
    },
    "chapterColorLabel": {
      "en": "Color",
      "de": "Farbe"
    },
    "chapterTextLabel": {
      "en": "Annotation",
      "de": "Anmerkung"
    },
    "exportAsCsv": {
      "en": "Export as CSV file",
      "de": "Als CSV-Datei exportieren"
    },
    "importFromCsv": {
      "en": "Import from CSV file",
      "de": "Aus CSV-Datei importieren"
    },
    "segmentsDropzoneInfo": {
      "en": "You can drop a CSV file in this box in order to import segments",
      "de": "Sie können eine CSV-Datei in diese Box ziehen, um Segmente zu importieren"
    },
    "startPlaybackFromHere": {
      "en": "Click here to play from this part",
      "de": "Klicke hier, um die Wiedergabe ab diesem Teil zu starten"
    }
  },
  "mediaSlideshow": {
    "name": {
      "en": "Media slideshow",
      "de": "Medien-Slideshow"
    },
    "chapterType_image": {
      "en": "image",
      "de": "Bild"
    },
    "chapterType_text": {
      "en": "text",
      "de": "Text"
    },
    "imageFit": {
      "en": "Image fit",
      "de": "Bild-Anpassung"
    },
    "imageFit_cover": {
      "en": "cover",
      "de": "Abdecken"
    },
    "imageFit_contain": {
      "en": "contain",
      "de": "Umfassen"
    },
    "imageFitInfoMarkdown": {
      "en": "__cover__\n\nScales the image (while preserving its ratio) to the smallest possible\nsize to fill the display area, leaving no empty space.\n\n__contain__\n\nScales the image as large as possible within the display\narea without cropping or stretching the image.\n",
      "de": "__Abdecken__\n\nSkaliert das Bild (unter Beibehaltung der Proportionen) auf die kleinstmögliche\nGröße, um den Anzeigebereich so auszufüllen, dass kein Leerraum bleibt.\n\n__Umfassen__\n\nSkaliert das Bild so groß wie möglich innerhalb des Anzeigebereichs,\nohne das Bild zu beschneiden oder zu strecken.\n"
    }
  },
  "multitrackMedia": {
    "name": {
      "en": "Multitrack media",
      "de": "Mehrspur-Medien"
    }
  },
  "musicXmlViewer": {
    "name": {
      "en": "MusicXML viewer",
      "de": "MusicXML-Anzeige"
    },
    "zoom": {
      "en": "Zoom",
      "de": "Zoom"
    }
  },
  "pdfViewer": {
    "name": {
      "en": "PDF viewer",
      "de": "PDF-Anzeige"
    },
    "initialPageNumber": {
      "en": "Initially displayed page",
      "de": "Zuerst angezeigte Seite"
    },
    "showTextOverlay": {
      "en": "Text overlay",
      "de": "Text-Overlay"
    },
    "showTextOverlayInfo": {
      "en": "Shows a transparent layer on top of the document enabling users to select text.\nPlease note that the placement of the overlayed characters will most likely not\nbe completely in sync with the PDF document due to technical limitations.\n",
      "de": "Zeigt eine transparente Schicht über dem Dokument an, die es Benutzern ermöglicht, Text zu selektieren.\nBitte beachte, dass die Zeichenplatzierung im überlagernden Text aus technischen Gründen nicht\nvollständig mit der des Dokuments übereinstimmen kann.\n"
    }
  },
  "quickTester": {
    "name": {
      "en": "Quick tester",
      "de": "Schnelltester"
    },
    "teaser": {
      "en": "Teaser",
      "de": "Teaser"
    },
    "testsOrder": {
      "en": "Display order",
      "de": "Anzeigereihenfolge"
    },
    "testsOrderGiven": {
      "en": "as specified",
      "de": "wie angegeben"
    },
    "testsOrderRandom": {
      "en": "random",
      "de": "zufällig"
    },
    "testNumber": {
      "en": "Test {number}",
      "de": "Test {number}"
    },
    "addTest": {
      "en": "Add test",
      "de": "Test hinzufügen"
    }
  },
  "tableOfContents": {
    "name": {
      "en": "Table of contents",
      "de": "Inhalts­verzeichnis"
    },
    "defaultTextMarkdown": {
      "en": "# Table of contents",
      "de": "# Inhaltsverzeichnis"
    },
    "levelRange": {
      "en": "Level range",
      "de": "Ebenen-Umfang"
    }
  },
  "table": {
    "name": {
      "en": "Table",
      "de": "Tabelle"
    },
    "columnDistribution": {
      "en": "Column width",
      "de": "Spaltenbreite"
    },
    "columnDistribution_automatic": {
      "en": "automatic",
      "de": "Automatisch"
    },
    "columnDistribution_even": {
      "en": "even",
      "de": "Gleichmäßig"
    },
    "cellAction_convertAllToHeaderCells": {
      "en": "Convert to header cells",
      "de": "In Kopfzellen konvertieren"
    },
    "cellAction_convertAllToBodyCells": {
      "en": "Convert to body cells",
      "de": "In Datenzellen konvertieren"
    },
    "cellAction_convertToHeaderRow": {
      "en": "Convert to header row",
      "de": "In Kopfzeile konvertieren"
    },
    "cellAction_convertToBodyRow": {
      "en": "Convert to body row",
      "de": "In Datenzeile konvertieren"
    },
    "cellAction_convertToHeaderColumn": {
      "en": "Convert to header column",
      "de": "In Kopfspalte konvertieren"
    },
    "cellAction_convertToBodyColumn": {
      "en": "Convert to body cell",
      "de": "In Datenspalte konvertieren"
    },
    "cellAction_convertToHeaderCell": {
      "en": "Convert to header cell",
      "de": "In Kopfzelle konvertieren"
    },
    "cellAction_convertToBodyCell": {
      "en": "Convert to body cell",
      "de": "In Datenzelle konvertieren"
    },
    "cellAction_insertRowBefore": {
      "en": "Insert row before",
      "de": "Zeile davor einfügen"
    },
    "cellAction_insertRowAfter": {
      "en": "Insert row after",
      "de": "Zeile danach einfügen"
    },
    "cellAction_deleteRow": {
      "en": "Delete row",
      "de": "Zeile löschen"
    },
    "cellAction_insertColumnBefore": {
      "en": "Insert column before",
      "de": "Spalte davor einfügen"
    },
    "cellAction_insertColumnAfter": {
      "en": "Insert column after",
      "de": "Spalte danach einfügen"
    },
    "cellAction_deleteColumn": {
      "en": "Delete column",
      "de": "Spalte löschen"
    },
    "cellAction_connectToRowBefore": {
      "en": "Connect with cell above",
      "de": "Mit Zelle darüber verbinden"
    },
    "cellAction_connectToRowAfter": {
      "en": "Connect with cell below",
      "de": "Mit Zelle darunter verbinden"
    },
    "cellAction_connectToColumnBefore": {
      "en": "Connect with cell on the left",
      "de": "Mit Zelle links verbinden"
    },
    "cellAction_connectToColumnAfter": {
      "en": "Connect with cell on the right",
      "de": "Mit Zelle rechts verbinden"
    },
    "cellAction_disconnectAllCells": {
      "en": "Disconnect cells",
      "de": "Zellenverbindungen aufheben"
    },
    "cellAction_disconnectCell": {
      "en": "Disconnect cells",
      "de": "Zellenverbindung aufheben"
    },
    "cellAction_setVerticalAlignmentToTop": {
      "en": "Align content on top",
      "de": "Inhalt oben ausrichten"
    },
    "cellAction_setVerticalAlignmentToMiddle": {
      "en": "Center content vertically",
      "de": "Inhalt vertikal zentrieren"
    },
    "cellAction_setVerticalAlignmentToBottom": {
      "en": "Align content on bottom",
      "de": "Inhalt unten ausrichten"
    },
    "cellAction_setHorizontalAlignmentToLeft": {
      "en": "Align content on the left",
      "de": "Inhalt linksbündig ausrichten"
    },
    "cellAction_setHorizontalAlignmentToCenter": {
      "en": "Center content horizontally",
      "de": "Inhalt horizontal zentrieren"
    },
    "cellAction_setHorizontalAlignmentToRight": {
      "en": "Align content on the right",
      "de": "Inhalt rechtsbündig ausrichten"
    },
    "menuGroup_insert": {
      "en": "Insert",
      "de": "Einfügen"
    },
    "menuGroup_delete": {
      "en": "Delete",
      "de": "Löschen"
    },
    "menuGroup_connect": {
      "en": "Connect",
      "de": "Verbinden"
    },
    "menuGroup_verticalAlignment": {
      "en": "Vertical alignment",
      "de": "Vertikale Ausrichtung"
    },
    "menuGroup_horizontalAlignment": {
      "en": "Horizontal alignment",
      "de": "Horizontale Ausrichtung"
    }
  },
  "video": {
    "name": {
      "en": "Video",
      "de": "Video"
    }
  },
  "common": {
    "yes": {
      "en": "Yes",
      "de": "Ja"
    },
    "no": {
      "en": "No",
      "de": "Nein"
    },
    "ok": {
      "en": "OK",
      "de": "OK"
    },
    "save": {
      "en": "Save",
      "de": "Speichern"
    },
    "cancel": {
      "en": "Cancel",
      "de": "Abbrechen"
    },
    "close": {
      "en": "Close",
      "de": "Schließen"
    },
    "select": {
      "en": "Select",
      "de": "Auswählen"
    },
    "back": {
      "en": "Back",
      "de": "Zurück"
    },
    "preview": {
      "en": "Preview",
      "de": "Vorschau"
    },
    "edit": {
      "en": "Edit",
      "de": "Bearbeiten"
    },
    "apply": {
      "en": "Apply",
      "de": "Übernehmen"
    },
    "discard": {
      "en": "Discard",
      "de": "Verwerfen"
    },
    "copyToClipboard": {
      "en": "Copy to clipboard",
      "de": "In die Zwischenablage kopieren"
    },
    "pasteFromClipboard": {
      "en": "Paste from clipboard",
      "de": "Aus der Zwischenablage einfügen"
    },
    "delete": {
      "en": "Delete",
      "de": "Löschen"
    },
    "hardDelete": {
      "en": "Delete irreversibly",
      "de": "Unwiderruflich löschen"
    },
    "duplicate": {
      "en": "Duplicate",
      "de": "Duplizieren"
    },
    "create": {
      "en": "Create",
      "de": "Erstellen"
    },
    "moveUp": {
      "en": "Move up",
      "de": "Nach oben verschieben"
    },
    "moveDown": {
      "en": "Move down",
      "de": "Nach unten verschieben"
    },
    "openHelp": {
      "en": "Open help",
      "de": "Hilfe öffnen"
    },
    "confirm": {
      "en": "Confirm",
      "de": "Bestätigen"
    },
    "error": {
      "en": "Error",
      "de": "Fehler"
    },
    "date": {
      "en": "Date",
      "de": "Datum"
    },
    "status": {
      "en": "Status",
      "de": "Status"
    },
    "language": {
      "en": "Language",
      "de": "Sprache"
    },
    "proposedSectionsAlert": {
      "en": "Apply or discard the proposed sections. Unapplied sections are\nonly visible until you leave the current view.\n",
      "de": "Übernimm oder verwirf die vorgeschlagenen Abschnitte. Nicht übernommene\nAbschnitte sind nur solange sichtbar, bis du die Ansicht verlässt.\n"
    },
    "version": {
      "en": "Version",
      "de": "Version"
    },
    "document": {
      "en": "Document",
      "de": "Dokument"
    },
    "room": {
      "en": "Room",
      "de": "Raum"
    },
    "viewDocument": {
      "en": "View document",
      "de": "Dokument ansehen"
    },
    "copySectionToClipboardError": {
      "en": "Error copying the section to the clipboard due to missing access permissions.",
      "de": "Fehler beim Kopieren des Abschnitts in die Zwischenablage aufgrund fehlender Zugriffsberechtigung."
    },
    "pasteSectionFromClipboardError": {
      "en": "Error pasting the section from the clipboard. Either the clipboard contains content that cannot\nbe pasted as a new section or the browser denies access to the clipboard.\n",
      "de": "Fehler beim Einfügen des Abschnitts aus der Zwischenablage. Die Zwischenablage enthält entweder Inhalt, der nicht\nals neuer Abschnitt eingefügt werden kann, oder der Browser verweigert den Zugriff auf die Zwischenablage.\n"
    },
    "sectionCopiedToClipboard": {
      "en": "The section was copied to the clipboard",
      "de": "Der Abschnitt wurde in die Zwischenablage kopiert"
    },
    "clipboardPasteNotSupported": {
      "en": "Pasting from the clipboard is not supported by this browser.",
      "de": "Das Einfügen aus der Zwischenablage wird von diesem Browser nicht unterstützt."
    },
    "copyUrlToClipboard": {
      "en": "Copy URL to the clipboard",
      "de": "URL in die Zwischenablage kopieren"
    },
    "urlCopiedToClipboard": {
      "en": "The URL was copied to the clipboard",
      "de": "Die URL wurde in die Zwischenablage kopiert"
    },
    "copyUrlToClipboardError": {
      "en": "Error copying the URL to the clipboard due to missing access permissions.",
      "de": "Fehler beim Kopieren der URL in die Zwischenablage aufgrund fehlender Zugriffsberechtigung."
    },
    "logIn": {
      "en": "Log in",
      "de": "Anmelden"
    },
    "logOut": {
      "en": "Log out",
      "de": "Abmelden"
    },
    "created": {
      "en": "Created",
      "de": "Erstellt"
    },
    "createdOn": {
      "en": "Creation date",
      "de": "Erstellungsdatum"
    },
    "completedOn": {
      "en": "Completion date",
      "de": "Abgeschlossen am"
    },
    "updated": {
      "en": "Updated",
      "de": "Aktualisiert"
    },
    "updatedOn": {
      "en": "Update date",
      "de": "Änderungsdatum"
    },
    "startedOn": {
      "en": "Started on",
      "de": "Gestartet am"
    },
    "relevance": {
      "en": "Relevance",
      "de": "Relevanz"
    },
    "owner": {
      "en": "Owner",
      "de": "Eigentümer"
    },
    "email": {
      "en": "Email",
      "de": "E-Mail"
    },
    "emailAddress": {
      "en": "Email address",
      "de": "E-Mail-Adresse"
    },
    "name": {
      "en": "Name",
      "de": "Name"
    },
    "type": {
      "en": "Type",
      "de": "Typ"
    },
    "documentsMode": {
      "en": "Documents handling mode",
      "de": "Dokumente-Bearbeitungsmodus"
    },
    "documentsMode_exclusive": {
      "en": "exclusive",
      "de": "exklusiv"
    },
    "documentsMode_collaborative": {
      "en": "collaborative",
      "de": "kollaborativ"
    },
    "documentTitle": {
      "en": "Document title",
      "de": "Dokument-Titel"
    },
    "title": {
      "en": "Title",
      "de": "Titel"
    },
    "slug": {
      "en": "Slug",
      "de": "Slug"
    },
    "slugInfo": {
      "en": "The slug is added to the end of the URL and can contain one or more parts separated by slashed. Each part and can only contain lower case letters (a-z), digits and hyphens.\n",
      "de": "Der Slug wird am Ende des URLs hinzugefügt und darf einen oder mehrere durch Schrägstriche getrennte Teile enthalten. Jeder Teil darf nur Kleinbuchstaben (a-z), Ziffern und Bindestriche enthalten.\n"
    },
    "invalidSlug": {
      "en": "The slug can contain only lower case letters (a-z), digits and hyphens. Individual parts can be separated by slashes.",
      "de": "Der Slug darf nur Kleinbuchstaben (a-z), Ziffern und Bindestriche enthalten. Einzelne Teile können durch Schrägstriche getrennt werden."
    },
    "tags": {
      "en": "Tags",
      "de": "Tags"
    },
    "archived": {
      "en": "Archived",
      "de": "Archiviert"
    },
    "id": {
      "en": "ID",
      "de": "ID"
    },
    "user": {
      "en": "User",
      "de": "Benutzer"
    },
    "displayName": {
      "en": "Display name",
      "de": "Anzeigename"
    },
    "password": {
      "en": "Password",
      "de": "Kennwort"
    },
    "text": {
      "en": "Text",
      "de": "Text"
    },
    "update": {
      "en": "Update",
      "de": "Aktualisieren"
    },
    "description": {
      "en": "Description",
      "de": "Beschreibung"
    },
    "url": {
      "en": "URL",
      "de": "URL"
    },
    "daily": {
      "en": "daily",
      "de": "täglich"
    },
    "weekly": {
      "en": "weekly",
      "de": "wöchentlich"
    },
    "monthly": {
      "en": "monthly",
      "de": "monatlich"
    },
    "yearly": {
      "en": "yearly",
      "de": "jährlich"
    },
    "click": {
      "en": "Click",
      "de": "Klick"
    },
    "ctrl": {
      "en": "Ctrl",
      "de": "Strg"
    },
    "cmd": {
      "en": "Cmd",
      "de": "Cmd"
    },
    "shift": {
      "en": "Shift",
      "de": "Umschalt"
    },
    "alt": {
      "en": "Alt",
      "de": "Alt"
    },
    "opt": {
      "en": "Opt",
      "de": "Opt"
    },
    "unknown": {
      "en": "Unknown",
      "de": "Unbekannt"
    },
    "storage": {
      "en": "Storage",
      "de": "Speicher"
    },
    "actions": {
      "en": "Actions",
      "de": "Aktionen"
    },
    "sortedByRelevance": {
      "en": "Sorted by relevance",
      "de": "Nach Relevanz sortiert"
    },
    "sortedByName": {
      "en": "Sorted by name",
      "de": "Nach Name sortiert"
    },
    "sortedByCapacity": {
      "en": "Sorted by capacity",
      "de": "Nach Kapazität sortiert"
    },
    "sortedByTitle": {
      "en": "Sorted by title",
      "de": "Nach Titel sortiert"
    },
    "sortedByLanguage": {
      "en": "Sorted by language",
      "de": "Nach Sprache sortiert"
    },
    "sortedByCreatedOn": {
      "en": "Sorted by creation date",
      "de": "Nach Erstellungsdatum sortiert"
    },
    "sortedByUpdatedOn": {
      "en": "Sorted by update date",
      "de": "Nach Änderungsdatum sortiert"
    },
    "sortedByType": {
      "en": "Sorted by type",
      "de": "Nach Typ sortiert"
    },
    "sortedByUser": {
      "en": "Sorted by user",
      "de": "Nach Benutzer sortiert"
    },
    "sortedByArchived": {
      "en": "Sorted by archived status",
      "de": "Nach Archivierungsstatus sortiert"
    },
    "search": {
      "en": "Search",
      "de": "Suche"
    },
    "capacity": {
      "en": "Capacity",
      "de": "Kapazität"
    },
    "copyTitleSuffix": {
      "en": "(copy)",
      "de": "(Kopie)"
    },
    "copySlugSuffix": {
      "en": "copy",
      "de": "kopie"
    },
    "roomsBreadcrumbPart": {
      "en": "rooms",
      "de": "Räume"
    },
    "youtube": {
      "en": "Youtube",
      "de": "Youtube"
    },
    "aspectRatio": {
      "en": "Aspect ratio",
      "de": "Seitenverhältnis"
    },
    "width": {
      "en": "Width",
      "de": "Breite"
    },
    "widthInfo": {
      "en": "Is applied to all screen sizes except for mobile phones",
      "de": "Trifft auf alle Bildschirmgrößen zu, außer auf Mobilgeräte"
    },
    "copyrightNotice": {
      "en": "Copyright notice",
      "de": "Urheberschutzvermerk"
    },
    "videoDisplay": {
      "en": "Video display",
      "de": "Videoanzeige"
    },
    "source": {
      "en": "Source",
      "de": "Quelle"
    },
    "imageSource": {
      "en": "Image source",
      "de": "Bild-Quelle"
    },
    "size": {
      "en": "Size",
      "de": "Größe"
    },
    "naturalSize": {
      "en": "Natural size",
      "de": "Natürliche Größe"
    },
    "resource_image": {
      "en": "image",
      "de": "Bild"
    },
    "resource_video": {
      "en": "video",
      "de": "Video"
    },
    "resource_audio": {
      "en": "audio",
      "de": "Audio"
    },
    "resource_text": {
      "en": "text",
      "de": "Text"
    },
    "resource_pdf": {
      "en": "document",
      "de": "Dokument"
    },
    "resource_none": {
      "en": "Unknown",
      "de": "Unbekannt"
    },
    "resource_unknown": {
      "en": "Unknown",
      "de": "Unbekannt"
    },
    "pageCount": {
      "en": "Page count",
      "de": "Seitenanzahl"
    },
    "question": {
      "en": "Question",
      "de": "Frage"
    },
    "answer": {
      "en": "Answer",
      "de": "Antwort"
    },
    "deletedDocument": {
      "en": "Deleted document",
      "de": "Gelöschtes Dokument"
    },
    "targetDeletedMessage": {
      "en": "The target of this link has been deleted",
      "de": "Das Ziel dieses Links wurde gelöscht"
    },
    "deletedRoom": {
      "en": "Deleted room",
      "de": "Gelöschter Raum"
    },
    "reset": {
      "en": "Reset",
      "de": "Zurücksetzen"
    },
    "randomizedTests": {
      "en": "The tests are arranged in random order",
      "de": "Die Tests sind in einer zufälligen Reihenfolge angeordnet"
    },
    "youtubeCopyrightNotice": {
      "en": "Source: [Youtube]({link})\n",
      "de": "Quelle: [Youtube]({link})\n"
    },
    "verifiedDocumentBadge": {
      "en": "This document was verified by a maintainer",
      "de": "Dieses Dokument wurde von einem Maintainer überprüft"
    },
    "duration": {
      "en": "Duration",
      "de": "Zeitdauer"
    },
    "determiningDuration": {
      "en": "Determining media duration ...",
      "de": "Mediendauer wird ermittelt ..."
    },
    "startTimecode": {
      "en": "Start time",
      "de": "Startzeit"
    },
    "chapter": {
      "en": "Chapter",
      "de": "Kapitel"
    },
    "mainTrack": {
      "en": "Main track",
      "de": "Hauptspur"
    },
    "secondaryTrack": {
      "en": "Track {number}",
      "de": "Spur {number}"
    },
    "addTrack": {
      "en": "Add track",
      "de": "Spur hinzufügen"
    },
    "trackMixer": {
      "en": "Track mixer",
      "de": "Spur-Mixer"
    },
    "caption": {
      "en": "Caption",
      "de": "Legende"
    },
    "defaultVolumePreset": {
      "en": "Default",
      "de": "Standard"
    },
    "volumePreset": {
      "en": "Volumes preset",
      "de": "Lautstärke-Voreinstellung"
    },
    "displayMode": {
      "en": "Display mode",
      "de": "Anzeigemodus"
    },
    "searchTextTooShort": {
      "en": "The search text has to be at least {minCharCount, plural, =1 {# character} other {# characters}} long",
      "de": "Der Suchbegriff muss mindestens {minCharCount} Zeichen lang sein"
    },
    "searchOngoing": {
      "en": "Searching ...",
      "de": "Suche ..."
    },
    "searchResultInfo": {
      "en": "{\nresultCount, select,\n0 {Searching for the term <0>{searchTerm}</0> yielded no results}\nother {You are seeing {resultCount, plural, =1 {# result} other {# results}} for the search term <0>{searchTerm}</0>}\n}\n",
      "de": "{\nresultCount, select,\n0 {Die Suche nach dem Begriff <0>{searchTerm}</0> erzielte keine Ergebnisse}\nother {Du siehst {resultCount, plural, =1 {# Ergebnis} other {# Ergebnisse}} für den Suchbegriff <0>{searchTerm}</0>}\n}\n"
    },
    "more": {
      "en": "more ...",
      "de": "mehr ..."
    },
    "less": {
      "en": "less ...",
      "de": "weniger ..."
    },
    "draft": {
      "en": "Draft",
      "de": "Entwurf"
    },
    "playbackRange": {
      "en": "Playback range",
      "de": "Abspielbereich"
    },
    "or": {
      "en": "or",
      "de": "oder"
    },
    "enterEmail": {
      "en": "Please enter an email address",
      "de": "Bitte gib eine E-Mail-Adresse an"
    },
    "emailIsInvalid": {
      "en": "The value you provided is not a valid email address",
      "de": "Deine Eingabe ist keine gültige E-Mail-Adresse"
    },
    "removeFavorite": {
      "en": "Remove from favorites",
      "de": "Von den Favoriten entfernen"
    },
    "addFavorite": {
      "en": "Add to favorites",
      "de": "Zu den Favoriten hinzufügen"
    },
    "createDocument": {
      "en": "Create document",
      "de": "Dokument erstellen"
    },
    "newDocument": {
      "en": "New document",
      "de": "Neues Dokument"
    },
    "createRoom": {
      "en": "Create room",
      "de": "Raum erstellen"
    },
    "enterRoom": {
      "en": "Enter room",
      "de": "Raum betreten"
    },
    "changesSavedSuccessfully": {
      "en": "Your changes have been saved",
      "de": "Deine Änderungen wurden gespeichert"
    },
    "filter": {
      "en": "Filter",
      "de": "Filter"
    },
<<<<<<< HEAD
    "playerSettings": {
      "en": "Player settings",
      "de": "Player-Einstellungen"
    },
    "initialVolume": {
      "en": "Initial volume",
      "de": "Anfangslautstärke"
    },
    "multitrackInitialVolumeInfo": {
      "en": "This is the initial volume of the player, applied over all tracks. [but better]",
      "de": "This is the initial volume of the player, applied over all tracks. [but better and in German]"
=======
    "posterImageUrl": {
      "en": "Preview image URL",
      "de": "Vorschau-Bild-URL"
>>>>>>> 48a49d0b
    }
  },
  "pageNames": {
    "dashboard": {
      "en": "Dashboard",
      "de": "Dashboard"
    },
    "admin": {
      "en": "Administration",
      "de": "Verwaltung"
    },
    "batches": {
      "en": "Batch details",
      "de": "Chargen-Details"
    },
    "redaction": {
      "en": "Redaction",
      "de": "Redaktion"
    }
  },
  "mailService": {
    "registrationVerificationEmail.subject": {
      "en": "Welcome to {appName}!",
      "de": "Willkommen auf {appName}!"
    },
    "registrationVerificationEmail.text": {
      "en": "Welcome!\n\nYou have registered with {appName} as {displayName}.\nPlease complete your registration using the following code:\n\n{verificationCode}\n\nThe code remains valid for {minutes, plural, =1 {one minute} other {# minutes}}.\n",
      "de": "Willkommen!\n\nDu hast dich als {displayName} auf {appName} registriert.\nBitte schließe deine Registrierung mit dem folgendem Code ab:\n\n{verificationCode}\n\nDer Code bleibt {minutes, plural, =1 {eine Minute} other {# Minuten}} gültig.\n"
    },
    "registrationVerificationEmail.markdown": {
      "en": "Welcome!\n\nYou have registered with {appName} as {displayName}. \\\nPlease complete your registration using the following code:\n\n**`{verificationCode}`**\n\nThe code remains valid for {minutes, plural, =1 {one minute} other {# minutes}}.\n",
      "de": "Willkommen!\n\nDu hast dich als {displayName} auf {appName} registriert. \\\nBitte schließe deine Registrierung mit dem folgendem Code ab:\n\n**`{verificationCode}`**\n\nDer Code bleibt {minutes, plural, =1 {eine Minute} other {# Minuten}} gültig.\n"
    },
    "passwordResetEmail.subject": {
      "en": "Your password for {appName}",
      "de": "Dein Kennwort auf {appName}"
    },
    "passwordResetEmail.text": {
      "en": "Hello {displayName}!\n\nYou have requested a password change on {appName}.\nPlease complete the process using the following code:\n\n{verificationCode}\n\nThe code remains valid for {minutes, plural, =1 {one minute} other {# minutes}}.\n",
      "de": "Hallo {displayName}!\n\nDu hast die Änderung deines Kennworts auf {appName} angefordert.\nBitte schließe den Prozess mit dem folgendem Code ab:\n\n{verificationCode}\n\nDer Code bleibt {minutes, plural, =1 {eine Minute} other {# Minuten}} gültig.\n"
    },
    "passwordResetEmail.markdown": {
      "en": "Hello {displayName}!\n\nYou have requested a password change on {appName}. \\\nPlease complete the process using the following code:\n\n**`{verificationCode}`**\n\nThe code remains valid for {minutes, plural, =1 {one minute} other {# minutes}}.\n",
      "de": "Hallo {displayName}!\n\nDu hast die Änderung deines Kennworts auf {appName} angefordert.  \\\nBitte schließe den Prozess mit dem folgendem Code ab:\n\n**`{verificationCode}`**\n\nDer Code bleibt {minutes, plural, =1 {eine Minute} other {# Minuten}} gültig.\n"
    },
    "roomInvitationEmail.subject": {
      "en": "You have been invited to a room",
      "de": "Du wurdest in einen Raum eingeladen."
    },
    "roomInvitationEmail.text": {
      "en": "Hello!\n\nUser {ownerName} has invited you to the room {roomName}.\nTo accept the invitation, please follow this link: {invitationLink}\nThe link remains valid for {days, plural, =1 {one day} other {# days}}.\n",
      "de": "Hallo!\n\nDer Benutzer {ownerName} hat dich in den Raum {roomName} eingeladen.\nUm die Einladung anzunehmen, folge bitte diesem Link: {invitationLink}\nDer Link bleibt {days, plural, =1 {einen Tag} other {# Tage}} gültig.\n"
    },
    "roomInvitationEmail.markdown": {
      "en": "Hello!\n\nUser **{ownerName}** has invited you to the room **{roomName}**. \\\nTo accept the invitation, please follow this link: [Join room]({invitationLink}).\n\nThe link remains valid for {days, plural, =1 {one day} other {# days}}.\n",
      "de": "Hallo!\n\nDer Benutzer **{ownerName}** hat dich in den Raum **{roomName}** eingeladen. \\\nUm die Einladung anzunehmen, folge bitte diesem Link: [Raum beitreten]({invitationLink}).\n\nDer Link bleibt {days, plural, =1 {einen Tag} other {# Tage}} gültig.\n"
    },
    "roomDeletionNotificationEmail.subject": {
      "en": "A room you were a member of has been deleted",
      "de": "Ein Raum, in dem du Mitglied warst, wurde gelöscht"
    },
    "roomDeletionNotificationEmail.text": {
      "en": "Hello!\n\nUser {ownerName} has deleted the room {roomName}.\n",
      "de": "Hallo!\n\nDer Benutzer {ownerName} hat den Raum {roomName} gelöscht.\n"
    },
    "roomDeletionNotificationEmail.markdown": {
      "en": "Hello!\n\nUser **{ownerName}** has deleted the room **{roomName}**.\n",
      "de": "Hallo!\n\nDer Benutzer **{ownerName}** hat den Raum **{roomName}** gelöscht.\n"
    },
    "roomMemberRemovalNotificationEmail.subject": {
      "en": "Your membership to a room has ended",
      "de": "Deine Mitgliedschaft in einem Raum wurde beendet"
    },
    "roomMemberRemovalNotificationEmail.text": {
      "en": "Hello {displayName}!\n\nUser {ownerName} has ended your membership in room {roomName}.\n",
      "de": "Hallo {displayName}!\n\nDer Benutzer {ownerName} hat deine Mitgliedschaft im Raum {roomName} beendet.\n"
    },
    "roomMemberRemovalNotificationEmail.markdown": {
      "en": "Hello {displayName}!\n\nUser **{ownerName}** has ended your membership in room **{roomName}**.\n",
      "de": "Hallo {displayName}!\n\nDer Benutzer **{ownerName}** hat deine Mitgliedschaft im Raum **{roomName}** beendet.\n"
    },
    "roomInvitationDeletionNotificationEmail.subject": {
      "en": "Your membership invitation to a room has been revoked",
      "de": "Deine Einladung zur Mitgliedschaft in einem Raum wurde zurückgezogen"
    },
    "roomInvitationDeletionNotificationEmail.text": {
      "en": "Hello!\n\nUser {ownerName} has revoked your membership invitation to room {roomName}.\n",
      "de": "Hallo!\n\nDer Benutzer {ownerName} hat deine Einladung zur Mitgliedschaft in dem Raum {roomName} zurückgezogen.\n"
    },
    "roomInvitationDeletionNotificationEmail.markdown": {
      "en": "Hello\n\nUser **{ownerName}** has revoked your membership invitation to room **{roomName}**.\n",
      "de": "Hallo\n\nDer Benutzer **{ownerName}** hat deine Einladung zur Mitgliedschaft in dem Raum **{roomName}** zurückgezogen.\n"
    }
  },
  "mimeTypeHelper": {
    "mimeTypeCategoryText": {
      "en": "Text",
      "de": "Text"
    },
    "mimeTypeCategoryMarkup": {
      "en": "Markup",
      "de": "Markup"
    },
    "mimeTypeCategoryImage": {
      "en": "Image",
      "de": "Bild"
    },
    "mimeTypeCategoryVideo": {
      "en": "Video",
      "de": "Video"
    },
    "mimeTypeCategoryAudio": {
      "en": "Audio",
      "de": "Audio"
    },
    "mimeTypeCategoryArchive": {
      "en": "Archive",
      "de": "Archiv"
    },
    "mimeTypeCategoryDocument": {
      "en": "Document",
      "de": "Dokument"
    },
    "mimeTypeCategorySpreadsheet": {
      "en": "Spreadsheet",
      "de": "Tabellenkalkulation"
    },
    "mimeTypeCategoryPresentation": {
      "en": "Presentation",
      "de": "Präsentation"
    },
    "mimeTypeCategoryProgram": {
      "en": "Program",
      "de": "Programm"
    },
    "mimeTypeCategoryFolder": {
      "en": "Directory",
      "de": "Verzeichnis"
    },
    "mimeTypeCategoryUnknown": {
      "en": "Unknown",
      "de": "Unbekannt"
    }
  }
}<|MERGE_RESOLUTION|>--- conflicted
+++ resolved
@@ -3190,7 +3190,6 @@
       "en": "Filter",
       "de": "Filter"
     },
-<<<<<<< HEAD
     "playerSettings": {
       "en": "Player settings",
       "de": "Player-Einstellungen"
@@ -3202,11 +3201,10 @@
     "multitrackInitialVolumeInfo": {
       "en": "This is the initial volume of the player, applied over all tracks. [but better]",
       "de": "This is the initial volume of the player, applied over all tracks. [but better and in German]"
-=======
+    },
     "posterImageUrl": {
       "en": "Preview image URL",
       "de": "Vorschau-Bild-URL"
->>>>>>> 48a49d0b
     }
   },
   "pageNames": {
