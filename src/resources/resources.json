[
  {
    "namespace": "cdnFilePicker",
    "language": "en",
    "resources": {
      "modalTitle": "File browser"
    }
  },
  {
    "namespace": "cdnFilePicker",
    "language": "de",
    "resources": {
      "modalTitle": "Dateibrowser"
    }
  },
  {
    "namespace": "confirmationDialogs",
    "language": "en",
    "resources": {
      "areYouSure": "Are you sure?",
      "deleteSectionConfirmation": "Do you really want to delete the section?",
      "thisActionIsIrreversible": "This Action is irreversible!",
      "pleaseSpecifyAReason": "Please specify a reason",
      "deleteAllRevisions": "Delete all existing revisions of this section",
      "restoreDocumentRevisionConfirmation": "Do you really want to restore the content of revision {revisionId}?",
      "confirmPassword": "Password confirmation",
      "enterPassword": "Please enter a password",
      "password": "Passsword",
      "wrongPasswordProvided": "The wrong password was provided"
    }
  },
  {
    "namespace": "confirmationDialogs",
    "language": "de",
    "resources": {
      "areYouSure": "Sind Sie sicher?",
      "deleteSectionConfirmation": "Möchten Sie den Abschnitt wirklich löschen?",
      "thisActionIsIrreversible": "Diese Aktion ist unwiderrufbar!",
      "pleaseSpecifyAReason": "Bitte geben Sie einen Grund an",
      "deleteAllRevisions": "Alle existierenden Revisionen dieses Abschnitts löschen",
      "restoreDocumentRevisionConfirmation": "Möchten Sie den Inhalt der Revision {revisionId} wirklich wiederherstellen?",
      "confirmPassword": "Kennwortbestätigung",
      "enterPassword": "Bitte geben Sie ein Kennwort an",
      "password": "Kennwort",
      "wrongPasswordProvided": "Das Kennwort ist ungültig"
    }
  },
  {
    "namespace": "creditsFooter",
    "language": "en",
    "resources": {
      "citation": "Article “{title}”",
      "license": "License",
      "source": "Source",
      "originalSource": "Original source",
      "contributionsBy": "Contributions by",
      "revisionBy": "Revision created by"
    }
  },
  {
    "namespace": "creditsFooter",
    "language": "de",
    "resources": {
      "citation": "Artikel »{title}«",
      "license": "Lizenz",
      "source": "Quelle",
      "originalSource": "Originalquelle",
      "contributionsBy": "Bearbeitungen durch",
      "revisionBy": "Revision erstellt von"
    }
  },
  {
    "namespace": "deletedSection",
    "language": "en",
    "resources": {
      "messageTitle": "This content has been deleted"
    }
  },
  {
    "namespace": "deletedSection",
    "language": "de",
    "resources": {
      "messageTitle": "Dieser Inhalt wurde gelöscht"
    }
  },
  {
    "namespace": "documentMetadataEditor",
    "language": "en",
    "resources": {
      "header": "Metadata",
      "title": "Title",
      "language": "Language",
      "slug": "URL path",
      "unassigned": "unassigned",
      "tags": "Tags",
      "invalidTags": "At least one tag must be provided and all tags must be between 3 and 30 characters"
    }
  },
  {
    "namespace": "documentMetadataEditor",
    "language": "de",
    "resources": {
      "header": "Metadaten",
      "title": "Titel",
      "language": "Sprache",
      "slug": "URL-Pfad",
      "unassigned": "nicht zugewiesen",
      "tags": "Tags",
      "invalidTags": "Mindestens ein Tag muss angegeben werden und Tags dürfen nicht kürzer als 3 und nicht länger als 30 Zeichen sein"
    }
  },
  {
    "namespace": "emailInput",
    "language": "en",
    "resources": {
      "email": "Email address",
      "enterEmail": "Please enter an email address",
      "emailIsInvalid": "The value you provided is not a valid email address",
      "emailIsInUse": "The email address is already registered"
    }
  },
  {
    "namespace": "emailInput",
    "language": "de",
    "resources": {
      "email": "E-Mail-Adresse",
      "enterEmail": "Bitte geben Sie eine E-Mail-Adresse an",
      "emailIsInvalid": "Ihre Eingabe ist keine gültige E-Mail-Adresse",
      "emailIsInUse": "Die E-Mail-Adresse ist bereits vergeben"
    }
  },
  {
    "namespace": "insufficientProfileWarning",
    "language": "en",
    "resources": {
      "profileWarning": "Your user profile is not complete yet.\nClick <0>here</0> in order to edit your profile.\n"
    }
  },
  {
    "namespace": "insufficientProfileWarning",
    "language": "de",
    "resources": {
      "profileWarning": "Ihr Benutzerprofil ist noch nicht vollständig.\nKlicken Sie <0>hier</0>, um Ihr Profil zu bearbeiten.\n"
    }
  },
  {
    "namespace": "loginLogout",
    "language": "en",
    "resources": {
      "logon": "Log on",
      "logoff": "Log off",
      "register": "Register",
      "account": "My account",
      "logonState": "You are logged on as <0>{username}</0>"
    }
  },
  {
    "namespace": "loginLogout",
    "language": "de",
    "resources": {
      "logon": "Anmelden",
      "logoff": "Abmelden",
      "register": "Registrieren",
      "account": "Mein Konto",
      "logonState": "Sie sind angemeldet als <0>{username}</0>"
    }
  },
  {
    "namespace": "notSupportedSection",
    "language": "en",
    "resources": {
      "messageTitle": "This content is not supported"
    }
  },
  {
    "namespace": "notSupportedSection",
    "language": "de",
    "resources": {
      "messageTitle": "Dieser Inhalt wird nicht unterstützt"
    }
  },
  {
    "namespace": "account",
    "language": "en",
    "resources": {
      "account.headline": "Account",
      "account.resetPassword": "Reset password",
      "account.updateSuccessMessage": "Your account was updated successfully.",
      "account.passwordResetEmailSent": "The password reset link has been sent to {email}",
      "profile.headline": "Profile",
      "profile.changePicture": "Change profile picture",
      "profile.howToChangePicture": "How can I change my profile picture?",
      "profile.firstName": "First name(s)",
      "profile.lastName": "Last name",
      "profile.street": "Street",
      "profile.streetSupplement": "Street supplement",
      "profile.postalCode": "Postal code",
      "profile.city": "City",
      "profile.country": "Country",
      "profile.updateSuccessMessage": "Your profile was updated successfully.",
      "profile.avatarDescription": "ELMU does not manage profile pictures itself, but uses the <0>Gravatar</0> internet service.\nA Gravatar is a globally recognized avatar, which is linked to your email address.\nThis service can then be used by other websites to display a profile picture for a given email address.\nPlease note that ELMU has no influence on the use of your data by this service.\nIf you agree, you can create a profile <0>here</0>.\n"
    }
  },
  {
    "namespace": "account",
    "language": "de",
    "resources": {
      "account.headline": "Konto",
      "account.resetPassword": "Kennwort wiederherstellen",
      "account.updateSuccessMessage": "Ihr Konto wurde erfolgreich aktualisiert.",
      "account.passwordResetEmailSent": "Der Link zum Zurücksetzen des Kennworts wurde an {email} gesendet",
      "profile.headline": "Profil",
      "profile.changePicture": "Profilbild ändern",
      "profile.howToChangePicture": "Wie ändere ich mein Profilbild?",
      "profile.firstName": "Vorname(n)",
      "profile.lastName": "Nachname",
      "profile.street": "Straße",
      "profile.streetSupplement": "Straße (Zusatz)",
      "profile.postalCode": "Postleitzahl",
      "profile.city": "Ort",
      "profile.country": "Land",
      "profile.updateSuccessMessage": "Ihr Profil wurde erfolgreich aktualisiert.",
      "profile.avatarDescription": "ELMU verwaltet Profilbilder nicht selbst, sondern verwendet den Internetdienst <0>Gravatar</0>.\nEin Gravatar ist ein global verfügbarer Avatar (Globally Recognized Avatar), welcher mit Ihrer E-Mail-Adresse verknüpft ist.\nDieser Dienst kann dann von anderen Webseiten benutzt werden, um ein Profilbild zu einer E-Mail-Adresse anzuzeigen.\nBeachten Sie bitte, dass ELMU keinen Einfluss auf die Verwendung Ihrer Daten bei diesem Dienst hat.\nWenn Sie damit einverstanden sind, können Sie <0>hier</0> ein Profil erstellen.\n"
    }
  },
  {
    "namespace": "completePasswordReset",
    "language": "en",
    "resources": {
      "savePassword": "Save password",
      "passwordChangedSuccessfully": "Your password was changed successfully.",
      "redirectMessage": "You will be redirected to the <0>logon page</0> in {seconds, plural, =1 {# second} other {# seconds}}.",
      "passwordResetFailure": "The password reset code is invalid or expired.",
      "homeLink": "Home"
    }
  },
  {
    "namespace": "completePasswordReset",
    "language": "de",
    "resources": {
      "savePassword": "Kennwort speichern",
      "passwordChangedSuccessfully": "Ihr Kennwort wurde erfolgreich geändert.",
      "redirectMessage": "Sie werden in {seconds, plural, =1 {# Sekunde} other {# Sekunden}} auf die <0>Anmeldeseite</0> weitergeleitet.",
      "passwordResetFailure": "Der Kennwortänderungs-Code ist ungültig oder abgelaufen.",
      "homeLink": "Home"
    }
  },
  {
    "namespace": "completeRegistration",
    "language": "en",
    "resources": {
      "registrationSuccess": "Congratulations! You are now a successfully registered elmu user.",
      "registrationFailure": "The confirmation code is invalid or expired.",
      "homeLink": "Home",
      "redirectMessage": "You will be redirected to the <0>logon page</0> in {seconds, plural, =1 {# second} other {# seconds}}."
    }
  },
  {
    "namespace": "completeRegistration",
    "language": "de",
    "resources": {
      "registrationSuccess": "Gratulation! Sie sind nun ein elmu-User und haben Ihre Registrierung erfolgreich abgeschlossen.",
      "registrationFailure": "Der Registrierungs-Code ist ungültig oder abgelaufen.",
      "homeLink": "Home",
      "redirectMessage": "Sie werden in {seconds, plural, =1 {# Sekunde} other {# Sekunden}} auf die <0>Anmeldeseite</0> weitergeleitet."
    }
  },
  {
    "namespace": "doc",
    "language": "en",
    "resources": {
      "revision": "Revision",
      "date": "Date",
      "user": "User",
      "language": "Language",
      "id": "ID",
      "restoredFrom": "Restored from",
      "permalink": "Permalink",
      "permalinkCopied": "The permalink was copied to the clipboard",
      "permalinkCouldNotBeCopied": "The permalink could not be copied to the clipboard",
      "restore": "Restore"
    }
  },
  {
    "namespace": "doc",
    "language": "de",
    "resources": {
      "revision": "Revision",
      "date": "Datum",
      "user": "Benutzer",
      "language": "Sprache",
      "id": "ID",
      "restoredFrom": "Wiederhergestellt aus",
      "permalink": "Permalink",
      "permalinkCopied": "Der Permalink wurde in die Zwischenablage kopiert",
      "permalinkCouldNotBeCopied": "Der Permalink konnte nicht in die Zwischenablage kopiert werden",
      "restore": "Wiederherstellen"
    }
  },
  {
    "namespace": "docs",
    "language": "en",
    "resources": {
      "defaultDocumentTitle": "New document",
      "email": "Email",
      "copyTitleSuffix": "(copy)",
      "copySlugSuffix": "copy",
      "clone": "Clone",
      "title": "Title",
      "language": "Language",
      "slug": "URL path",
      "updateDate": "Update date",
      "user": "User info",
      "actions": "Actions",
      "archived": "Archived",
      "enterSearchTerm": "Enter search term",
      "newDocument": "New document",
      "notAssigned": "(not assigned)",
      "origin": "Origin",
      "originInternal": "internal",
      "originExternal": "external"
    }
  },
  {
    "namespace": "docs",
    "language": "de",
    "resources": {
      "defaultDocumentTitle": "Neues Dokument",
      "email": "E-Mail",
      "copyTitleSuffix": "(Kopie)",
      "copySlugSuffix": "kopie",
      "clone": "Klonen",
      "title": "Titel",
      "language": "Sprache",
      "slug": "URL-Pfad",
      "updateDate": "Update-Datum",
      "user": "User-Info",
      "actions": "Aktionen",
      "archived": "Archiviert",
      "enterSearchTerm": "Suchbegriff eingeben",
      "newDocument": "Neues Dokument",
      "notAssigned": "(nicht zugewiesen)",
      "origin": "Quelle",
      "originInternal": "intern",
      "originExternal": "extern"
    }
  },
  {
    "namespace": "editDoc",
    "language": "en",
    "resources": {
      "proposedSectionsAlert": "Apply or discard the proposed sections. Unapplied sections are\nonly visible until you leave the page.\n"
    }
  },
  {
    "namespace": "editDoc",
    "language": "de",
    "resources": {
      "proposedSectionsAlert": "Übernehmen oder verwerfen Sie die vorgeschlagenen Abschnitte. Nicht übernommene\nAbschnitte sind nur solange sichtbar, bis Sie die Seite verlassen.\n"
    }
  },
  {
    "namespace": "importBatchCreation",
    "language": "en",
    "resources": {
      "importButton": "Start import",
      "import": "Import",
      "importType": "Import type",
      "title": "Title",
      "language": "Language",
      "updateDate": "Update date",
      "source": "Source",
      "add": "Add",
      "update": "Update"
    }
  },
  {
    "namespace": "importBatchCreation",
    "language": "de",
    "resources": {
      "importButton": "Import starten",
      "import": "Importieren",
      "importType": "Import-Typ",
      "title": "Titel",
      "language": "Sprache",
      "updateDate": "Update-Datum",
      "source": "Quelle",
      "add": "Hinzufügen",
      "update": "Aktualisieren"
    }
  },
  {
    "namespace": "importBatchView",
    "language": "en",
    "resources": {
      "documentTitle": "Document",
      "taskType": "Task type",
      "taskStatus": "Task status",
      "taskStatusPending": "Pending",
      "taskStatusDone": "Done",
      "taskStatusFailed": "Failed",
      "taskStatusDoneWithWarnings": "Done (with warnings)",
      "createdOn": "Created on",
      "completedOn": "Completed on",
      "createdBy": "Created by",
      "batchStatus": "Batch status",
      "batchStatusPending": "Pending",
      "batchStatusDone": "Done",
      "batchStatusProcessing": "{progress, number, percent} completed",
      "importType": "Import type",
      "add": "Add",
      "update": "Update",
      "startedOn": "Started on",
      "errors": "Errors",
      "errorsCount": "Errors count",
      "attemptsHeader": "Attempt details",
      "batchErrors": "Batch errors"
    }
  },
  {
    "namespace": "importBatchView",
    "language": "de",
    "resources": {
      "documentTitle": "Dokument",
      "taskType": "Tasktyp",
      "taskStatus": "Taskstatus",
      "taskStatusPending": "Ausstehend",
      "taskStatusDone": "Abgeschlossen",
      "taskStatusFailed": "Fehler",
      "taskStatusDoneWithWarnings": "Abgeschlossen (mit Warnungen)",
      "createdOn": "Erstellt am",
      "completedOn": "Abgeschlossen am",
      "createdBy": "Erstellt von",
      "batchStatus": "Chargenstatus",
      "batchStatusPending": "Ausstehend",
      "batchStatusDone": "Abgeschlossen",
      "batchStatusProcessing": "{progress, number, percent} abgeschlossen",
      "importType": "Import-Typ",
      "add": "Hinzufügen",
      "update": "Aktualisieren",
      "startedOn": "Begann am",
      "errors": "Fehler",
      "errorsCount": "Fehleranzahl",
      "attemptsHeader": "Versuchsdetails",
      "batchErrors": "Chargenfehler"
    }
  },
  {
    "namespace": "importBatches",
    "language": "en",
    "resources": {
      "batchId": "Batch",
      "batchType": "Batch type",
      "batchStatus": "Batch status",
      "batchStatusPending": "Pending",
      "batchStatusDone": "Done",
      "batchStatusProcessing": "{progress, number, percent} completed",
      "viewBatch": "View batch",
      "batchTypeImportDocument": "Document import",
      "createdOn": "Created on",
      "completedOn": "Completed on",
      "createdBy": "Created by",
      "createImport": "Create import",
      "importsHeaderPrefix": "Source"
    }
  },
  {
    "namespace": "importBatches",
    "language": "de",
    "resources": {
      "batchId": "Chargen",
      "batchType": "Chargentyp",
      "batchStatus": "Chargenstatus",
      "batchStatusPending": "Ausstehend",
      "batchStatusDone": "Vertig",
      "batchStatusProcessing": "{progress, number, percent} abgeschlossen",
      "viewBatch": "Chargen ansehen",
      "batchTypeImportDocument": "Dokumentenimport",
      "createdOn": "Erstellt am",
      "completedOn": "Abgeschlossen am",
      "createdBy": "Erstellt von",
      "createImport": "Import erstellen",
      "importsHeaderPrefix": "Quelle"
    }
  },
  {
    "namespace": "index",
    "language": "en",
    "resources": {
      "searchInputPlaceholder": "Search terms",
      "searchButton": "Search"
    }
  },
  {
    "namespace": "index",
    "language": "de",
    "resources": {
      "searchInputPlaceholder": "Suchbegriffe",
      "searchButton": "Suchen"
    }
  },
  {
    "namespace": "login",
    "language": "en",
    "resources": {
      "username": "User name",
      "password": "Password",
      "logon": "Log on",
      "forgotPassword": "Forgot your password?",
      "enterUsername": "Please enter your user name",
      "enterPassword": "Please enter your password",
      "logonFailed": "Logon failed. Please check your input."
    }
  },
  {
    "namespace": "login",
    "language": "de",
    "resources": {
      "username": "Benutzername",
      "password": "Kennwort",
      "logon": "Anmelden",
      "forgotPassword": "Kennwort vergessen?",
      "enterUsername": "Bitte geben Sie Ihren Benutzernamen an",
      "enterPassword": "Bitte geben Sie Ihr Kennwort an",
      "logonFailed": "Die Anmeldung ist fehlgeschlagen. Bitte überprüfen Sie Ihre Eingabe."
    }
  },
  {
    "namespace": "register",
    "language": "en",
    "resources": {
      "confirmTerms": "Please confirm your agreement with the terms and conditions",
      "termsAndConditionsConfirmation": "I have read the <0>terms and conditions</0> and agree to them.",
      "register": "Register",
      "registrationInProgress": "We have sent you an email. There you will find the next steps in order to complete the registration.",
      "redirectMessage": "You will be redirected to the <0>logon page</0> in {seconds, plural, =1 {# second} other {# seconds}}."
    }
  },
  {
    "namespace": "register",
    "language": "de",
    "resources": {
      "confirmTerms": "Bitte erklären Sie sich mit den Nutzungsbedingungen einverstanden",
      "termsAndConditionsConfirmation": "Ich habe die <0>Nutzungsbedingungen</0> gelesen und bin damit einverstanden.",
      "register": "Registrieren",
      "registrationInProgress": "Wir haben Ihnen eine E-Mail geschickt. Dort finden Sie die nächsten Schritte, um Ihre Registrierung abzuschließen.",
      "redirectMessage": "Sie werden in {seconds, plural, =1 {# Sekunde} other {# Sekunden}} auf die <0>Anmeldeseite</0> weitergeleitet."
    }
  },
  {
    "namespace": "resetPassword",
    "language": "en",
    "resources": {
      "enterEmail": "Please enter an email address",
      "emailIsInvalid": "The value you provided is not a valid email address",
      "email": "Email address",
      "requestReset": "Request reset",
      "resetInProgressConfirmation": "We have received your request.",
      "resetInProgressNextSteps": "In case the provided email address is registered with our website, you will receive a\nmessage containing the next steps in order to generate a new password within the next minutes.\n",
      "redirectMessage": "You will be redirected to the <0>logon page</0> in {seconds, plural, =1 {# second} other {# seconds}}."
    }
  },
  {
    "namespace": "resetPassword",
    "language": "de",
    "resources": {
      "enterEmail": "Bitte geben Sie eine E-Mail-Adresse an",
      "emailIsInvalid": "Ihre Eingabe ist keine gültige E-Mail-Adresse",
      "email": "E-Mail-Adresse",
      "requestReset": "Reset anfordern",
      "resetInProgressConfirmation": "Ihre Anfrage wurde ist bei uns eingegangen.",
      "resetInProgressNextSteps": "Falls die von Ihnen angegebene E-Mail-Adresse bei uns registriert ist, werden Sie in Kürze eine\nNachricht von uns erhalten mit den nächsten Schritte, um ein neues Kennwort zu generieren.\n",
      "redirectMessage": "Sie werden in {seconds, plural, =1 {# Sekunde} other {# Sekunden}} auf die <0>Anmeldeseite</0> weitergeleitet."
    }
  },
  {
    "namespace": "search",
    "language": "en",
    "resources": {
      "title": "Title",
      "updateDate": "Update date",
      "tags": "Tags",
      "refineSearch": "Filter by tags",
      "searchResultPrefix": "Results for",
      "language": "Language"
    }
  },
  {
    "namespace": "search",
    "language": "de",
    "resources": {
      "title": "Titel",
      "updateDate": "Update-Datum",
      "tags": "Tags",
      "refineSearch": "Nach Tags filtern",
      "searchResultPrefix": "Ergebnisse für",
      "language": "Sprache"
    }
  },
  {
    "namespace": "settings",
    "language": "en",
    "resources": {
      "homeLanguagesHeader": "Landing page languages",
      "homeLanguagesSubHeader": "The top most entry will be used as default",
      "helpPageHeader": "Help page",
      "termsPageHeader": "Terms of usage page",
      "footerLinksHeader": "Footer links",
      "defaultTagsHeader": "Default tags"
    }
  },
  {
    "namespace": "settings",
    "language": "de",
    "resources": {
      "homeLanguagesHeader": "Sprachen auf der Startseite",
      "homeLanguagesSubHeader": "Der oberste Eintrag wird als Standard benutzt",
      "helpPageHeader": "Hilfe-Seite",
      "termsPageHeader": "Nutzungsbedingungen-Seite",
      "footerLinksHeader": "Footer-Links",
      "defaultTagsHeader": "Vordefinierte Tags"
    }
  },
  {
    "namespace": "users",
    "language": "en",
    "resources": {
      "username": "Username",
      "email": "Email",
      "expires": "Expires",
      "lockedOut": "Locked Out",
      "roles": "Roles",
      "firstName": "First name(s)",
      "lastName": "Last name",
      "street": "Street",
      "streetSupplement": "Street supplement",
      "postalCode": "Postal code",
      "city": "City",
      "country": "Country",
      "profile": "Profile",
      "importSource": "Import source",
      "internalUsers": "Internal users",
      "externalUsers": "External users"
    }
  },
  {
    "namespace": "users",
    "language": "de",
    "resources": {
      "username": "Benutzername",
      "email": "E-Mail",
      "expires": "Verfallsdatum",
      "lockedOut": "Ausgesperrt",
      "roles": "Rollen",
      "firstName": "Vorname(n)",
      "lastName": "Nachname",
      "street": "Straße",
      "streetSupplement": "Straße (Zusatz)",
      "postalCode": "Postleitzahl",
      "city": "Ort",
      "country": "Land",
      "profile": "Profil",
      "importSource": "Import-Quelle",
      "internalUsers": "Interne Benutzer",
      "externalUsers": "Externe Benutzer"
    }
  },
  {
    "namespace": "passwordInput",
    "language": "en",
    "resources": {
      "password": "Passsword",
      "passwordConfirmation": "Password confirmation",
      "enterPassword": "Please enter a password",
      "passwordIsInvalid": "The password must be at least {length} characters long and contain at least one letter and one number",
      "confirmPassword": "Please confirm your password",
      "passwordsDoNotMatch": "The passwords do not match"
    }
  },
  {
    "namespace": "passwordInput",
    "language": "de",
    "resources": {
      "password": "Kennwort",
      "passwordConfirmation": "Kennwortbestätigung",
      "enterPassword": "Bitte geben Sie ein Kennwort an",
      "passwordIsInvalid": "Das Kennwort muss mindestens {length} Zeichen lang sein und mindestens einen Buchstaben und eine Ziffer enthalten",
      "confirmPassword": "Bitte bestätigen Sie Ihr Kennwort",
      "passwordsDoNotMatch": "Die Kennwörter stimmen nicht überein"
    }
  },
  {
    "namespace": "repositoryBrowser",
    "language": "en",
    "resources": {
      "mimeTypeCategoryText": "Text",
      "mimeTypeCategoryMarkup": "Markup",
      "mimeTypeCategoryImage": "Image",
      "mimeTypeCategoryVideo": "Video",
      "mimeTypeCategoryAudio": "Audio",
      "mimeTypeCategoryArchive": "Archive",
      "mimeTypeCategoryDocument": "Document",
      "mimeTypeCategorySpreadsheet": "Spreadsheet",
      "mimeTypeCategoryPresentation": "Presentation",
      "mimeTypeCategoryProgram": "Program",
      "mimeTypeCategoryFolder": "Folder",
      "mimeTypeCategoryUnknown": "Unknown",
      "fileUpload": "File upload",
      "searchFilter": "Search filter",
      "displayNameText": "Name",
      "categoryText": "Type",
      "sizeText": "Size",
      "lastModifiedText": "Date",
      "action": "Action",
      "moreActions": "More Actions",
      "uploadFiles": "Upload files"
    }
  },
  {
    "namespace": "repositoryBrowser",
    "language": "de",
    "resources": {
      "mimeTypeCategoryText": "Text",
      "mimeTypeCategoryMarkup": "Markup",
      "mimeTypeCategoryImage": "Bild",
      "mimeTypeCategoryVideo": "Video",
      "mimeTypeCategoryAudio": "Audio",
      "mimeTypeCategoryArchive": "Archiv",
      "mimeTypeCategoryDocument": "Dokument",
      "mimeTypeCategorySpreadsheet": "Tabellenkalkulation",
      "mimeTypeCategoryPresentation": "Präsentation",
      "mimeTypeCategoryProgram": "Programm",
      "mimeTypeCategoryFolder": "Verzeichnis",
      "mimeTypeCategoryUnknown": "Unbekannt",
      "fileUpload": "Datei-Upload",
      "searchFilter": "Suchfilter",
      "displayNameText": "Name",
      "categoryText": "Typ",
      "sizeText": "Größe",
      "lastModifiedText": "Datum",
      "action": "Aktion",
      "moreActions": "Weitere Aktionen",
      "uploadFiles": "Dateien hochladen"
    }
  },
  {
    "namespace": "sectionEditor",
    "language": "en",
    "resources": {
      "type": "Type",
      "key": "Key",
      "revision": "Revision"
    }
  },
  {
    "namespace": "sectionEditor",
    "language": "de",
    "resources": {
      "type": "Typ",
      "key": "Schlüssel",
      "revision": "Revision"
    }
  },
  {
    "namespace": "defaultTagsSettings",
    "language": "en",
    "resources": {
      "rank": "Rank",
      "tag": "Tag"
    }
  },
  {
    "namespace": "defaultTagsSettings",
    "language": "de",
    "resources": {
      "rank": "Rang",
      "tag": "Tag"
    }
  },
  {
    "namespace": "footerLinksSettings",
    "language": "en",
    "resources": {
      "unknown": "Unknown"
    }
  },
  {
    "namespace": "footerLinksSettings",
    "language": "de",
    "resources": {
      "unknown": "Unbekannt"
    }
  },
  {
    "namespace": "homeLanguagesSettings",
    "language": "en",
    "resources": {
      "rank": "Rank",
      "language": "Language",
      "documentKey": "Document key"
    }
  },
  {
    "namespace": "homeLanguagesSettings",
    "language": "de",
    "resources": {
      "rank": "Rang",
      "language": "Sprache",
      "documentKey": "Dokument-Schlüssel"
    }
  },
  {
    "namespace": "settingsDocumentsTable",
    "language": "en",
    "resources": {
      "rank": "Rank",
      "linkTitle": "Link title",
      "urlPath": "URL path"
    }
  },
  {
    "namespace": "settingsDocumentsTable",
    "language": "de",
    "resources": {
      "rank": "Rang",
      "linkTitle": "Link-Titel",
      "urlPath": "URL-Pfad"
    }
  },
  {
    "namespace": "specialPageSettings",
    "language": "en",
    "resources": {
      "rank": "Rank",
      "language": "Language",
      "linkTitle": "Link title",
      "urlPath": "URL path",
      "unknown": "Unknown"
    }
  },
  {
    "namespace": "specialPageSettings",
    "language": "de",
    "resources": {
      "rank": "Rang",
      "language": "Sprache",
      "linkTitle": "Link-Titel",
      "urlPath": "URL-Pfad",
      "unknown": "Unbekannt"
    }
  },
  {
    "namespace": "usernameInput",
    "language": "en",
    "resources": {
      "username": "User name",
      "enterUsername": "Please enter a user name",
      "usernameIsTooShort": "The user name must be at least {length} characters long",
      "usernameIsInUse": "The user name is already registered"
    }
  },
  {
    "namespace": "usernameInput",
    "language": "de",
    "resources": {
      "username": "Benutzername",
      "enterUsername": "Bitte geben Sie einen Benutzernamen an",
      "usernameIsTooShort": "Der Benutzername muss mindestens {length} Zeichen lang sein",
      "usernameIsInUse": "Der Benutzername ist bereits vergeben"
    }
  },
  {
    "namespace": "abcNotation",
    "language": "en",
    "resources": {
      "name": "ABC notation",
      "abcCode": "ABC code",
      "midiSound": "MIDI sound",
      "maximumWidth": "Maximum width",
      "copyrightInfos": "Copyright infos"
    }
  },
  {
    "namespace": "abcNotation",
    "language": "de",
    "resources": {
      "name": "ABC-Notation",
      "abcCode": "ABC-Code",
      "midiSound": "MIDI-Sound",
      "maximumWidth": "Maximale Breite",
      "copyrightInfos": "Copyright Infos"
    }
  },
  {
    "namespace": "anavis",
    "language": "en",
    "resources": {
      "name": "Anavis",
      "defaultPartName": "Unnamed",
      "nameLabel": "Name",
      "color": "Color",
      "length": "Length",
      "unsupportedFileFormat": "Unsupported file format",
      "source": "Source",
      "externalLink": "External link",
      "internalCdn": "Internal CDN",
      "youtube": "Youtube",
      "externalUrl": "External URL",
      "internalUrl": "Internal URL",
      "youtubeUrl": "Youtube URL",
      "aspectRatio": "Aspect ratio",
      "videoDisplay": "Video display",
      "width": "Width",
      "copyrightInfos": "Copyright infos"
    }
  },
  {
    "namespace": "anavis",
    "language": "de",
    "resources": {
      "name": "Anavis",
      "defaultPartName": "Unbenannt",
      "nameLabel": "Name",
      "color": "Farbe",
      "length": "Länge",
      "unsupportedFileFormat": "Nicht unterstütztes Dateiformat",
      "source": "Quelle",
      "externalLink": "Externer Link",
      "internalCdn": "Internes CDN",
      "youtube": "Youtube",
      "externalUrl": "Externe URL",
      "internalUrl": "Interne URL",
      "youtubeUrl": "Youtube URL",
      "aspectRatio": "Seitenverhältnis",
      "videoDisplay": "Videoanzeige",
      "width": "Breite",
      "copyrightInfos": "Copyright Infos"
    }
  },
  {
    "namespace": "annotation",
    "language": "en",
    "resources": {
      "name": "Annotation",
      "title": "Title",
      "text": "Text"
    }
  },
  {
    "namespace": "annotation",
    "language": "de",
    "resources": {
      "name": "Anmerkung",
      "title": "Titel",
      "text": "Text"
    }
  },
  {
    "namespace": "audio",
    "language": "en",
    "resources": {
      "name": "Audio",
      "source": "Source",
      "externalLink": "External link",
      "internalCdn": "Internal CDN",
      "externalUrl": "External URL",
      "internalUrl": "Internal URL",
      "copyrightInfos": "Copyright infos"
    }
  },
  {
    "namespace": "audio",
    "language": "de",
    "resources": {
      "name": "Audio",
      "source": "Quelle",
      "externalLink": "Externer Link",
      "internalCdn": "Internes CDN",
      "externalUrl": "Externe URL",
      "internalUrl": "Interne URL",
      "copyrightInfos": "Copyright Infos"
    }
  },
  {
    "namespace": "diagramNet",
    "language": "en",
    "resources": {
      "name": "Diagram",
      "maximumWidth": "Maximum width",
      "editExternally": "Edit (opens external editor)"
    }
  },
  {
    "namespace": "diagramNet",
    "language": "de",
    "resources": {
      "name": "Diagramm",
      "maximumWidth": "Maximale Breite",
      "editExternally": "Bearbeiten (öffnet externen Editor)"
    }
  },
  {
    "namespace": "earTraining",
    "language": "en",
    "resources": {
      "name": "Ear training exercise",
      "nextExercise": "Next exercise",
      "solve": "Solve",
      "reset": "Reset",
      "startAbcCode": "Start ABC code",
      "fullAbcCode": "Full ABC code",
      "title": "Title",
      "maximumWidth": "Maximum width",
      "audioSource": "Audio source",
      "midi": "MIDI (auto)",
      "externalLink": "External link",
      "internalCdn": "Internal CDN",
      "externalUrl": "External URL",
      "internalUrl": "Internal URL",
      "copyrightInfos": "Copyright infos"
    }
  },
  {
    "namespace": "earTraining",
    "language": "de",
    "resources": {
      "name": "Gehörbildungsübung",
      "nextExercise": "Nächste Übung",
      "solve": "Auflösen",
      "reset": "Zurücksetzen",
      "startAbcCode": "Vorgabe-ABC-Code",
      "fullAbcCode": "Lösungs-ABC-Code",
      "title": "Titel",
      "maximumWidth": "Maximale Breite",
      "audioSource": "Audio-Quelle",
      "midi": "MIDI (auto)",
      "externalLink": "Externer Link",
      "internalCdn": "Internes CDN",
      "externalUrl": "Externe URL",
      "internalUrl": "Interne URL",
      "copyrightInfos": "Copyright Infos"
    }
  },
  {
    "namespace": "iframe",
    "language": "en",
    "resources": {
      "name": "Iframe",
      "url": "URL",
      "width": "Width",
      "height": "Height",
      "frame": "Frame"
    }
  },
  {
    "namespace": "iframe",
    "language": "de",
    "resources": {
      "name": "Iframe",
      "url": "URL",
      "width": "Breite",
      "height": "Höhe",
      "frame": "Rahmen"
    }
  },
  {
    "namespace": "imageTiles",
    "language": "en",
    "resources": {
      "name": "Image tiles",
      "maximumWidth": "Maximum width",
      "tilesPerRow": "Tiles per row",
      "hoverEffect": "Hover effect",
      "noEffect": "No effect",
      "colorAndZoom": "Color and zoom",
      "tileNumber": "Tile {number}",
      "addTile": "Add tile",
      "imageSource": "Image source",
      "linkSource": "Link source",
      "externalLink": "External link",
      "articleLink": "Article link",
      "internalCdn": "Internal CDN",
      "externalUrl": "External URL",
      "internalUrl": "Internal URL",
      "imageDescription": "Image description"
    }
  },
  {
    "namespace": "imageTiles",
    "language": "de",
    "resources": {
      "name": "Bildkacheln",
      "maximumWidth": "Maximale Breite",
      "tilesPerRow": "Kacheln pro Zeile",
      "hoverEffect": "Hover-Effekt",
      "noEffect": "Kein Effekt",
      "colorAndZoom": "Färben und Zoomen",
      "tileNumber": "Kachel {number}",
      "addTile": "Kachel hinzufügen",
      "imageSource": "Bild-Quelle",
      "linkSource": "Link-Quelle",
      "externalLink": "Externer Link",
      "articleLink": "Artikel-Link",
      "internalCdn": "Internes CDN",
      "externalUrl": "Externe URL",
      "internalUrl": "Interne URL",
      "imageDescription": "Bildunterschrift"
    }
  },
  {
    "namespace": "image",
    "language": "en",
    "resources": {
      "name": "Image",
      "source": "Source",
      "externalLink": "External link",
      "noneOption": "None",
      "hoverOption": "Hover",
      "revealOption": "Reveal",
      "internalCdn": "Internal CDN",
      "externalUrl": "External URL",
      "internalUrl": "Internal URL",
      "copyrightInfos": "Copyright infos",
      "maximumWidth": "Maximum width",
      "effectTypeLabel": "Effect",
      "startPosition": "Start Position",
      "orientationLabel": "Orientation",
      "orientationOptionVertical": "Vertical",
      "orientationOptionHorizontal": "Horizontal"
    }
  },
  {
    "namespace": "image",
    "language": "de",
    "resources": {
      "name": "Bild",
      "source": "Quelle",
      "externalLink": "Externer Link",
      "noneOption": "Kein Effekt",
      "hoverOption": "Hover",
      "revealOption": "Auflösung",
      "internalCdn": "Internes CDN",
      "externalUrl": "Externe URL",
      "internalUrl": "Interne URL",
      "copyrightInfos": "Copyright Infos",
      "maximumWidth": "Maximale Breite",
      "effectTypeLabel": "Effekt",
      "startPosition": "Startposition",
      "orientationLabel": "Richtung",
      "orientationOptionVertical": "Vertikal",
      "orientationOptionHorizontal": "Horizontal"
    }
  },
  {
    "namespace": "intervalTrainer",
    "language": "en",
    "resources": {
      "name": "Interval trainer",
      "oneAttemptSuccesses": "Tasks solved on the first attempt",
      "multipleAttemptSuccesses": "Tasks solved after multiple attempts",
      "failures": "Unsolved tasks",
      "taskNumber": "Task {number}",
      "noTests": "There are no tests",
      "next": "Next",
      "solve": "Solve",
      "statistics": "Statistics",
      "restart": "Restart",
      "invalidJson": "Invalid JSON"
    }
  },
  {
    "namespace": "intervalTrainer",
    "language": "de",
    "resources": {
      "name": "Intervall-Trainer",
      "oneAttemptSuccesses": "Aufgaben gelöst nach nur einem Versuch",
      "multipleAttemptSuccesses": "Aufgaben gelöst nach mehreren Versuchen",
      "failures": "Nicht gelöste Aufgaben",
      "taskNumber": "Aufgabe {number}",
      "noTests": "Keine Tests vorhanden",
      "next": "Weiter",
      "solve": "Auflösen",
      "statistics": "Auswertung",
      "restart": "Nochmal üben",
      "invalidJson": "Ungültiges JSON"
    }
  },
  {
    "namespace": "markdown",
    "language": "en",
    "resources": {
      "name": "Markdown"
    }
  },
  {
    "namespace": "markdown",
    "language": "de",
    "resources": {
      "name": "Markdown"
    }
  },
  {
    "namespace": "quickTester",
    "language": "en",
    "resources": {
      "name": "Quick tester",
      "showAnswer": "Show answer",
      "questionHeader": "Question {currentTest} of {testsLength}",
      "question": "Question",
      "answer": "Answer",
      "teaserLabel": "Link text",
      "titleLabel": "Title"
    }
  },
  {
    "namespace": "quickTester",
    "language": "de",
    "resources": {
      "name": "Schnelltester",
      "showAnswer": "Antwort anzeigen",
      "questionHeader": "Frage {currentTest} von {testsLength}",
      "question": "Frage",
      "answer": "Antwort",
      "teaserLabel": "Link-Text",
      "titleLabel": "Titel"
    }
  },
  {
    "namespace": "video",
    "language": "en",
    "resources": {
      "name": "Video",
      "source": "Source",
      "externalLink": "External link",
      "internalLink": "Internal link",
      "internalCdn": "Internal CDN",
      "youtube": "Youtube",
      "externalUrl": "External URL",
      "internalUrl": "Internal URL",
      "youtubeUrl": "Youtube URL",
      "aspectRatio": "Aspect ratio",
      "videoDisplay": "Video display",
      "width": "Width",
      "copyrightInfos": "Copyright infos"
    }
  },
  {
    "namespace": "video",
    "language": "de",
    "resources": {
      "name": "Video",
      "source": "Quelle",
      "externalLink": "Externer Link",
      "internalLink": "Interner Link",
      "internalCdn": "Internes CDN",
      "youtube": "Youtube",
      "externalUrl": "Externe URL",
      "internalUrl": "Interne URL",
      "youtubeUrl": "Youtube URL",
      "aspectRatio": "Seitenverhältnis",
      "videoDisplay": "Videoanzeige",
      "width": "Breite",
      "copyrightInfos": "Copyright Infos"
    }
  },
  {
    "namespace": "common",
    "language": "en",
    "resources": {
      "yes": "Yes",
      "no": "No",
      "save": "Save",
      "cancel": "Cancel",
      "select": "Select",
      "back": "Back",
      "preview": "Preview",
      "edit": "Edit",
      "apply": "Apply",
      "discard": "Discard",
      "duplicate": "Duplicate",
      "delete": "Delete",
      "hardDelete": "Delete irreversibly",
      "moveUp": "Move up",
      "moveDown": "Move down",
      "error": "Error",
      "invalidSlug": "The URL path must contain only lower case letters, hyphons, slashes and digits",
      "archivedAlert": "This document is archived and cannot be edited",
<<<<<<< HEAD
      "viewVersions": "View versions",
      "viewDocument": "View document"
=======
      "externalDocumentWarning": "This document is a copy. The original can be edited <0>here</0>."
>>>>>>> cf5325be
    }
  },
  {
    "namespace": "common",
    "language": "de",
    "resources": {
      "yes": "Ja",
      "no": "Nein",
      "save": "Speichern",
      "cancel": "Abbrechen",
      "select": "Auswählen",
      "back": "Zurück",
      "preview": "Vorschau",
      "edit": "Bearbeiten",
      "apply": "Übernehmen",
      "discard": "Verwerfen",
      "duplicate": "Duplizieren",
      "delete": "Löschen",
      "hardDelete": "Unwiderruflich löschen",
      "moveUp": "Nach oben verschieben",
      "moveDown": "Nach unten verschieben",
      "error": "Fehler",
      "invalidSlug": "Der URL-Pfad darf nur Kleinbuchstaben, Bindestriche, Schrägstriche und Ziffern enthalten",
      "archivedAlert": "Dieses Dokument ist archiviert und kann nicht editiert werden",
<<<<<<< HEAD
      "viewVersions": "Versionen ansehen",
      "viewDocument": "Dokument ansehen"
=======
      "externalDocumentWarning": "Dieses Dokument ist eine Kopie. Das Original kann <0>hier</0> editiert werden."
>>>>>>> cf5325be
    }
  },
  {
    "namespace": "pageNames",
    "language": "en",
    "resources": {
      "home": "Home",
      "users": "Users",
      "account": "My account",
      "settings": "Settings",
      "importBatchCreation": "Import",
      "importBatches": "Imports overview",
      "importBatchView": "Import details",
      "docs": "Documents"
    }
  },
  {
    "namespace": "pageNames",
    "language": "de",
    "resources": {
      "home": "Home",
      "users": "Benutzer",
      "account": "Mein Konto",
      "settings": "Einstellungen",
      "importBatchCreation": "Import",
      "importBatches": "Import-Übersicht",
      "importBatchView": "Import-Details",
      "docs": "Dokumente"
    }
  },
  {
    "namespace": "validation",
    "language": "en",
    "resources": {
      "urlRequired": "Please specify a URL",
      "urlInvalid": "Please specify a URL with a valid format",
      "urlInsecure": "Please specify a URL with a secure protocol (HTTPS)",
      "markdownBoldOrItalicWithinHeaders": "Bold or italic should not be used within headers"
    }
  },
  {
    "namespace": "validation",
    "language": "de",
    "resources": {
      "urlRequired": "Bitte geben Sie eine Adresse an",
      "urlInvalid": "Bitte geben Sie eine Adresse im gültigen Format an",
      "urlInsecure": "Bitte geben Sie eine Adresse mit sicherem Protokoll (HTTPS) an",
      "markdownBoldOrItalicWithinHeaders": "Überschriften sollten keine fette oder kursive Auszeichnung enthalten"
    }
  }
]<|MERGE_RESOLUTION|>--- conflicted
+++ resolved
@@ -1285,12 +1285,9 @@
       "error": "Error",
       "invalidSlug": "The URL path must contain only lower case letters, hyphons, slashes and digits",
       "archivedAlert": "This document is archived and cannot be edited",
-<<<<<<< HEAD
       "viewVersions": "View versions",
-      "viewDocument": "View document"
-=======
+      "viewDocument": "View document",
       "externalDocumentWarning": "This document is a copy. The original can be edited <0>here</0>."
->>>>>>> cf5325be
     }
   },
   {
@@ -1315,12 +1312,9 @@
       "error": "Fehler",
       "invalidSlug": "Der URL-Pfad darf nur Kleinbuchstaben, Bindestriche, Schrägstriche und Ziffern enthalten",
       "archivedAlert": "Dieses Dokument ist archiviert und kann nicht editiert werden",
-<<<<<<< HEAD
       "viewVersions": "Versionen ansehen",
-      "viewDocument": "Dokument ansehen"
-=======
+      "viewDocument": "Dokument ansehen",
       "externalDocumentWarning": "Dieses Dokument ist eine Kopie. Das Original kann <0>hier</0> editiert werden."
->>>>>>> cf5325be
     }
   },
   {
