[
  {
    "namespace": "accountTab",
    "language": "en",
    "resources": {
      "resetPassword": "Reset password",
      "updateSuccessMessage": "Your account was updated successfully.",
      "passwordResetEmailSent": "The password reset link has been sent to {email}"
    }
  },
  {
    "namespace": "accountTab",
    "language": "de",
    "resources": {
      "resetPassword": "Kennwort wiederherstellen",
      "updateSuccessMessage": "Ihr Konto wurde erfolgreich aktualisiert.",
      "passwordResetEmailSent": "Der Link zum Zurücksetzen des Kennworts wurde an {email} gesendet"
    }
  },
  {
    "namespace": "cdnFilePicker",
    "language": "en",
    "resources": {
      "modalTitle": "File browser"
    }
  },
  {
    "namespace": "cdnFilePicker",
    "language": "de",
    "resources": {
      "modalTitle": "Dateibrowser"
    }
  },
  {
    "namespace": "confirmationDialogs",
    "language": "en",
    "resources": {
      "areYouSure": "Are you sure?",
      "deleteSectionConfirmation": "Do you really want to delete the section?",
      "deleteDocumentConfirmation": "Do you really want to delete document \"{title}\"?",
      "deleteRoomConfirmation": "Do you really want to delete room \"{roomName}\"?",
      "deleteCdnDocumentConfirmation": "Do you really want to delete the CDN file \"{fileName}\"?",
      "thisActionIsIrreversible": "This Action is irreversible!",
      "pleaseSpecifyAReason": "Please specify a reason",
      "deleteAllRevisions": "Delete all existing revisions of this section",
      "restoreDocumentRevisionConfirmation": "Do you really want to restore the content of revision {revisionId}?",
      "confirmPassword": "Password confirmation",
      "enterPassword": "Please enter a password",
      "password": "Passsword",
      "wrongPasswordProvided": "The wrong password was provided"
    }
  },
  {
    "namespace": "confirmationDialogs",
    "language": "de",
    "resources": {
      "areYouSure": "Sind Sie sicher?",
      "deleteSectionConfirmation": "Möchten Sie den Abschnitt wirklich löschen?",
      "deleteDocumentConfirmation": "Möchten Sie das Dokument \"{title}\" wirklich löschen?",
      "deleteRoomConfirmation": "Möchten Sie den Raum \"{roomName}\" wirklich löschen?",
      "deleteCdnDocumentConfirmation": "Möchten Sie die Datei \"{fileName}\" wirklich vom CDN löschen?",
      "thisActionIsIrreversible": "Diese Aktion ist unwiderrufbar!",
      "pleaseSpecifyAReason": "Bitte geben Sie einen Grund an",
      "deleteAllRevisions": "Alle existierenden Revisionen dieses Abschnitts löschen",
      "restoreDocumentRevisionConfirmation": "Möchten Sie den Inhalt der Revision {revisionId} wirklich wiederherstellen?",
      "confirmPassword": "Kennwortbestätigung",
      "enterPassword": "Bitte geben Sie ein Kennwort an",
      "password": "Kennwort",
      "wrongPasswordProvided": "Das Kennwort ist ungültig"
    }
  },
  {
    "namespace": "cookieConsentDrawer",
    "language": "en",
    "resources": {
      "consentTitle": "Before you start",
      "consentText": "This website uses cookies that are technically needed for strictly functional aspects of the website. These cookies neither track your activities, nor provide 3-rd parties with information of any kind about your visit. By clicking accept you acknowledge this and give your express consent to the usage of the cookies."
    }
  },
  {
    "namespace": "cookieConsentDrawer",
    "language": "de",
    "resources": {
      "consentTitle": "Bevor Sie fortfahren",
      "consentText": "Diese Website verwendet technisch notwendige Cookies, um die Funktionalität der Website zu gewährleisten. Diese Cookies verfolgen weder Ihre Aktivitäten, noch liefern sie Dritten irgendwelche Informationen über Ihren Besuch. Indem Sie auf Akzeptieren klicken, bestätigen Sie dies und stimmen der Verwendung der Cookies ausdrücklich zu."
    }
  },
  {
    "namespace": "creditsFooter",
    "language": "en",
    "resources": {
      "citation": "Article “{title}”",
      "license": "License",
      "source": "Source",
      "originalSource": "Original source",
      "contributionsBy": "Contributions by",
      "revisionBy": "Revision created by"
    }
  },
  {
    "namespace": "creditsFooter",
    "language": "de",
    "resources": {
      "citation": "Artikel »{title}«",
      "license": "Lizenz",
      "source": "Quelle",
      "originalSource": "Originalquelle",
      "contributionsBy": "Bearbeitungen durch",
      "revisionBy": "Revision erstellt von"
    }
  },
  {
    "namespace": "deletedSection",
    "language": "en",
    "resources": {
      "messageTitle": "This content has been deleted"
    }
  },
  {
    "namespace": "deletedSection",
    "language": "de",
    "resources": {
      "messageTitle": "Dieser Inhalt wurde gelöscht"
    }
  },
  {
    "namespace": "documentImportTable",
    "language": "en",
    "resources": {
      "importType": "Import type",
      "title": "Title",
      "language": "Language"
    }
  },
  {
    "namespace": "documentImportTable",
    "language": "de",
    "resources": {
      "importType": "Import-Typ",
      "title": "Titel",
      "language": "Sprache"
    }
  },
  {
    "namespace": "documentMetadataEditor",
    "language": "en",
    "resources": {
      "header": "Metadata",
      "title": "Title",
      "language": "Language",
      "slug": "URL path",
      "unassigned": "unassigned",
      "tags": "Tags",
      "invalidTags": "At least one tag must be provided and all tags must be between 3 and 30 characters"
    }
  },
  {
    "namespace": "documentMetadataEditor",
    "language": "de",
    "resources": {
      "header": "Metadaten",
      "title": "Titel",
      "language": "Sprache",
      "slug": "URL-Pfad",
      "unassigned": "nicht zugewiesen",
      "tags": "Tags",
      "invalidTags": "Mindestens ein Tag muss angegeben werden und Tags dürfen nicht kürzer als 3 und nicht länger als 30 Zeichen sein"
    }
  },
  {
    "namespace": "emailInput",
    "language": "en",
    "resources": {
      "email": "Email address",
      "enterEmail": "Please enter an email address",
      "emailIsInvalid": "The value you provided is not a valid email address",
      "emailIsInUse": "The email address is already registered"
    }
  },
  {
    "namespace": "emailInput",
    "language": "de",
    "resources": {
      "email": "E-Mail-Adresse",
      "enterEmail": "Bitte geben Sie eine E-Mail-Adresse an",
      "emailIsInvalid": "Ihre Eingabe ist keine gültige E-Mail-Adresse",
      "emailIsInUse": "Die E-Mail-Adresse ist bereits vergeben"
    }
  },
  {
    "namespace": "importTypeIcon",
    "language": "en",
    "resources": {
      "add": "Add",
      "update": "Update",
      "reimport": "Reimport"
    }
  },
  {
    "namespace": "importTypeIcon",
    "language": "de",
    "resources": {
      "add": "Hinzufügen",
      "update": "Aktualisieren",
      "reimport": "Erneut importieren"
    }
  },
  {
    "namespace": "insufficientProfileWarning",
    "language": "en",
    "resources": {
      "profileWarning": "Your user profile is not complete yet.\nClick <0>here</0> in order to edit your profile.\n"
    }
  },
  {
    "namespace": "insufficientProfileWarning",
    "language": "de",
    "resources": {
      "profileWarning": "Ihr Benutzerprofil ist noch nicht vollständig.\nKlicken Sie <0>hier</0>, um Ihr Profil zu bearbeiten.\n"
    }
  },
  {
    "namespace": "login",
    "language": "en",
    "resources": {
      "logon": "Log on",
      "register": "Register",
      "logonState": "You are logged on as <0>{username}</0>"
    }
  },
  {
    "namespace": "login",
    "language": "de",
    "resources": {
      "logon": "Anmelden",
      "register": "Registrieren",
      "logonState": "Sie sind angemeldet als <0>{username}</0>"
    }
  },
  {
    "namespace": "notSupportedSection",
    "language": "en",
    "resources": {
      "messageTitle": "This content is not supported"
    }
  },
  {
    "namespace": "notSupportedSection",
    "language": "de",
    "resources": {
      "messageTitle": "Dieser Inhalt wird nicht unterstützt"
    }
  },
  {
    "namespace": "browserNotSupported",
    "language": "en",
    "resources": {
      "headerText": "We have detected that your browser version is not supported by our website",
      "mainText": "Please download a modern broswer of your choice, some examples below"
    }
  },
  {
    "namespace": "browserNotSupported",
    "language": "de",
    "resources": {
      "headerText": "Wir haben festgestellt, dass Ihre Browserversion von unserer Website nicht unterstützt wird",
      "mainText": "Bitte laden Sie einen modernen Browser Ihrer Wahl herunter, einige Beispiele unten"
    }
  },
  {
    "namespace": "completePasswordReset",
    "language": "en",
    "resources": {
      "savePassword": "Save password",
      "passwordChangedSuccessfully": "Your password was changed successfully.",
      "redirectMessage": "You will be redirected to the <0>logon page</0> in {seconds, plural, =1 {# second} other {# seconds}}.",
      "passwordResetFailure": "The password reset code is invalid or expired.",
      "homeLink": "Home"
    }
  },
  {
    "namespace": "completePasswordReset",
    "language": "de",
    "resources": {
      "savePassword": "Kennwort speichern",
      "passwordChangedSuccessfully": "Ihr Kennwort wurde erfolgreich geändert.",
      "redirectMessage": "Sie werden in {seconds, plural, =1 {# Sekunde} other {# Sekunden}} auf die <0>Anmeldeseite</0> weitergeleitet.",
      "passwordResetFailure": "Der Kennwortänderungs-Code ist ungültig oder abgelaufen.",
      "homeLink": "Home"
    }
  },
  {
    "namespace": "completeRegistration",
    "language": "en",
    "resources": {
      "registrationSuccess": "Congratulations! You are now a successfully registered elmu user.",
      "registrationFailure": "The confirmation code is invalid or expired.",
      "homeLink": "Home",
      "redirectMessage": "You will be redirected to the <0>logon page</0> in {seconds, plural, =1 {# second} other {# seconds}}."
    }
  },
  {
    "namespace": "completeRegistration",
    "language": "de",
    "resources": {
      "registrationSuccess": "Gratulation! Sie sind nun ein elmu-User und haben Ihre Registrierung erfolgreich abgeschlossen.",
      "registrationFailure": "Der Registrierungs-Code ist ungültig oder abgelaufen.",
      "homeLink": "Home",
      "redirectMessage": "Sie werden in {seconds, plural, =1 {# Sekunde} other {# Sekunden}} auf die <0>Anmeldeseite</0> weitergeleitet."
    }
  },
  {
    "namespace": "doc",
    "language": "en",
    "resources": {
      "revision": "Revision",
      "date": "Date",
      "user": "User",
      "language": "Language",
      "id": "ID",
      "restoredFrom": "Restored from",
      "permalink": "Permalink",
      "permalinkCopied": "The permalink was copied to the clipboard",
      "permalinkCouldNotBeCopied": "The permalink could not be copied to the clipboard",
      "restore": "Restore"
    }
  },
  {
    "namespace": "doc",
    "language": "de",
    "resources": {
      "revision": "Revision",
      "date": "Datum",
      "user": "Benutzer",
      "language": "Sprache",
      "id": "ID",
      "restoredFrom": "Wiederhergestellt aus",
      "permalink": "Permalink",
      "permalinkCopied": "Der Permalink wurde in die Zwischenablage kopiert",
      "permalinkCouldNotBeCopied": "Der Permalink konnte nicht in die Zwischenablage kopiert werden",
      "restore": "Wiederherstellen"
    }
  },
  {
    "namespace": "docs",
    "language": "en",
    "resources": {
      "defaultDocumentTitle": "New document",
      "copyTitleSuffix": "(copy)",
      "copySlugSuffix": "copy",
      "title": "Title",
      "language": "Language",
      "slug": "URL path",
      "user": "User info",
      "actions": "Actions",
      "clone": "Clone",
      "archived": "Archived",
      "enterSearchTerm": "Enter search term",
      "newDocument": "New document",
      "origin": "Origin",
      "originInternal": "internal",
      "originExternal": "external"
    }
  },
  {
    "namespace": "docs",
    "language": "de",
    "resources": {
      "defaultDocumentTitle": "Neues Dokument",
      "copyTitleSuffix": "(Kopie)",
      "copySlugSuffix": "kopie",
      "title": "Titel",
      "language": "Sprache",
      "slug": "URL-Pfad",
      "user": "User-Info",
      "actions": "Aktionen",
      "clone": "Klonen",
      "archived": "Archiviert",
      "enterSearchTerm": "Suchbegriff eingeben",
      "newDocument": "Neues Dokument",
      "origin": "Quelle",
      "originInternal": "intern",
      "originExternal": "extern"
    }
  },
  {
    "namespace": "editDoc",
    "language": "en",
    "resources": {
      "proposedSectionsAlert": "Apply or discard the proposed sections. Unapplied sections are\nonly visible until you leave the page.\n"
    }
  },
  {
    "namespace": "editDoc",
    "language": "de",
    "resources": {
      "proposedSectionsAlert": "Übernehmen oder verwerfen Sie die vorgeschlagenen Abschnitte. Nicht übernommene\nAbschnitte sind nur solange sichtbar, bis Sie die Seite verlassen.\n"
    }
  },
  {
    "namespace": "importBatchCreation",
    "language": "en",
    "resources": {
      "importButton": "Start import",
      "source": "Source",
      "backToImports": "Back to the overview"
    }
  },
  {
    "namespace": "importBatchCreation",
    "language": "de",
    "resources": {
      "importButton": "Import starten",
      "source": "Quelle",
      "backToImports": "Zurück zur Übersicht"
    }
  },
  {
    "namespace": "importBatchView",
    "language": "en",
    "resources": {
      "documentTitle": "Document",
      "taskType": "Task type",
      "taskStatus": "Task status",
      "taskStatusPending": "Pending",
      "taskStatusDone": "Done",
      "taskStatusFailed": "Failed",
      "taskStatusDoneWithWarnings": "Done (with warnings)",
      "batchStatus": "Batch status",
      "batchStatusPending": "Pending",
      "batchStatusDone": "Done",
      "batchStatusProcessing": "{progress, number, percent} completed",
      "importType": "Import type",
      "startedOn": "Started on",
      "errors": "Errors",
      "errorsCount": "Errors count",
      "attemptsHeader": "Attempt details",
      "batchErrors": "Batch errors",
      "backToImports": "Back to the overview"
    }
  },
  {
    "namespace": "importBatchView",
    "language": "de",
    "resources": {
      "documentTitle": "Dokument",
      "taskType": "Tasktyp",
      "taskStatus": "Taskstatus",
      "taskStatusPending": "Ausstehend",
      "taskStatusDone": "Abgeschlossen",
      "taskStatusFailed": "Fehler",
      "taskStatusDoneWithWarnings": "Abgeschlossen (mit Warnungen)",
      "batchStatus": "Chargenstatus",
      "batchStatusPending": "Ausstehend",
      "batchStatusDone": "Abgeschlossen",
      "batchStatusProcessing": "{progress, number, percent} abgeschlossen",
      "importType": "Import-Typ",
      "startedOn": "Begann am",
      "errors": "Fehler",
      "errorsCount": "Fehleranzahl",
      "attemptsHeader": "Versuchsdetails",
      "batchErrors": "Chargenfehler",
      "backToImports": "Zurück zur Übersicht"
    }
  },
  {
    "namespace": "importBatches",
    "language": "en",
    "resources": {
      "batchId": "Batch",
      "batchType": "Batch type",
      "batchStatus": "Batch status",
      "batchStatusPending": "Pending",
      "batchStatusDone": "Done",
      "batchStatusProcessing": "{progress, number, percent} completed",
      "viewBatch": "View batch",
      "batchTypeImportDocument": "Document import",
      "createImport": "Create import",
      "importsHeaderPrefix": "Source",
      "noImportSourcesConfigured": "No import sources configured"
    }
  },
  {
    "namespace": "importBatches",
    "language": "de",
    "resources": {
      "batchId": "Chargen",
      "batchType": "Chargentyp",
      "batchStatus": "Chargenstatus",
      "batchStatusPending": "Ausstehend",
      "batchStatusDone": "Abgeschlossen",
      "batchStatusProcessing": "{progress, number, percent} abgeschlossen",
      "viewBatch": "Chargen ansehen",
      "batchTypeImportDocument": "Dokumentenimport",
      "createImport": "Import erstellen",
      "importsHeaderPrefix": "Quelle",
      "noImportSourcesConfigured": "Keine Importquellen konfiguriert"
    }
  },
  {
    "namespace": "index",
    "language": "en",
    "resources": {
      "searchInputPlaceholder": "Search terms",
      "searchButton": "Search"
    }
  },
  {
    "namespace": "index",
    "language": "de",
    "resources": {
      "searchInputPlaceholder": "Suchbegriffe",
      "searchButton": "Suchen"
    }
  },
  {
    "namespace": "login",
    "language": "en",
    "resources": {
      "username": "User name",
      "password": "Password",
      "logon": "Log on",
      "forgotPassword": "Forgot your password?",
      "enterUsername": "Please enter your user name",
      "enterPassword": "Please enter your password",
      "logonFailed": "Logon failed. Please check your input."
    }
  },
  {
    "namespace": "login",
    "language": "de",
    "resources": {
      "username": "Benutzername",
      "password": "Kennwort",
      "logon": "Anmelden",
      "forgotPassword": "Kennwort vergessen?",
      "enterUsername": "Bitte geben Sie Ihren Benutzernamen an",
      "enterPassword": "Bitte geben Sie Ihr Kennwort an",
      "logonFailed": "Die Anmeldung ist fehlgeschlagen. Bitte überprüfen Sie Ihre Eingabe."
    }
  },
  {
    "namespace": "mySpace",
    "language": "en",
    "resources": {
      "profileTabTitle": "Profile",
      "accountTabTitle": "Account",
      "roomsTabTitle": "Rooms"
    }
  },
  {
    "namespace": "mySpace",
    "language": "de",
    "resources": {
      "profileTabTitle": "Profil",
      "accountTabTitle": "Konto",
      "roomsTabTitle": "Räume"
    }
  },
  {
    "namespace": "register",
    "language": "en",
    "resources": {
      "confirmTerms": "Please confirm your agreement with the terms and conditions",
      "termsAndConditionsConfirmation": "I have read the <0>terms and conditions</0> and agree to them.",
      "register": "Register",
      "registrationInProgress": "We have sent you an email. There you will find the next steps in order to complete the registration.",
      "redirectMessage": "You will be redirected to the <0>logon page</0> in {seconds, plural, =1 {# second} other {# seconds}}."
    }
  },
  {
    "namespace": "register",
    "language": "de",
    "resources": {
      "confirmTerms": "Bitte erklären Sie sich mit den Nutzungsbedingungen einverstanden",
      "termsAndConditionsConfirmation": "Ich habe die <0>Nutzungsbedingungen</0> gelesen und bin damit einverstanden.",
      "register": "Registrieren",
      "registrationInProgress": "Wir haben Ihnen eine E-Mail geschickt. Dort finden Sie die nächsten Schritte, um Ihre Registrierung abzuschließen.",
      "redirectMessage": "Sie werden in {seconds, plural, =1 {# Sekunde} other {# Sekunden}} auf die <0>Anmeldeseite</0> weitergeleitet."
    }
  },
  {
    "namespace": "resetPassword",
    "language": "en",
    "resources": {
      "enterEmail": "Please enter an email address",
      "emailIsInvalid": "The value you provided is not a valid email address",
      "email": "Email address",
      "requestReset": "Request reset",
      "resetInProgressConfirmation": "We have received your request.",
      "resetInProgressNextSteps": "In case the provided email address is registered with our website, you will receive a\nmessage containing the next steps in order to generate a new password within the next minutes.\n",
      "redirectMessage": "You will be redirected to the <0>logon page</0> in {seconds, plural, =1 {# second} other {# seconds}}."
    }
  },
  {
    "namespace": "resetPassword",
    "language": "de",
    "resources": {
      "enterEmail": "Bitte geben Sie eine E-Mail-Adresse an",
      "emailIsInvalid": "Ihre Eingabe ist keine gültige E-Mail-Adresse",
      "email": "E-Mail-Adresse",
      "requestReset": "Reset anfordern",
      "resetInProgressConfirmation": "Ihre Anfrage wurde ist bei uns eingegangen.",
      "resetInProgressNextSteps": "Falls die von Ihnen angegebene E-Mail-Adresse bei uns registriert ist, werden Sie in Kürze eine\nNachricht von uns erhalten mit den nächsten Schritte, um ein neues Kennwort zu generieren.\n",
      "redirectMessage": "Sie werden in {seconds, plural, =1 {# Sekunde} other {# Sekunden}} auf die <0>Anmeldeseite</0> weitergeleitet."
    }
  },
  {
    "namespace": "roomMembershipConfirmation",
    "language": "en",
    "resources": {
      "confirmationSuccess": "Congratulations! You are now a member of room <0>{roomName}</0>.",
      "invitationConfirmation": "Please click on the button in order to join room <0>{roomName}</0>.",
      "invitationConfirmationDisclaimer": "By clicking on the button you give your consent to ???",
      "joinButton": "Join room",
      "invalidOrExpiredInvitationCode": "The invitation code is invalid or expired.",
      "homeLink": "Home",
      "redirectMessage": "You will be redirected to room <0>{roomName}</0> in {seconds, plural, =1 {# second} other {# seconds}}."
    }
  },
  {
    "namespace": "roomMembershipConfirmation",
    "language": "de",
    "resources": {
      "confirmationSuccess": "Gratulation! Sie sind nun ein Mitglied des Raumes <0>{roomName}</0>.",
      "invitationConfirmation": "Bitte klicken Sie auf den Button, um dem Raum <0>{roomName}</0> beizutreten.",
      "invitationConfirmationDisclaimer": "Mit Klick auf den Button erklären Sie sich damit einverstanden, dass ???",
      "joinButton": "Raum beitreten",
      "invalidOrExpiredInvitationCode": "Der Einladungs-Code ist ungültig oder abgelaufen.",
      "homeLink": "Home",
      "redirectMessage": "Sie werden in {seconds, plural, =1 {# Sekunde} other {# Sekunden}} in den Raum <0>{roomName}</0> weitergeleitet."
    }
  },
  {
    "namespace": "room",
    "language": "en",
    "resources": {
      "roomOwner": "Room owner",
      "expires": "Invitation expires on",
      "createInvitationButton": "Create an invitation",
      "roomMembersHeader": "Room members ({count})",
      "invitationsHeader": "Outstanding invitations ({count})",
<<<<<<< HEAD
      "deleteRoomButton": "Delete room"
=======
      "lessonsTabTitle": "Lessons",
      "membersTabTitle": "Room members",
      "settingsTabTitle": "Settings",
      "thisWeek": "This week"
>>>>>>> 36cb69cc
    }
  },
  {
    "namespace": "room",
    "language": "de",
    "resources": {
      "roomOwner": "Raum Eigentümer",
      "expires": "Einladung läuft ab am",
      "createInvitationButton": "Einladung erstellen",
      "roomMembersHeader": "Raummitglieder ({count})",
      "invitationsHeader": "Ausstehende Einladungen ({count})",
<<<<<<< HEAD
      "deleteRoomButton": "Raum löschen"
=======
      "lessonsTabTitle": "Unterrichtseinheiten",
      "membersTabTitle": "Raummitglieder",
      "settingsTabTitle": "Einstellungen",
      "thisWeek": "Diese Woche"
>>>>>>> 36cb69cc
    }
  },
  {
    "namespace": "search",
    "language": "en",
    "resources": {
      "title": "Title",
      "tags": "Tags",
      "refineSearch": "Filter by tags",
      "searchResultPrefix": "Results for",
      "language": "Language"
    }
  },
  {
    "namespace": "search",
    "language": "de",
    "resources": {
      "title": "Titel",
      "tags": "Tags",
      "refineSearch": "Nach Tags filtern",
      "searchResultPrefix": "Ergebnisse für",
      "language": "Sprache"
    }
  },
  {
    "namespace": "settings",
    "language": "en",
    "resources": {
      "announcementHeader": "Announcement",
      "announcementPreview": "Preview",
      "helpPageHeader": "Help page",
      "termsPageHeader": "Terms of usage page",
      "footerLinksHeader": "Footer links",
      "defaultTagsHeader": "Default tags"
    }
  },
  {
    "namespace": "settings",
    "language": "de",
    "resources": {
      "announcementHeader": "Mitteilung",
      "announcementPreview": "Vorschau",
      "helpPageHeader": "Hilfe-Seite",
      "termsPageHeader": "Nutzungsbedingungen-Seite",
      "footerLinksHeader": "Footer-Links",
      "defaultTagsHeader": "Vordefinierte Tags"
    }
  },
  {
    "namespace": "users",
    "language": "en",
    "resources": {
      "username": "Username",
      "expires": "Expires",
      "lockedOut": "Locked Out",
      "roles": "Roles",
      "firstName": "First name(s)",
      "lastName": "Last name",
      "street": "Street",
      "streetSupplement": "Street supplement",
      "postalCode": "Postal code",
      "city": "City",
      "country": "Country",
      "profile": "Profile",
      "importSource": "Import source",
      "internalUsers": "Internal users",
      "externalUsers": "External users"
    }
  },
  {
    "namespace": "users",
    "language": "de",
    "resources": {
      "username": "Benutzername",
      "expires": "Verfallsdatum",
      "lockedOut": "Ausgesperrt",
      "roles": "Rollen",
      "firstName": "Vorname(n)",
      "lastName": "Nachname",
      "street": "Straße",
      "streetSupplement": "Straße (Zusatz)",
      "postalCode": "Postleitzahl",
      "city": "Ort",
      "country": "Land",
      "profile": "Profil",
      "importSource": "Import-Quelle",
      "internalUsers": "Interne Benutzer",
      "externalUsers": "Externe Benutzer"
    }
  },
  {
    "namespace": "passwordInput",
    "language": "en",
    "resources": {
      "password": "Passsword",
      "passwordConfirmation": "Password confirmation",
      "enterPassword": "Please enter a password",
      "passwordIsInvalid": "The password must be at least {length} characters long and contain at least one letter and one number",
      "confirmPassword": "Please confirm your password",
      "passwordsDoNotMatch": "The passwords do not match"
    }
  },
  {
    "namespace": "passwordInput",
    "language": "de",
    "resources": {
      "password": "Kennwort",
      "passwordConfirmation": "Kennwortbestätigung",
      "enterPassword": "Bitte geben Sie ein Kennwort an",
      "passwordIsInvalid": "Das Kennwort muss mindestens {length} Zeichen lang sein und mindestens einen Buchstaben und eine Ziffer enthalten",
      "confirmPassword": "Bitte bestätigen Sie Ihr Kennwort",
      "passwordsDoNotMatch": "Die Kennwörter stimmen nicht überein"
    }
  },
  {
    "namespace": "profileTab",
    "language": "en",
    "resources": {
      "changePicture": "Change profile picture",
      "howToChangePicture": "How can I change my profile picture?",
      "firstName": "First name(s)",
      "lastName": "Last name",
      "street": "Street",
      "streetSupplement": "Street supplement",
      "postalCode": "Postal code",
      "city": "City",
      "country": "Country",
      "updateSuccessMessage": "Your profile was updated successfully.",
      "avatarDescription": "ELMU does not manage profile pictures itself, but uses the <0>Gravatar</0> internet service.\nA Gravatar is a globally recognized avatar, which is linked to your email address.\nThis service can then be used by other websites to display a profile picture for a given email address.\nPlease note that ELMU has no influence on the use of your data by this service.\nIf you agree, you can create a profile <0>here</0>.\n"
    }
  },
  {
    "namespace": "profileTab",
    "language": "de",
    "resources": {
      "changePicture": "Profilbild ändern",
      "howToChangePicture": "Wie ändere ich mein Profilbild?",
      "firstName": "Vorname(n)",
      "lastName": "Nachname",
      "street": "Straße",
      "streetSupplement": "Straße (Zusatz)",
      "postalCode": "Postleitzahl",
      "city": "Ort",
      "country": "Land",
      "updateSuccessMessage": "Ihr Profil wurde erfolgreich aktualisiert.",
      "avatarDescription": "ELMU verwaltet Profilbilder nicht selbst, sondern verwendet den Internetdienst <0>Gravatar</0>.\nEin Gravatar ist ein global verfügbarer Avatar (Globally Recognized Avatar), welcher mit Ihrer E-Mail-Adresse verknüpft ist.\nDieser Dienst kann dann von anderen Webseiten benutzt werden, um ein Profilbild zu einer E-Mail-Adresse anzuzeigen.\nBeachten Sie bitte, dass ELMU keinen Einfluss auf die Verwendung Ihrer Daten bei diesem Dienst hat.\nWenn Sie damit einverstanden sind, können Sie <0>hier</0> ein Profil erstellen.\n"
    }
  },
  {
    "namespace": "repositoryBrowser",
    "language": "en",
    "resources": {
      "fileUpload": "File upload",
      "searchFilter": "Search filter",
      "displayNameText": "Name",
      "categoryText": "Type",
      "sizeText": "Size",
      "lastModifiedText": "Date",
      "action": "Action",
      "moreActions": "More Actions",
      "uploadFiles": "Upload files"
    }
  },
  {
    "namespace": "repositoryBrowser",
    "language": "de",
    "resources": {
      "fileUpload": "Datei-Upload",
      "searchFilter": "Suchfilter",
      "displayNameText": "Name",
      "categoryText": "Typ",
      "sizeText": "Größe",
      "lastModifiedText": "Datum",
      "action": "Aktion",
      "moreActions": "Weitere Aktionen",
      "uploadFiles": "Dateien hochladen"
    }
  },
  {
    "namespace": "roomCreationModal",
    "language": "en",
    "resources": {
      "newRoom": "New room",
      "roomNameRequired": "Please specify a room name"
    }
  },
  {
    "namespace": "roomCreationModal",
    "language": "de",
    "resources": {
      "newRoom": "Neuer Raum",
      "roomNameRequired": "Bitte geben Sie einen Raumnamen an"
    }
  },
  {
    "namespace": "roomInvitationCreationModal",
    "language": "en",
    "resources": {
      "newRoomInvitation": "New invitation",
      "emailRequired": "Please specify an email address"
    }
  },
  {
    "namespace": "roomInvitationCreationModal",
    "language": "de",
    "resources": {
      "newRoomInvitation": "Neue Einladung",
      "emailRequired": "Bitte geben Sie eine E-Mail-Adresse an"
    }
  },
  {
    "namespace": "roomsTab",
    "language": "en",
    "resources": {
      "ownedRoomsHeader": "My rooms",
      "joinedRoomsHeader": "Rooms I am a member of",
      "joinedOn": "Joined on"
    }
  },
  {
    "namespace": "roomsTab",
    "language": "de",
    "resources": {
      "ownedRoomsHeader": "Meine Räume",
      "joinedRoomsHeader": "Räume in denen ich Mitglied bin",
      "joinedOn": "Eingetreten am"
    }
  },
  {
    "namespace": "sectionEditor",
    "language": "en",
    "resources": {
      "type": "Type",
      "key": "Key",
      "revision": "Revision"
    }
  },
  {
    "namespace": "sectionEditor",
    "language": "de",
    "resources": {
      "type": "Typ",
      "key": "Schlüssel",
      "revision": "Revision"
    }
  },
  {
    "namespace": "defaultTagsSettings",
    "language": "en",
    "resources": {
      "rank": "Rank",
      "tag": "Tag"
    }
  },
  {
    "namespace": "defaultTagsSettings",
    "language": "de",
    "resources": {
      "rank": "Rang",
      "tag": "Tag"
    }
  },
  {
    "namespace": "footerLinksSettings",
    "language": "en",
    "resources": {
      "unknown": "Unknown"
    }
  },
  {
    "namespace": "footerLinksSettings",
    "language": "de",
    "resources": {
      "unknown": "Unbekannt"
    }
  },
  {
    "namespace": "settingsDocumentsTable",
    "language": "en",
    "resources": {
      "rank": "Rank",
      "linkTitle": "Link title",
      "urlPath": "URL path"
    }
  },
  {
    "namespace": "settingsDocumentsTable",
    "language": "de",
    "resources": {
      "rank": "Rang",
      "linkTitle": "Link-Titel",
      "urlPath": "URL-Pfad"
    }
  },
  {
    "namespace": "specialPageSettings",
    "language": "en",
    "resources": {
      "rank": "Rank",
      "language": "Language",
      "linkTitle": "Link title",
      "urlPath": "URL path",
      "unknown": "Unknown"
    }
  },
  {
    "namespace": "specialPageSettings",
    "language": "de",
    "resources": {
      "rank": "Rang",
      "language": "Sprache",
      "linkTitle": "Link-Titel",
      "urlPath": "URL-Pfad",
      "unknown": "Unbekannt"
    }
  },
  {
    "namespace": "uiLanguageDialog",
    "language": "en",
    "resources": {
      "title": "Choose language",
      "explanation": "Please select your preferred language for user interface elements like buttons, menus etc."
    }
  },
  {
    "namespace": "uiLanguageDialog",
    "language": "de",
    "resources": {
      "title": "Sprache auswählen",
      "explanation": "Bitte wählen Sie Ihre bevorzugte Sprache für Oberflächenelemente wie z.B. Buttons, Menüs etc. aus."
    }
  },
  {
    "namespace": "usernameInput",
    "language": "en",
    "resources": {
      "username": "User name",
      "enterUsername": "Please enter a user name",
      "usernameIsTooShort": "The user name must be at least {length} characters long",
      "usernameIsInUse": "The user name is already registered"
    }
  },
  {
    "namespace": "usernameInput",
    "language": "de",
    "resources": {
      "username": "Benutzername",
      "enterUsername": "Bitte geben Sie einen Benutzernamen an",
      "usernameIsTooShort": "Der Benutzername muss mindestens {length} Zeichen lang sein",
      "usernameIsInUse": "Der Benutzername ist bereits vergeben"
    }
  },
  {
    "namespace": "abcNotation",
    "language": "en",
    "resources": {
      "name": "ABC notation",
      "abcCode": "ABC code",
      "midiSound": "MIDI sound",
      "maximumWidth": "Maximum width",
      "copyrightInfos": "Copyright infos"
    }
  },
  {
    "namespace": "abcNotation",
    "language": "de",
    "resources": {
      "name": "ABC-Notation",
      "abcCode": "ABC-Code",
      "midiSound": "MIDI-Sound",
      "maximumWidth": "Maximale Breite",
      "copyrightInfos": "Copyright Infos"
    }
  },
  {
    "namespace": "anavis",
    "language": "en",
    "resources": {
      "name": "Anavis",
      "defaultPartName": "Unnamed",
      "nameLabel": "Name",
      "color": "Color",
      "length": "Length",
      "unsupportedFileFormat": "Unsupported file format",
      "source": "Source",
      "externalLink": "External link",
      "internalCdn": "Internal CDN",
      "youtube": "Youtube",
      "externalUrl": "External URL",
      "internalUrl": "Internal URL",
      "youtubeUrl": "Youtube URL",
      "aspectRatio": "Aspect ratio",
      "videoDisplay": "Video display",
      "width": "Width",
      "copyrightInfos": "Copyright infos"
    }
  },
  {
    "namespace": "anavis",
    "language": "de",
    "resources": {
      "name": "Anavis",
      "defaultPartName": "Unbenannt",
      "nameLabel": "Name",
      "color": "Farbe",
      "length": "Länge",
      "unsupportedFileFormat": "Nicht unterstütztes Dateiformat",
      "source": "Quelle",
      "externalLink": "Externer Link",
      "internalCdn": "Internes CDN",
      "youtube": "Youtube",
      "externalUrl": "Externe URL",
      "internalUrl": "Interne URL",
      "youtubeUrl": "Youtube URL",
      "aspectRatio": "Seitenverhältnis",
      "videoDisplay": "Videoanzeige",
      "width": "Breite",
      "copyrightInfos": "Copyright Infos"
    }
  },
  {
    "namespace": "annotation",
    "language": "en",
    "resources": {
      "name": "Annotation",
      "title": "Title",
      "text": "Text"
    }
  },
  {
    "namespace": "annotation",
    "language": "de",
    "resources": {
      "name": "Anmerkung",
      "title": "Titel",
      "text": "Text"
    }
  },
  {
    "namespace": "audio",
    "language": "en",
    "resources": {
      "name": "Audio",
      "source": "Source",
      "externalLink": "External link",
      "internalCdn": "Internal CDN",
      "externalUrl": "External URL",
      "internalUrl": "Internal URL",
      "copyrightInfos": "Copyright infos"
    }
  },
  {
    "namespace": "audio",
    "language": "de",
    "resources": {
      "name": "Audio",
      "source": "Quelle",
      "externalLink": "Externer Link",
      "internalCdn": "Internes CDN",
      "externalUrl": "Externe URL",
      "internalUrl": "Interne URL",
      "copyrightInfos": "Copyright Infos"
    }
  },
  {
    "namespace": "diagramNet",
    "language": "en",
    "resources": {
      "name": "Diagram",
      "maximumWidth": "Maximum width",
      "editExternally": "Edit (opens external editor)"
    }
  },
  {
    "namespace": "diagramNet",
    "language": "de",
    "resources": {
      "name": "Diagramm",
      "maximumWidth": "Maximale Breite",
      "editExternally": "Bearbeiten (öffnet externen Editor)"
    }
  },
  {
    "namespace": "earTraining",
    "language": "en",
    "resources": {
      "name": "Ear training exercise",
      "nextExercise": "Next exercise",
      "solve": "Solve",
      "reset": "Reset",
      "startAbcCode": "Start ABC code",
      "fullAbcCode": "Full ABC code",
      "title": "Title",
      "maximumWidth": "Maximum width",
      "audioSource": "Audio source",
      "midi": "MIDI (auto)",
      "externalLink": "External link",
      "internalCdn": "Internal CDN",
      "externalUrl": "External URL",
      "internalUrl": "Internal URL",
      "copyrightInfos": "Copyright infos",
      "testsOrder": "Display order",
      "testsOrderGiven": "as given",
      "testsOrderRandom": "random"
    }
  },
  {
    "namespace": "earTraining",
    "language": "de",
    "resources": {
      "name": "Gehörbildungsübung",
      "nextExercise": "Nächste Übung",
      "solve": "Auflösen",
      "reset": "Zurücksetzen",
      "startAbcCode": "Vorgabe-ABC-Code",
      "fullAbcCode": "Lösungs-ABC-Code",
      "title": "Titel",
      "maximumWidth": "Maximale Breite",
      "audioSource": "Audio-Quelle",
      "midi": "MIDI (auto)",
      "externalLink": "Externer Link",
      "internalCdn": "Internes CDN",
      "externalUrl": "Externe URL",
      "internalUrl": "Interne URL",
      "copyrightInfos": "Copyright Infos",
      "testsOrder": "Anzeigereihenfolge",
      "testsOrderGiven": "wie angegeben",
      "testsOrderRandom": "zufällig"
    }
  },
  {
    "namespace": "iframe",
    "language": "en",
    "resources": {
      "name": "Iframe",
      "url": "URL",
      "width": "Width",
      "height": "Height",
      "frame": "Frame"
    }
  },
  {
    "namespace": "iframe",
    "language": "de",
    "resources": {
      "name": "Iframe",
      "url": "URL",
      "width": "Breite",
      "height": "Höhe",
      "frame": "Rahmen"
    }
  },
  {
    "namespace": "imageTiles",
    "language": "en",
    "resources": {
      "name": "Image tiles",
      "maximumWidth": "Maximum width",
      "tilesPerRow": "Tiles per row",
      "hoverEffect": "Hover effect",
      "noEffect": "No effect",
      "colorAndZoom": "Color and zoom",
      "tileNumber": "Tile {number}",
      "addTile": "Add tile",
      "imageSource": "Image source",
      "linkSource": "Link source",
      "externalLink": "External link",
      "internalLink": "Internal link",
      "internalCdn": "Internal CDN",
      "externalUrl": "External URL",
      "internalUrl": "Internal URL",
      "imageDescription": "Image description"
    }
  },
  {
    "namespace": "imageTiles",
    "language": "de",
    "resources": {
      "name": "Bildkacheln",
      "maximumWidth": "Maximale Breite",
      "tilesPerRow": "Kacheln pro Zeile",
      "hoverEffect": "Hover-Effekt",
      "noEffect": "Kein Effekt",
      "colorAndZoom": "Färben und Zoomen",
      "tileNumber": "Kachel {number}",
      "addTile": "Kachel hinzufügen",
      "imageSource": "Bild-Quelle",
      "linkSource": "Link-Quelle",
      "externalLink": "Externer Link",
      "internalLink": "Internal-Link",
      "internalCdn": "Internes CDN",
      "externalUrl": "Externe URL",
      "internalUrl": "Interne URL",
      "imageDescription": "Bildunterschrift"
    }
  },
  {
    "namespace": "image",
    "language": "en",
    "resources": {
      "name": "Image",
      "source": "Source",
      "externalLink": "External link",
      "noneOption": "None",
      "hoverOption": "Hover",
      "revealOption": "Reveal",
      "internalCdn": "Internal CDN",
      "externalUrl": "External URL",
      "internalUrl": "Internal URL",
      "copyrightInfos": "Copyright infos",
      "maximumWidth": "Maximum width",
      "effectTypeLabel": "Effect",
      "startPosition": "Start Position",
      "orientationLabel": "Orientation",
      "orientationOptionVertical": "Vertical",
      "orientationOptionHorizontal": "Horizontal"
    }
  },
  {
    "namespace": "image",
    "language": "de",
    "resources": {
      "name": "Bild",
      "source": "Quelle",
      "externalLink": "Externer Link",
      "noneOption": "Kein Effekt",
      "hoverOption": "Hover",
      "revealOption": "Auflösung",
      "internalCdn": "Internes CDN",
      "externalUrl": "Externe URL",
      "internalUrl": "Interne URL",
      "copyrightInfos": "Copyright Infos",
      "maximumWidth": "Maximale Breite",
      "effectTypeLabel": "Effekt",
      "startPosition": "Startposition",
      "orientationLabel": "Richtung",
      "orientationOptionVertical": "Vertikal",
      "orientationOptionHorizontal": "Horizontal"
    }
  },
  {
    "namespace": "intervalTrainer",
    "language": "en",
    "resources": {
      "name": "Interval trainer",
      "oneAttemptSuccesses": "Tasks solved on the first attempt",
      "multipleAttemptSuccesses": "Tasks solved after multiple attempts",
      "failures": "Unsolved tasks",
      "taskNumber": "Task {number}",
      "noTests": "There are no tests",
      "next": "Next",
      "solve": "Solve",
      "statistics": "Statistics",
      "restart": "Restart",
      "invalidJson": "Invalid JSON"
    }
  },
  {
    "namespace": "intervalTrainer",
    "language": "de",
    "resources": {
      "name": "Intervall-Trainer",
      "oneAttemptSuccesses": "Aufgaben gelöst nach nur einem Versuch",
      "multipleAttemptSuccesses": "Aufgaben gelöst nach mehreren Versuchen",
      "failures": "Nicht gelöste Aufgaben",
      "taskNumber": "Aufgabe {number}",
      "noTests": "Keine Tests vorhanden",
      "next": "Weiter",
      "solve": "Auflösen",
      "statistics": "Auswertung",
      "restart": "Nochmal üben",
      "invalidJson": "Ungültiges JSON"
    }
  },
  {
    "namespace": "markdown",
    "language": "en",
    "resources": {
      "name": "Markdown"
    }
  },
  {
    "namespace": "markdown",
    "language": "de",
    "resources": {
      "name": "Markdown"
    }
  },
  {
    "namespace": "quickTester",
    "language": "en",
    "resources": {
      "name": "Quick tester",
      "showAnswer": "Show answer",
      "questionHeader": "Question {currentTest} of {testsLength}",
      "question": "Question",
      "answer": "Answer",
      "teaserLabel": "Link text",
      "titleLabel": "Title"
    }
  },
  {
    "namespace": "quickTester",
    "language": "de",
    "resources": {
      "name": "Schnelltester",
      "showAnswer": "Antwort anzeigen",
      "questionHeader": "Frage {currentTest} von {testsLength}",
      "question": "Frage",
      "answer": "Antwort",
      "teaserLabel": "Link-Text",
      "titleLabel": "Titel"
    }
  },
  {
    "namespace": "video",
    "language": "en",
    "resources": {
      "name": "Video",
      "source": "Source",
      "externalLink": "External link",
      "internalLink": "Internal link",
      "internalCdn": "Internal CDN",
      "youtube": "Youtube",
      "externalUrl": "External URL",
      "internalUrl": "Internal URL",
      "youtubeUrl": "Youtube URL",
      "aspectRatio": "Aspect ratio",
      "videoDisplay": "Video display",
      "width": "Width",
      "copyrightInfos": "Copyright infos"
    }
  },
  {
    "namespace": "video",
    "language": "de",
    "resources": {
      "name": "Video",
      "source": "Quelle",
      "externalLink": "Externer Link",
      "internalLink": "Interner Link",
      "internalCdn": "Internes CDN",
      "youtube": "Youtube",
      "externalUrl": "Externe URL",
      "internalUrl": "Interne URL",
      "youtubeUrl": "Youtube URL",
      "aspectRatio": "Seitenverhältnis",
      "videoDisplay": "Videoanzeige",
      "width": "Breite",
      "copyrightInfos": "Copyright Infos"
    }
  },
  {
    "namespace": "common",
    "language": "en",
    "resources": {
      "yes": "Yes",
      "no": "No",
      "save": "Save",
      "cancel": "Cancel",
      "select": "Select",
      "back": "Back",
      "preview": "Preview",
      "edit": "Edit",
      "apply": "Apply",
      "discard": "Discard",
      "duplicate": "Duplicate",
      "delete": "Delete",
      "hardDelete": "Delete irreversibly",
      "moveUp": "Move up",
      "moveDown": "Move down",
      "error": "Error",
      "language": "Language",
      "invalidSlug": "The URL path must contain only lower case letters, hyphons, slashes and digits",
      "archivedAlert": "This document is archived and cannot be edited",
      "viewRevisions": "View revisions",
      "viewDocument": "View document",
      "externalDocumentWarning": "This document is a copy. The original can be edited <0>here</0>.",
      "accept": "Accept",
      "logoff": "Log off",
      "createdOn": "Created on",
      "completedOn": "Completed on",
      "createdBy": "Created by",
      "updatedOn": "Update date",
      "owner": "Owner",
      "email": "Email",
      "name": "Name",
      "access": "Access",
      "accessType_public": "public",
      "accessType_private": "private"
    }
  },
  {
    "namespace": "common",
    "language": "de",
    "resources": {
      "yes": "Ja",
      "no": "Nein",
      "save": "Speichern",
      "cancel": "Abbrechen",
      "select": "Auswählen",
      "back": "Zurück",
      "preview": "Vorschau",
      "edit": "Bearbeiten",
      "apply": "Übernehmen",
      "discard": "Verwerfen",
      "duplicate": "Duplizieren",
      "delete": "Löschen",
      "hardDelete": "Unwiderruflich löschen",
      "moveUp": "Nach oben verschieben",
      "moveDown": "Nach unten verschieben",
      "error": "Fehler",
      "language": "Sprache",
      "invalidSlug": "Der URL-Pfad darf nur Kleinbuchstaben, Bindestriche, Schrägstriche und Ziffern enthalten",
      "archivedAlert": "Dieses Dokument ist archiviert und kann nicht editiert werden",
      "viewRevisions": "Revisionen ansehen",
      "viewDocument": "Dokument ansehen",
      "externalDocumentWarning": "Dieses Dokument ist eine Kopie. Das Original kann <0>hier</0> editiert werden.",
      "accept": "Akzeptieren",
      "logoff": "Abmelden",
      "createdOn": "Erstellt am",
      "completedOn": "Abgeschlossen am",
      "createdBy": "Erstellt von",
      "updatedOn": "Update-Datum",
      "owner": "Eigentümer",
      "email": "E-Mail",
      "name": "Name",
      "access": "Zugang",
      "accessType_public": "öffentlich",
      "accessType_private": "privat"
    }
  },
  {
    "namespace": "pageNames",
    "language": "en",
    "resources": {
      "home": "Home",
      "users": "Users",
      "mySpace": "My space",
      "settings": "Settings",
      "importBatchCreation": "Create import",
      "importBatches": "Imports",
      "importBatchView": "Import details",
      "docs": "Documents",
      "room": "Room - {roomName}"
    }
  },
  {
    "namespace": "pageNames",
    "language": "de",
    "resources": {
      "home": "Home",
      "users": "Benutzer",
      "mySpace": "Mein Bereich",
      "settings": "Einstellungen",
      "importBatchCreation": "Import erstellen",
      "importBatches": "Importe",
      "importBatchView": "Import-Details",
      "docs": "Dokumente",
      "room": "Raum - {roomName}"
    }
  },
  {
    "namespace": "mimeTypeHelper",
    "language": "en",
    "resources": {
      "mimeTypeCategoryText": "Text",
      "mimeTypeCategoryMarkup": "Markup",
      "mimeTypeCategoryImage": "Image",
      "mimeTypeCategoryVideo": "Video",
      "mimeTypeCategoryAudio": "Audio",
      "mimeTypeCategoryArchive": "Archive",
      "mimeTypeCategoryDocument": "Document",
      "mimeTypeCategorySpreadsheet": "Spreadsheet",
      "mimeTypeCategoryPresentation": "Presentation",
      "mimeTypeCategoryProgram": "Program",
      "mimeTypeCategoryFolder": "Folder",
      "mimeTypeCategoryUnknown": "Unknown"
    }
  },
  {
    "namespace": "mimeTypeHelper",
    "language": "de",
    "resources": {
      "mimeTypeCategoryText": "Text",
      "mimeTypeCategoryMarkup": "Markup",
      "mimeTypeCategoryImage": "Bild",
      "mimeTypeCategoryVideo": "Video",
      "mimeTypeCategoryAudio": "Audio",
      "mimeTypeCategoryArchive": "Archiv",
      "mimeTypeCategoryDocument": "Dokument",
      "mimeTypeCategorySpreadsheet": "Tabellenkalkulation",
      "mimeTypeCategoryPresentation": "Präsentation",
      "mimeTypeCategoryProgram": "Programm",
      "mimeTypeCategoryFolder": "Verzeichnis",
      "mimeTypeCategoryUnknown": "Unbekannt"
    }
  },
  {
    "namespace": "validation",
    "language": "en",
    "resources": {
      "urlRequired": "Please specify a URL",
      "urlInvalid": "Please specify a URL with a valid format",
      "urlInsecure": "Please specify a URL with a secure protocol (HTTPS)",
      "markdownBoldOrItalicWithinHeaders": "Bold or italic should not be used within headers"
    }
  },
  {
    "namespace": "validation",
    "language": "de",
    "resources": {
      "urlRequired": "Bitte geben Sie eine Adresse an",
      "urlInvalid": "Bitte geben Sie eine Adresse im gültigen Format an",
      "urlInsecure": "Bitte geben Sie eine Adresse mit sicherem Protokoll (HTTPS) an",
      "markdownBoldOrItalicWithinHeaders": "Überschriften sollten keine fette oder kursive Auszeichnung enthalten"
    }
  }
]<|MERGE_RESOLUTION|>--- conflicted
+++ resolved
@@ -640,14 +640,11 @@
       "createInvitationButton": "Create an invitation",
       "roomMembersHeader": "Room members ({count})",
       "invitationsHeader": "Outstanding invitations ({count})",
-<<<<<<< HEAD
-      "deleteRoomButton": "Delete room"
-=======
       "lessonsTabTitle": "Lessons",
       "membersTabTitle": "Room members",
       "settingsTabTitle": "Settings",
-      "thisWeek": "This week"
->>>>>>> 36cb69cc
+      "thisWeek": "This week",
+      "deleteRoomButton": "Delete room"
     }
   },
   {
@@ -659,14 +656,11 @@
       "createInvitationButton": "Einladung erstellen",
       "roomMembersHeader": "Raummitglieder ({count})",
       "invitationsHeader": "Ausstehende Einladungen ({count})",
-<<<<<<< HEAD
-      "deleteRoomButton": "Raum löschen"
-=======
       "lessonsTabTitle": "Unterrichtseinheiten",
       "membersTabTitle": "Raummitglieder",
       "settingsTabTitle": "Einstellungen",
-      "thisWeek": "Diese Woche"
->>>>>>> 36cb69cc
+      "thisWeek": "Diese Woche",
+      "deleteRoomButton": "Raum löschen"
     }
   },
   {
