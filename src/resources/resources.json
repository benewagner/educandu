--- conflicted
+++ resolved
@@ -438,18 +438,13 @@
     "language": "de",
     "resources": {
       "headline": "Datei-Upload",
-<<<<<<< HEAD
-      "uploadLimitExceeded": "Uploadbegrenzung von {uploadLimit} ist überschritten. Ihre Uploadgröße ist {uploadSize}.",
+      "uploadLimitExceeded": "Uploadbegrenzung von {uploadLimit} ist überschritten. Deine Uploadgröße ist {uploadSize}.",
       "insufficientPrivateStorge": "Nicht genügend Speicherplatz für die Datei verfügbar",
       "startUpload": "Upload starten",
       "preprocessed": "bearbeitet",
       "stage_uploadNotStarted": "Die folgenden Dateien werden hochgeladen. Du kannst Bilder vor dem Upload durch Klick auf das Stift-Symbol bearbeiten.",
       "stage_uploading": "Hochladen ...",
       "stage_uploadFinished": "Upload beendet"
-=======
-      "uploadLimitExceeded": "Uploadbegrenzung von {uploadLimit} ist überschritten. Deine Uploadgröße ist {uploadSize}.",
-      "insufficientPrivateStorge": "Nicht genügend Speicherplatz für die Datei verfügbar"
->>>>>>> e04419ec
     }
   },
   {
