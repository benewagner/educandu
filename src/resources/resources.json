{
  "adminSettingsTab": {
    "homepageInfoHeader": {
      "en": "Homepage info",
      "de": "Homepage-Info"
    },
    "helpPageHeader": {
      "en": "Help page",
      "de": "Hilfe-Seite"
    },
    "termsPageHeader": {
      "en": "Terms of usage page",
      "de": "Nutzungsbedingungen-Seite"
    },
    "footerLinksHeader": {
      "en": "Footer links",
      "de": "Footer-Links"
    },
    "consentHeader": {
      "en": "Consent text",
      "de": "Zustimmungstext"
    },
    "templateDocumentHeader": {
      "en": "Template for new documents",
      "de": "Vorlage für neue Dokumente"
    },
    "licenseHeader": {
      "en": "License",
      "de": "Lizenz"
    },
    "pluginsHelpTextsHeader": {
      "en": "Help texts for plugins",
      "de": "Hilfetexte für Plugins"
    }
  },
  "settingsDocumentsTable": {
    "rank": {
      "en": "Rank",
      "de": "Rang"
    },
    "linkTitle": {
      "en": "Link title",
      "de": "Link-Titel"
    }
  },
  "specialPageSettings": {
    "rank": {
      "en": "Rank",
      "de": "Rang"
    },
    "linkTitle": {
      "en": "Link title",
      "de": "Link-Titel"
    },
    "unknown": {
      "en": "Unknown",
      "de": "Unbekannt"
    }
  },
  "storagePlansTab": {
    "assignedUserCount": {
      "en": "User accounts",
      "de": "Benutzerkonten"
    },
    "sortedByAssignedUserCount": {
      "en": "Sorted by user accounts",
      "de": "Nach Benutzerkonten sortiert"
    }
  },
  "technicalMaintenanceTab": {
    "tabInfo": {
      "en": "You can trigger different tasks from here, in order to execute technical maintenance over the database and the internal storage.",
      "de": "Hier kannst du die Ausführung von Tasks zur Instandhaltung der Datenbank und des internen Speichers starten."
    },
    "batchSectionHeader_document-regeneration": {
      "en": "Documents regeneration",
      "de": "Dokumente neu erstellen"
    },
    "batchSectionDescription_document-regeneration": {
      "en": "Re-create all documents based on their document versions. This tasks updates database data, possibly resulting in data corrections.",
      "de": "Dieser Task erstellt alle Dokumente in der Datenbank neu, basierend auf den vorhandenen Dokument-Versionen. Eventuell inkorrekte Dokument-Daten werden dabei berichtigt."
    },
    "batchSectionHeader_document-validation": {
      "en": "Documents validation",
      "de": "Dokumente validieren"
    },
    "batchSectionDescription_document-validation": {
      "en": "Verify that all document versions and documents in the database contain valid data. This task does not change any database data.",
      "de": "Führt eine Validierung der Datenstruktur aller Dokumente und Dokument-Versionen in der Datenbank durch. Dieser Task ändert keine Daten."
    },
    "batchSectionHeader_cdn-resources-consolidation": {
      "en": "Consolidation of resources within the internal storage",
      "de": "Ressourcen auf dem internen Speicher konsolidieren"
    },
    "batchSectionDescription_cdn-resources-consolidation": {
      "en": "Update the list of internal storage resources linked in documents and document versions. This task updates database data, possibly resulting in data corrections.",
      "de": "Dieser Task aktualisiert die Liste der in den Dokumenten und Dokument-Versionen verknüpften internen Speicher-Ressourcen. Eventuell inkorrekte Daten werden dabei berichtigt."
    },
    "batchSectionHeader_cdn-upload-directory-creation": {
      "en": "Creation of upload directories within the internal storage",
      "de": "Upload-Verzichnisse auf dem internen Speicher erstellen"
    },
    "batchSectionDescription_cdn-upload-directory-creation": {
      "en": "Ensure the internal storage contains a public upload directory for each existing document (including private documents in rooms). This task updates the internal storage by adding the missing directories.",
      "de": "Dieser Task stellt sicher, dass für jedes Dokument in der Datenbank (inclusive privater Dokumente) ein korrespondierendes öffentliches Verzeichnis im internen Speicher existiert. Fehlende Verzeichnisse werden hierbei neu angelegt."
    },
    "lastExecution": {
      "en": "Last execution",
      "de": "Letzte Ausführung"
    },
    "start": {
      "en": "Start task",
      "de": "Task starten"
    }
  },
  "userAccountsTab": {
    "lastLogin": {
      "en": "Last login",
      "de": "Letzte Anmeldung"
    },
    "expiryDate": {
      "en": "Expiry date",
      "de": "Ablaufdatum"
    },
    "accountLocked": {
      "en": "Locked",
      "de": "Gesperrt"
    },
    "roles": {
      "en": "Roles",
      "de": "Rollen"
    },
    "providerKey": {
      "en": "Provider key",
      "de": "Provider-Schlüssel"
    },
    "externalUserId": {
      "en": "External ID",
      "de": "Externe ID"
    },
    "connectedUser": {
      "en": "Connected user",
      "de": "Verknüpfter Benutzer"
    },
    "activeAccounts": {
      "en": "Active accounts",
      "de": "Aktive Konten"
    },
    "externalAccounts": {
      "en": "External accounts",
      "de": "Externe Konten"
    },
    "accountsWithStorage": {
      "en": "Accounts with storage",
      "de": "Konten mit Speicher"
    },
    "closedAccounts": {
      "en": "Closed accounts",
      "de": "Geschlossene Konten"
    },
    "selectPlan": {
      "en": "Select plan",
      "de": "Plan auswählen"
    },
    "addReminder": {
      "en": "Add reminder",
      "de": "Erinnerung hinzufügen"
    },
    "removeAllReminders": {
      "en": "Remove reminders",
      "de": "Erinnerungen entfernen"
    },
    "deleteAllOwnedRooms": {
      "en": "Delete rooms",
      "de": "Räume löschen"
    },
    "storageSpace": {
      "en": "Storage space",
      "de": "Speicherplatz"
    },
    "reminders": {
      "en": "Reminders",
      "de": "Erinnerungen"
    },
    "accountClosedOn": {
      "en": "Account closing date",
      "de": "Kontoschlussdatum"
    }
  },
  "blockedLoginError": {
    "loginFailedTooOften": {
      "en": "Too many failed login attempts within a short time period. Please try again later.",
      "de": "Zu viele fehlgeschlagene Anmeldungsversuche innerhalb kurzer Zeit. Bitte versuche es später noch einmal."
    },
    "userAccountLocked": {
      "en": "You currently cannot log in because your user account is locked.",
      "de": "Du kannst dich derzeit nicht anmelden, da dein Benutzerkonto gesperrt ist."
    },
    "contactAdminWithoutEmail": {
      "en": "Please contact an administrator.",
      "de": "Bitte kontaktiere einen Administrator."
    },
    "contactAdminWithEmail": {
      "en": "Please contact an <0>administrator</0>.",
      "de": "Bitte kontaktiere einen <0>Administrator</0>."
    }
  },
  "commentsPanel": {
    "newCommentPlaceholder": {
      "en": "Enter your comment here",
      "de": "Gib hier deinen Kommentar ein"
    },
    "postCommentButtonText": {
      "en": "Post comment",
      "de": "Kommentar abschicken"
    },
    "addNewTopicButtonText": {
      "en": "Add new topic",
      "de": "Neues Thema hinzufügen"
    },
    "topicHeaderPrefix": {
      "en": "Topic",
      "de": "Thema"
    },
    "newTopicHeaderPrefix": {
      "en": "New topic",
      "de": "Neues Thema"
    },
    "newTopicPlaceholder": {
      "en": "E.g. orthography, citation, etc.",
      "de": "Z.B. Rechtschreibung, Quellennachweise, etc."
    },
    "commentDeleted": {
      "en": "The content of this comment was deleted by maintainers.",
      "de": "Der Inhalt dieses Kommentars wurde von einem Maintainer gelöscht."
    }
  },
  "confirmationDialogs": {
    "attention": {
      "en": "Attention!",
      "de": "Achtung!"
    },
    "areYouSure": {
      "en": "Are you sure?",
      "de": "Bist du sicher?"
    },
    "discardUnsavedChanges": {
      "en": "All unsaved changes will be lost.",
      "de": "Alle nicht gespeicherten Änderungen werden verworfen."
    },
    "deleteSectionConfirmation": {
      "en": "Do you really want to delete the section?",
      "de": "Möchtest du den Abschnitt wirklich löschen?"
    },
    "deleteDocumentConfirmation": {
      "en": "Do you really want to delete document \"{title}\"?",
      "de": "Möchtest du das Dokument \"{title}\" wirklich löschen?"
    },
    "deleteAllOwnedRoomsConfirmation": {
      "en": "Do you really want to delete all rooms owned by user \"{ownerName}\"?",
      "de": "Möchtest du wirklich alle Räume von Benutzer \"{ownerName}\" löschen?"
    },
    "deleteRoomConfirmation": {
      "en": "Do you really want to delete room \"{roomName}\"?",
      "de": "Möchtest du den Raum \"{roomName}\" wirklich löschen?"
    },
    "deleteRoomMemberConfirmation": {
      "en": "Do you really want to remove member \"{memberDisplayName}\" from the room?",
      "de": "Möchtest du das Mitglied \"{memberDisplayName}\" wirklich vom Raum entfernen?"
    },
    "deleteRoomInvitationConfirmation": {
      "en": "Do you really want to revoke the room invitation sent to \"{invitationEmail}\"?",
      "de": "Möchtest du die Raumeinladung für \"{invitationEmail}\" wirklich widerrufen?"
    },
    "leaveRoomConfirmation": {
      "en": "Do you really want to cancel your membership in room \"{roomName}\"?",
      "de": "Möchtest du deine Mitgliedschaft im Raum \"{roomName}\" wirklich beenden?"
    },
    "deleteCdnDocumentConfirmation": {
      "en": "Do you really want to delete the file \"{fileName}\" from the internal storage?",
      "de": "Möchtest du die Datei \"{fileName}\" wirklich vom internen Speicher löschen?"
    },
    "thisActionIsIrreversible": {
      "en": "This action is irreversible!",
      "de": "Diese Aktion ist unwiderrufbar!"
    },
    "pleaseSpecifyAReason": {
      "en": "Please specify a reason",
      "de": "Bitte gib einen Grund an"
    },
    "deleteAllVersions": {
      "en": "Delete all existing versions of this section",
      "de": "Alle existierenden Versionen dieses Abschnitts löschen"
    },
    "restoreDocumentVersionConfirmation": {
      "en": "Do you really want to restore the content of version {id}?",
      "de": "Möchtest du den Inhalt der Version {id} wirklich wiederherstellen?"
    },
    "confirmPassword": {
      "en": "Password confirmation",
      "de": "Kennwortbestätigung"
    },
    "confirmWithPasswordTitle": {
      "en": "Confirmation required",
      "de": "Bestätigung erforderlich"
    },
    "confirmWithPasswordDescription": {
      "en": "Please enter your password in order to continue this process.",
      "de": "Bitte gib dein Kennwort an, um diesen Vorgang fortzusetzen."
    },
    "sessionExpiredTitle": {
      "en": "Your session has expired",
      "de": "Deine Sitzung ist abgelaufen"
    },
    "sessionExpiredDescription": {
      "en": "Your session has expired because you have been inactive for some time. Please login in order to continue this process.",
      "de": "Deine Sitzung ist abgelaufen, da du für einige Zeit inaktiv warst. Bitte melde dich erneut an, um diesen Vorgang fortzusetzen."
    },
    "deleteItemConfirmation": {
      "en": "Do you really want to delete \"{name}\"?",
      "de": "Möchtest du \"{name}\" wirklich löschen?"
    },
    "deleteStoragePlanConfirmation": {
      "en": "Do you really want to delete storage plan \"{storagePlanName}\"?",
      "de": "Möchtest du den Speicherplan \"{storagePlanName}\" wirklich löschen?"
    },
    "confirmPublicUploadLiability": {
      "en": "You are about to save a file to the public storage. Please note that you cannot delete a file in the public storage once it has been uploaded and that you may be held personally responsible for any copyright infringements caused by your files.",
      "de": "Du bist dabei, eine Datei in den öffentlichen Bereich zu speichern. Bitte beachte, dass du eine Datei im öffentlichen Bereich nach dem Upload nicht mehr löschen können und dass du für alle Rechtsverstöße in deiner Datei von den Rechteinhabern ggf. persönlich verantwortlich gemacht werden kannst."
    },
    "closeAccountConfirmation": {
      "en": "Do you really want to close your account?",
      "de": "Möchtest du wirklich dein Konto schließen?"
    },
    "exitFileEditor": {
      "en": "Do you really want to exit the editor? Your current changes will be lost.",
      "de": "Möchtest du die Bearbeitungsansicht wirklich verlassen? Deine Änderungen gehen verloren."
    },
    "deleteCommentConfirmation": {
      "en": "Do you really want to delete this comment from \"{author}\" posted on \"{timestamp}\"?",
      "de": "Möchtest du den Kommentar von \"{author}\", geschrieben am \"{timestamp}\", wirklich löschen?"
    },
    "genericDeleteConfirmation": {
      "en": "Do you really want to delete \"{title}\"?",
      "de": "Möchtest du \"{title}\" wirklich löschen?"
    }
  },
  "consentDialog": {
    "title": {
      "en": "This website uses cookies",
      "de": "Diese Website verwendet Cookies"
    },
    "acceptButton": {
      "en": "Accept",
      "de": "Akzeptieren"
    }
  },
  "creditsFooter": {
    "citation": {
      "en": "Article “{title}”",
      "de": "Artikel »{title}«"
    },
    "license": {
      "en": "License",
      "de": "Lizenz"
    },
    "contributionsBy": {
      "en": "Contributions by",
      "de": "Bearbeitungen durch"
    },
    "versionCreatedBy": {
      "en": "Version created by",
      "de": "Version erstellt von"
    }
  },
  "activitiesTab": {
    "info": {
      "en": "Here you can find your latest activities.",
      "de": "Hier findest du deine letzten Aktivitäten."
    },
    "noActivities": {
      "en": "No activities have been recorded so far.",
      "de": "Bisher wurden keine Aktivitäten aufgezeichnet."
    },
    "documentCreatedActivity": {
      "en": "New document created",
      "de": "Neues Dokument erstellt"
    },
    "documentUpdatedActivity": {
      "en": "Document updated",
      "de": "Dokument bearbeitet"
    },
    "documentMarkedFavoriteActivity": {
      "en": "Document marked as favorite",
      "de": "Dokument als Favorit hinzugefügt"
    },
    "roomCreatedActivity": {
      "en": "New room created",
      "de": "Neuen Raum erstellt"
    },
    "roomUpdatedActivity": {
      "en": "Room updated",
      "de": "Raum bearbeitet"
    },
    "roomMarkedFavoriteActivity": {
      "en": "Room marked as favorite",
      "de": "Raum als Favorit hinzugefügt"
    },
    "roomJoinedActivity": {
      "en": "Room joined",
      "de": "Raum beigetreten"
    },
    "userMarkedFavoriteActivity": {
      "en": "User marked as favorite",
      "de": "Benutzer als Favorit hinzugefügt"
    }
  },
  "documentsTab": {
    "info": {
      "en": "Here you can find the public documents you have created or contributed to.",
      "de": "Hier findest du die öffentlichen Dokumente, die du erstellt oder bearbeitet hast."
    },
    "noDocuments": {
      "en": "You have not contributed to any public documents yet.",
      "de": "Du hast noch keine öffentlichen Dokumente bearbeitet."
    },
    "ownDocumentOnly": {
      "en": "Only documents created by me",
      "de": "Nur Dokumente, die ich erstellt habe"
    },
    "documentsCount": {
      "en": "{count, plural, =1 {# document} other {# documents}}\n",
      "de": "{count, plural, =1 {# Dokument} other {# Dokumente}}\n"
    }
  },
  "favoritesTab": {
    "info": {
      "en": "Here you can find all your personal favorites. By clicking on the star icon you can remove favorite items.",
      "de": "Hier findest du deine persönlichen Favoriten. Durch Klick auf das Sternsymbol kannst du Favoriten entfernen."
    },
    "noFavorites": {
      "en": "You have not marked any favorites so far.",
      "de": "Du hast noch keine Favoriten markiert."
    },
    "favoriteUsers": {
      "en": "Your favorite users ({count})",
      "de": "Deine Lieblingsnutzer ({count})"
    },
    "favoriteRooms": {
      "en": "Your favorite rooms ({count})",
      "de": "Deine Lieblingsräume ({count})"
    },
    "favoriteDocuments": {
      "en": "Your favorite documents ({count})",
      "de": "Deine Lieblingsdokumente ({count})"
    }
  },
  "roomsTab": {
    "info": {
      "en": "Here you find all the rooms you have created and the rooms that you are a member of.",
      "de": "Hier findest du alle Räume, die du erstellt hast und in denen du Mitglied bist."
    },
    "joined": {
      "en": "Joined",
      "de": "Eingetreten"
    },
    "role": {
      "en": "Role",
      "de": "Rolle"
    },
    "member": {
      "en": "Member",
      "de": "Mitglied"
    },
    "sortedByOwner": {
      "en": "Sorted by owner",
      "de": "Nach Eigentümer sortiert"
    },
    "sortedByRole": {
      "en": "Sorted by role",
      "de": "Nach Rolle sortiert"
    },
    "ownedRoomsHeadline": {
      "en": "Rooms that you created",
      "de": "Räume, die du erstellt hast"
    },
    "memberRoomsHeadline": {
      "en": "Rooms that you are a member of",
      "de": "Räume, in denen du Mitglied bist"
    },
    "noOwnedRooms": {
      "en": "You have not created any rooms yet.",
      "de": "Du hast noch keine Räume erstellt."
    },
    "noMemberRooms": {
      "en": "You are currently not a member in any room. To become a member of a room, you need to be invited by the room owner.",
      "de": "Du bist zur Zeit kein Mitglied eines Raumes. Um Mitglied in einem Raum zu werden, musst du vom Raum-Eigentümer eingeladen werden."
    }
  },
  "settingsTab": {
    "info": {
      "en": "Here you can update your account information. The personal information is publicly accessible through your <0>profile page</0>.",
      "de": "Hier kannst du deine Konto-Informationen bearbeiten. Die Persönlichen Daten sind auf deiner <0>Profilseite</0> öffentlich sichtbar."
    },
    "userProfileHeadline": {
      "en": "Public profile",
      "de": "Öffentliches Profil"
    },
    "changePicture": {
      "en": "Change profile picture",
      "de": "Profilbild ändern"
    },
    "avatarTitle": {
      "en": "Gravatar profile picture",
      "de": "Gravatar Profilbild"
    },
    "organization": {
      "en": "Organization",
      "de": "Organisation"
    },
    "introduction": {
      "en": "Introduction",
      "de": "Vorstellung"
    },
    "avatarDescription": {
      "en": "Profile pictures are managed through the <0>Gravatar</0> internet service.\nA Gravatar is a globally recognized avatar, which is linked to your email address.\nThis service can then be used by other websites to display a profile picture for a given email address.\nPlease note that our website has no influence on the use of your data by this service.\nIf you agree, you can create a profile <0>here</0>.\n",
      "de": "Profilbilder werden durch den Internetdienst <0>Gravatar</0> verwaltet.\nEin Gravatar ist ein global verfügbarer Avatar (Globally Recognized Avatar), welcher mit deiner E-Mail-Adresse verknüpft ist.\nDieser Dienst kann dann von anderen Webseiten benutzt werden, um ein Profilbild zu einer E-Mail-Adresse anzuzeigen.\nBeachte bitte, dass unsere Website keinen Einfluss auf die Verwendung deiner Daten bei diesem Dienst hat.\nWenn du damit einverstanden bist, kannst du <0>hier</0> ein Profil erstellen.\n"
    },
    "accountAccessHeadline": {
      "en": "Account access",
      "de": "Konto-Zugangsdaten"
    },
    "resetPassword": {
      "en": "Reset password",
      "de": "Kennwort wiederherstellen"
    },
    "updateSuccessMessage": {
      "en": "Your account was updated successfully.",
      "de": "Dein Konto wurde erfolgreich aktualisiert."
    },
    "updateErrorMessage": {
      "en": "There was an error updating your account.",
      "de": "Fehler beim Aktualisieren deines Kontos."
    },
    "closeAccountDetails": {
      "en": "All your public contributions (documents and files uploaded to the public storage) will remain on the website and your name will still be displayed as author or contributor. All other data (personal information, rooms you own and files uploaded to your private storage) will be removed. You will no longer be able to log into the website.",
      "de": "Alle deine öffentlichen Beiträge (Dokumente und Dateien, die du in den öffentlichen Speicher hochgeladen hast), bleiben auf der Website. Dein Anzeigename wird weiterhin als Autor oder Bearbeiter angezeigt. Alle anderen Daten (persönliche Informationen, Räume, die du besitzt, und Dateien, die du in den privaten Speicher hochgeladen hast), werden gelöscht. Du kannst dich dann nicht mehr auf der Website anmelden."
    },
    "closeAccount": {
      "en": "Close account",
      "de": "Konto schließen"
    }
  },
  "deletedSection": {
    "messageTitle": {
      "en": "This content has been deleted",
      "de": "Dieser Inhalt wurde gelöscht"
    }
  },
  "displayNameFormItem": {
    "enterDisplayName": {
      "en": "Please enter a display name",
      "de": "Bitte gib einen Anzeigenamen an"
    },
    "displayNameIsTooShort": {
      "en": "The display name must be at least {length} characters long",
      "de": "Der Anzeigename muss mindestens {length} Zeichen lang sein"
    }
  },
  "documentCard": {
    "coauthors": {
      "en": "Co-authors",
      "de": "Mitautoren"
    },
    "documentButton": {
      "en": "View document",
      "de": "Dokument ansehen"
    },
    "creationDetail": {
      "en": "Created on {date} by",
      "de": "Erstellt am {date} von"
    },
    "updateDetail": {
      "en": "Last updated on {date} by",
      "de": "Zuletzt geändert am {date} von"
    }
  },
  "documentInfoCell": {
    "createdOn": {
      "en": "Created",
      "de": "Erstellt"
    },
    "updatedOn": {
      "en": "Last update",
      "de": "Letzte Änderung"
    }
  },
  "documentMetadataModal": {
    "newDocument": {
      "en": "New document",
      "de": "Neues Dokument"
    },
    "duplicateDocument": {
      "en": "Duplicate document",
      "de": "Dokument duplizieren"
    },
    "editDocument": {
      "en": "Edit document metadata",
      "de": "Dokument-Metadaten bearbeiten"
    },
    "roomRequired": {
      "en": "Please specify a room",
      "de": "Bitte gib einen Raum an"
    },
    "titleRequired": {
      "en": "Please specify a document title",
      "de": "Bitte gib einen Dokument-Titel an"
    },
    "descriptionTooLong": {
      "en": "The description cannot have more than {maxChars, plural, =1 {# character} other {# characters}}",
      "de": "Die Beschreibung darf nicht länger als {maxChars} Zeichen sein"
    },
    "invalidTags": {
      "en": "Keywords cannot have less than {minChars, plural, =1 {# character} other {# characters}} or more than {maxChars, plural, =1 {# character} other {# characters}}",
      "de": "Stichwörter dürfen nicht kürzer als {minChars} Zeichen und nicht länger als {maxChars} Zeichen sein"
    },
    "tagsPlaceholder": {
      "en": "Enter keywords",
      "de": "Stichwörter angeben"
    },
    "tagsInfo": {
      "en": "Here you can specify search terms with which your document can be found by other users",
      "de": "Hier kannst du Suchbegriffe angeben, mit denen dein Dokument von anderen Nutzern gefunden werden kann"
    },
    "content": {
      "en": "Content",
      "de": "Inhalt"
    },
    "contentEmpty": {
      "en": "none",
      "de": "Kein Inhalt"
    },
    "contentFromTemplate": {
      "en": "from template",
      "de": "Inhalt aus Vorlage"
    },
    "contentInfo": {
      "en": "Begin with either an empty document or with a template of suggested content, which you can then modify as you please",
      "de": "Starte entweder mit einem leeren Dokument oder mit einer Vorlage mit Inhaltvorschlägen, die du dann nach deinen Wünschen verändern kannst"
    },
    "review": {
      "en": "Review",
      "de": "Review"
    },
    "verified": {
      "en": "Verified document",
      "de": "Überprüftes Dokument"
    },
    "generateSequence": {
      "en": "Create sequence of documents",
      "de": "Dokument-Reihe anlegen"
    },
    "sequenceCount": {
      "en": "Number of documents",
      "de": "Anzahl der Dokumente"
    },
    "sequenceInfoBoxHeader": {
      "en": "Document sequences",
      "de": "Veranstaltungsreihen"
    },
    "allowedOpenContribution": {
      "en": "Allowed open contribution",
      "de": "Erlaubte offene Beiträge"
    },
    "allowedOpenContribution_metadataAndContent": {
      "en": "Metadata and content",
      "de": "Metadaten und Inhalt"
    },
    "allowedOpenContribution_content": {
      "en": "Content only",
      "de": "Nur Inhalt"
    },
    "allowedOpenContribution_none": {
      "en": "None",
      "de": "Keine"
    },
    "sequenceInfo": {
      "en": "You can create multiple documents at once.\nA sequential number is appended to the title or slug for each document.\n",
      "de": "Du kannst mehrere Dokumente gleichzeitig anlegen.\nAn den Titel bzw. Slug wird für jedes Dokument eine laufende Nummer angehängt.\n"
    },
    "archivedInfo": {
      "en": "Archived documents can not be edited and can not be discovered through search.",
      "de": "Archivierte Dokumente können nicht editiert werden und sind nicht suchbar."
    },
    "verifiedInfo": {
      "en": "You can confirm that the document meets the quality requirements. Verified documents have higher relevance in the search results.",
      "de": "Du kannst bestätigen, dass das Dokument den Qualitätsanforderungen entspricht. Überprüfte Dokumente haben eine höhere Relevanz auf der Suchseite."
    },
    "reviewInfo": {
      "en": "You can write a review of the document, if it does not meet quality requirements. The review will be shown on top of the document page.",
      "de": "Du kannst eine Review für das Dokument schreiben. Die Review wird auf der Dokumentseite angezeigt."
    },
    "allowedOpenContributionInfo": {
      "en": "You can restrict the parts of the document the open community can contribute to.",
      "de": "Du kannst die Teile des Dokuments einschränken, zu denen die offene Community beitragen kann."
    },
    "cloningStrategy": {
      "en": "Where should the duplicated document be created?",
      "de": "Wo soll das duplizierte Dokument erstellt werden?"
    },
    "cloningStrategy_cloneWithinArea_fromRoom": {
      "en": "in the same room",
      "de": "im selben Raum"
    },
    "cloningStrategy_cloneWithinArea_fromPublicArea": {
      "en": "in the public area",
      "de": "im offenen Bereich"
    },
    "cloningStrategy_crossCloneIntoRoom_fromRoom": {
      "en": "in another room",
      "de": "in einem anderen Raum"
    },
    "cloningStrategy_crossCloneIntoRoom_fromPublicArea": {
      "en": "in a room",
      "de": "in einem Raum"
    },
    "cloningStrategy_crossCloneIntoPublicArea": {
      "en": "in the public area",
      "de": "im offenen Bereich"
    },
    "noAvailableRooms": {
      "en": "No available rooms",
      "de": "Keine Räume verfügbar"
    },
    "publicContextHeader": {
      "en": "Advanced settings",
      "de": "Erweiterte Einstellungen"
    },
    "draft": {
      "en": "Mark as draft",
      "de": "Als Entwurf markieren"
    },
    "draftInfo": {
      "en": "Draft documents can only be accessed and edited by the room owner",
      "de": "Entwurfsdokumente können nur vom Raumbesitzer abgerufen und bearbeiten werden"
    }
  },
  "documentSelector": {
    "searchPlaceholder": {
      "en": "Search document title",
      "de": "Nach Dokument-Titel suchen"
    }
  },
  "editControlPanel": {
    "statusIconTooltipSaved": {
      "en": "There are no unsaved changes",
      "de": "Keine ungespeicherten Änderungen"
    },
    "statusIconTooltipDirty": {
      "en": "There are unsaved changes",
      "de": "Änderungen nicht gespeichert"
    },
    "statusIconTooltipInvalid": {
      "en": "Please correct all errors before saving",
      "de": "Bitte korrigiere alle Fehler vor dem Speichern"
    },
    "editMetadata": {
      "en": "Edit metadata",
      "de": "Metadaten bearbeiten"
    },
    "editMetadataDisabledTooltip": {
      "en": "Editing the metadata of this document was disabled by a maintainer",
      "de": "Die Metadaten-Bearbeitung dieses Dokuments wurde von einem Maintainer deaktiviert"
    }
  },
  "emailFormItem": {
    "emailIsInUse": {
      "en": "The email address is already registered",
      "de": "Die E-Mail-Adresse ist bereits vergeben"
    }
  },
  "externalAccountProviderDialog": {
    "title": {
      "en": "Choose institution",
      "de": "Institution auswählen"
    },
    "explanation": {
      "en": "Please select the institution you're associated with in order to login.",
      "de": "Bitte wähle die Institution aus, der du angehörst, um dich einzuloggen."
    }
  },
  "historyControlPanel": {
    "restoredFrom": {
      "en": "Restored from",
      "de": "Wiederhergestellt aus"
    },
    "permalink": {
      "en": "Permalink",
      "de": "Permalink"
    },
    "restore": {
      "en": "Restore",
      "de": "Wiederherstellen"
    },
    "tooltip": {
      "en": "Document versions",
      "de": "Dokumentversionen"
    }
  },
  "imageEditor": {
    "zoomIn": {
      "en": "Zoom in",
      "de": "Vergrößern"
    },
    "zoomOut": {
      "en": "Zoom out",
      "de": "Verkleinern"
    },
    "rotateRight": {
      "en": "Rotate right",
      "de": "Im Uhrzeigersinn drehen"
    },
    "rotateLeft": {
      "en": "Rotate left",
      "de": "Gegen den Uhrzeigersinn drehen"
    },
    "scaleX": {
      "en": "Flip horizontally",
      "de": "Horizontal spiegeln"
    },
    "scaleY": {
      "en": "Flip vertically",
      "de": "Vertikal spiegeln"
    }
  },
  "irreversibleActionsSection": {
    "title": {
      "en": "Irreversible actions",
      "de": "Unwiderrufbare Aktionen"
    }
  },
  "itemsExpander": {
    "expand": {
      "en": "+ {count} more",
      "de": "+ {count} weitere"
    },
    "collapse": {
      "en": "show less",
      "de": "weniger anzeigen"
    }
  },
  "licenseSelect": {
    "singleModePlaceholder": {
      "en": "Please select a license",
      "de": "Bitte wähle eine Lizenz aus"
    },
    "multiModePlaceholder": {
      "en": "Please select one or more licenses",
      "de": "Bitte wähle eine oder meherere Lizenzen aus"
    }
  },
  "loginForm": {
    "enterPassword": {
      "en": "Please enter your password",
      "de": "Bitte gib dein Kennwort an"
    },
    "loginFailed": {
      "en": "The credentials you have entered are not correct.",
      "de": "Die Zugangsdaten sind nicht korrekt."
    },
    "forgotPassword": {
      "en": "Forgot your password?",
      "de": "Kennwort vergessen?"
    },
    "logInWithShibboleth": {
      "en": "Log in with Shibboleth",
      "de": "Mit Shibboleth anmelden"
    }
  },
  "login": {
    "register": {
      "en": "Register",
      "de": "Registrieren"
    },
    "loginState": {
      "en": "Hello <0>{displayName}</0>!",
      "de": "Hallo <0>{displayName}</0>!"
    }
  },
  "markdownHelp": {
    "inlineTooltipHtml": {
      "en": "<div>\n  <p>In this field you can use the following formatting options:</p>\n  <p>*italic* or _italic_<br />**bold** or __bold__</p>\n  <p>Please enter links using this format:</p>\n  <p>[link text](link URL)</p>\n</div>\n",
      "de": "<div>\n  <p>In diesem Feld kannst du die folgenden Formatierungsoptionen verwenden:</p>\n  <p>*kursiv* oder _kursiv_<br />**fett** oder __fett__</p>\n  <p>Links kannst du in diesem Format eingeben:</p>\n  <p>[Link-Text](Link-Adresse)</p>\n</div>\n"
    },
    "blockTooltipText": {
      "en": "Click to show formatting options for this field",
      "de": "Klicken, um Formatierungsoptionen für dieses Feld anzuzeigen"
    },
    "blockHelpTableHeaderLeft": {
      "en": "How you write it",
      "de": "Wie du es schreibst"
    },
    "blockHelpTableHeaderRight": {
      "en": "How it will look",
      "de": "Wie es dargestellt wird"
    },
    "blockHelpTableHeaderAnnotation": {
      "en": "As a visual help, spaces are displayed as <0>•</0> in this column",
      "de": "Als visuelle Hilfe sind Leerzeichen in dieser Spalte als <0>•</0> dargestellt."
    },
    "blockHelpTableFoot": {
      "en": "This website uses *Markdown* for text formatting. More specifically, it follows the so-called *CommonMark* specification.\nMarkdown is designed to provide basic text formatting options while at the same trying to keep the text look as natural as possible.\nFor more information and an in-depth explanation, please visit <https://commonmark.org/>.\nPlease be aware that, while the website follows the CommonMark specifications otherwise, the use of raw HTML is disabled.\n",
      "de": "Diese Website benutzt *Markdown* zur Textformatierung. Genauer gesagt folgt sie der sogenannten *CommonMark*-Spezifikation.\nMarkdown bietet grundlegende Formatierungsmöglichkeiten, ohne dabei den Text durch komplizierte Regeln unlesbar zu machen.\nFür mehr Informationen und eine ausführliche Beschreibung besuche bitte <https://commonmark.org/>.\nWir möchten darauf hinweisen, dass die Website der CommonMark-Spezifikation in allen Punkten außer der Benutzung von HTML folgt, welche nicht zugelassen ist.\n"
    },
    "blockHelpMarkdown": {
      "en": "This is a simple paragraph. As you can see, no matter how many                  spaces or\nline\nbreaks\nyou enter, they will always be converted into one single space.\n\nTo actually produce a line break in the result, \\\nend lines with multiple spaces<space><space>\nor with a backslash \\\njust like here.\n\nTo start a new paragraph, just leave one empty line on top of the text.\n\nWrap text between asterisks *to make it italic* or double asterisks **to make it bold**. Alternatively you can also use _single_ or __double__ underscores. _You **can** also combine them_.\n\n# This is a first level header\n\n## This is a second level header\n\n### This is a third level header\n\nThere are up to six levels, though it is recommended to not use such a deep hierarchy on websites.\n\n1. This is an ordered list\n2. You can also produce\n    1. multiple levels\n    2. by indenting each level by 4 spaces on the left\n42. As you can see, the numbering doesn't really matter, the list will always start with the number of the first item and then count up.\n\n* This is an unordered list\n* You can also use hyphens instead of asterisks:\n    - Also here, lists can be nested\n    - Just indent each level by 4 spaces on the left\n\n> ### This is a block quote\n>\n> To produce it, start the line with the character **>**\n>\n> *(The quote spans over all consecutive lines starting with **>**)*\n\n***\n\nThis text is placed in between horizontal lines. They are produced by three asterisks like on top of this paragraph.\n\n---\n\nInstead of asterisks, you could also use hyphens (like above) or underscores (like below) with the same outcome.\n\n___\n\nTo insert a link you have to surround the link text with square brackets, immediately followed by the link URL in parentheses, like [here](https://en.wikipedia.org/wiki/Wolfgang_Amadeus_Mozart).\n\nInserting an image works exactly like inserting a link, but with an additional exclamation mark in front. The text you specify between the square brackets will be shown as an alternative text in case the picture cannot be displayed for some reason (like in the second picture), for example:\n\n![Picture of W. A. Mozart](https://upload.wikimedia.org/wikipedia/commons/thumb/c/cf/Mozart-small.jpg/202px-Mozart-small.jpg)\n![Picture of W. A. Mozart](https://upload.wikimedia.org/wikipedia/this-is-an-intentionally-wrong-address.jpg)\n\nPlease be aware that URLs are not allowed to contain spaces, otherwise the link will not work or the picture will not be displayed.\n\nYou can also embed video or audio files using the same format as with images.\n\nAs you have seen, some characters like **_**, **#** or __*__ have special meaning in certain positions. In order to use them as a normal character, you have to prepend a backslash. For example, *this text is italic*, but \\*this is just text with asterisks around it\\*.\n",
      "de": "Dies ist ein einfacher Absatz. Wie du siehst, ungeachtet davon, wie viele                  Leerzeichen\noder\nZeilenumbrüche\ndu eingibst, werden diese stets in ein einzelnes Leerzeichen umgewandelt.\n\nUm einen tatsächlichen Zeilenumbruch herzustellen, \\\nbeende die Zeile mit mehreren Leerzeichen<space><space>\noder, genau wie hier \\\nmit einem Backslash.\n\nUm einen neuen Absatz zu beginnen, lass eine Zeile über dem entsprechenden Text leer.\n\nSetze Text zwischen zwei Sternchen, *um diesen kursiv darzustellen*, oder zwischen zwei Doppelsternchen für **Fettdruck**. Alternativ dazu kannst du auch _Unterstriche_ bzw. __doppelte Unterstriche__ verwenden. _Auch **Kombinationen** sind möglich_.\n\n# Dies ist eine Überschrift der ersten Ebene\n\n## Dies ist eine Überschrift der zweiten Ebene\n\n### Dies ist eine Überschrift der dritten Ebene\n\nEs gibt bis zu sechs Überschriftenebenen, jedoch ist es ratsam, auf Websites möglichst auf eine solch tiefe Hierarchie zu verzichten.\n\n1. Dies ist eine nummerierte Liste\n2. Du kannst\n    1. mehrere Ebenen verwenden,\n    2. indem du jede weitere Ebene durch vier Leerzeichen einrückst\n42. Wie du siehst, spielt die tatsächliche Zahl vor dem Listenpunkt keine Rolle, die Liste beginnt immer mit der Zahl vor dem ersten Punkt und wird dann hochgezählt.\n\n* Dies ist eine unnummerierte Liste\n* Du kannst auch Trennstriche statt der Sternchen verwenden:\n    - Verschachtelungen sind hier genauso möglich\n    - Genau wie bei der nummerierten Liste musst du die Unterpunkte lediglich um vier Leerzeichen einrücken\n\n> ### Dies ist ein Blockzitat\n>\n> Um es zu erzeugen, starte die Zeile mit dem Zeichen **>**\n>\n> *(Das Zitat erstreckt sich über alle aufeinander folgenden Zeilen, die mit **>** beginnen)*\n\n***\n\nDieser Text befindet sich zwischen horizontalen Trennlinien. Diese entsteht durch die drei Sternchen über diesem Absatz.\n\n---\n\nAnstelle der Sternchen kannst du gleichermaßen Trennstriche (wie oben) bzw. Unterstriche (wie unten) verwenden.\n\n___\n\nUm einen Link einzufügen, musst du den Link-Text mit eckigen Klammern umschließen, direkt gefolgt von der Link-Adresse in runden Klammern, so wie [hier](https://de.wikipedia.org/wiki/Wolfgang_Amadeus_Mozart).\n\nDas Einfügen eines Bildes funktioniert auf dieselbe Weise, jedoch mit einem vorangestelltem Ausrufezeichen. Der Text zwichen den eckigen Klammern wird als Alternative angezeigt, falls das Bild nicht geladen oder dargestellt werden kann (wie im zweiten Bild unten), zum Beispiel:\n\n![Bild von W. A. Mozart](https://upload.wikimedia.org/wikipedia/commons/thumb/c/cf/Mozart-small.jpg/202px-Mozart-small.jpg)\n![Bild von W. A. Mozart](https://upload.wikimedia.org/wikipedia/this-is-an-intentionally-wrong-address.jpg)\n\nBitte beachte, dass Link- bzw. Bildadressen keine Leerzeichen enthalten dürfen, um korrekt dargestellt zu werden.\n\nDarüberhinaus kannst du auf die gleiche Weise anstelle von Bildern auch Video- bzw. Audio-Dateien einbinden.\n\nWie du siehst, haben manche Zeichen wie **_**, **#** oder __*__ eine spezielle Bedeutung, wenn diese in bestimmten Positionen stehen. Um diese Zeichen dennoch als normalen Text darzustellen, müssen sie durch einen vorangestellten Backslash von dieser Spezialbedeutung entbunden werden. Beispielsweise *ist dieser Text kursiv*, aber \\*dieser Text lediglich mit Sternchen umgeben\\*.\n"
    }
  },
  "markdownInput": {
    "previewArea": {
      "en": "Preview area",
      "de": "Vorschaubereich"
    },
    "resourcePickerTooltip": {
      "en": "Click here to insert a link to a selected resource",
      "de": "Klicke hier, um einen Link zu einer ausgewählten Ressource einzufügen"
    }
  },
  "mediaPlayerControls": {
    "download": {
      "en": "Download",
      "de": "Herunterladen"
    },
    "playbackRate": {
      "en": "Speed",
      "de": "Geschwindigkeit"
    },
    "normal": {
      "en": "normal",
      "de": "Normal"
    }
  },
  "mediaRangeReadonlyInput": {
    "info": {
      "en": "From {from, select, start {the beginning} other {timecode {from}}} to {to, select, end {the end} other {timecode {to}}}",
      "de": "Von {from, select, start {Anfang} other {Time-Code {from}}} bis {to, select, end {Ende} other {Time-Code {to}}}"
    }
  },
  "mediaRangeSelector": {
    "modalTitle": {
      "en": "Select playback range",
      "de": "Abspielbereich auswählen"
    },
    "playbackRange": {
      "en": "Playback range: from {from, select, start {the beginning} other {timecode {from}}} to {to, select, end {the end} other {timecode {to}}}",
      "de": "Abspielbereich: von {from, select, start {Anfang} other {Time-Code {from}}} bis {to, select, end {Ende} other {Time-Code {to}}}"
    },
    "selectRangeLabel": {
      "en": "Set current playback position",
      "de": "Setze die aktuelle Wiedergabeposition"
    },
    "setAsStart": {
      "en": "as start time",
      "de": "als Anfangszeit"
    },
    "setAsEnd": {
      "en": "as end time",
      "de": "als Endezeit"
    },
    "loadingMessage": {
      "en": "Determining media information ...",
      "de": "Medieninformationen werden ermittelt ..."
    },
    "errorMessage": {
      "en": "An error occurred while retrieving the media file",
      "de": "Beim Laden der Mediendatei ist ein Fehler aufgetreten"
    },
    "clearRange": {
      "en": "Clear range",
      "de": "Bereich löschen"
    }
  },
  "multitrackMediaPlayer": {
    "missingSourcesMessage": {
      "en": "Cannot play because of missing media sources",
      "de": "Wiedergabe aufgrund fehlender Medienquellen nicht möglich"
    }
  },
  "timeline": {
    "markersBarPlaceholder": {
      "en": "Hover to see marker",
      "de": "Bitte hover to see marker"
    }
  },
  "trackMixerDisplay": {
    "trackNumberLabel": {
      "en": "Track {trackNumber}",
      "de": "Spur {trackNumber}"
    }
  },
  "trackMixerEditor": {
    "noTrack": {
      "en": "no track",
      "de": "keine Spur"
    },
    "volumePresetInfo": {
      "en": "Sets of track volume combinations. Adjust the track volumes to set up the current preset.",
      "de": "Sets of track volume combinations, ja? :)"
    },
    "trackDurations": {
      "en": "Track durations",
      "de": "Spur-Zeitdauern"
    }
  },
  "volumePresetsModal": {
    "modalTitle": {
      "en": "Manage volume presets",
      "de": "Lautstärke-Voreinstellungen bearbeiten"
    }
  },
  "notSupportedSection": {
    "messageTitle": {
      "en": "This content is not supported",
      "de": "Dieser Inhalt wird nicht unterstützt"
    }
  },
  "admin": {
    "settingsTabTitle": {
      "en": "Settings",
      "de": "Einstellungen"
    },
    "userAccountsTabTitle": {
      "en": "User accounts",
      "de": "Benutzerkonten"
    },
    "storagePlansTabTitle": {
      "en": "Storage plans",
      "de": "Speicherpläne"
    },
    "technicalMaintenanceTabTitle": {
      "en": "Technical maintenance",
      "de": "Technische Instandhaltung"
    }
  },
  "batches": {
    "batchType": {
      "en": "Batch type",
      "de": "Chargentyp"
    },
    "batchTypeDocumentValidation": {
      "en": "Document validation",
      "de": "Dokumentvalidierung"
    },
    "batchTypeDocumentRegeneration": {
      "en": "Document regeneration",
      "de": "Dokumentwiederherstellung"
    },
    "batchTypeCdnResourcesConsolidation": {
      "en": "Consolidation of resources within the internal storage",
      "de": "Konsolidierung der Ressourcen auf dem internen Speicher"
    },
    "batchTypeCdnUploadDirectoryCreation": {
      "en": "Creation of upload directories within the internal storage",
      "de": "Erstellung der Upload-Verzichnisse auf dem internen Speicher"
    },
    "errors": {
      "en": "Errors",
      "de": "Fehler"
    },
    "errorsCount": {
      "en": "Errors count",
      "de": "Fehleranzahl"
    },
    "attemptsHeader": {
      "en": "Attempt details",
      "de": "Versuchsdetails"
    },
    "batchErrors": {
      "en": "Batch errors",
      "de": "Chargenfehler"
    },
    "tasks": {
      "en": "Tasks",
      "de": "Tasks"
    },
    "taskType": {
      "en": "Task type",
      "de": "Tasktyp"
    },
    "taskStatus": {
      "en": "Task status",
      "de": "Taskstatus"
    },
    "progressMessage": {
      "en": "{progress, number, percent} completed",
      "de": "{progress, number, percent} abgeschlossen"
    },
    "status_pending": {
      "en": "Pending",
      "de": "Ausstehend"
    },
    "status_success": {
      "en": "Successfully completed",
      "de": "Erfolgreich abgeschlossen"
    },
    "status_warning": {
      "en": "Completed with warnings",
      "de": "Abgeschlossen mit Warnungen"
    },
    "status_error": {
      "en": "Completed with errors",
      "de": "Abgeschlossen mit Fehlern"
    },
    "hideSuccessfullyCompletedTasks": {
      "en": "Hide successfully completed tasks",
      "de": "Erfolgreich abgeschlossene Tasks ausblenden"
    }
  },
  "browserNotSupported": {
    "headerText": {
      "en": "We have detected that your browser version is not supported by our website",
      "de": "Wir haben festgestellt, dass deine Browserversion von unserer Website nicht unterstützt wird"
    },
    "mainText": {
      "en": "Please download a modern browser of your choice, some examples below",
      "de": "Bitte lade einen modernen Browser deiner Wahl herunter, einige Beispiele unten"
    }
  },
  "completePasswordReset": {
    "savePassword": {
      "en": "Save password",
      "de": "Kennwort speichern"
    },
    "passwordChangedSuccessfully": {
      "en": "Your password was changed successfully.",
      "de": "Dein Kennwort wurde erfolgreich geändert."
    },
    "redirectMessage": {
      "en": "You will be redirected to the <0>login page</0> in {seconds, plural, =1 {# second} other {# seconds}}.",
      "de": "Du wirst in {seconds, plural, =1 {# Sekunde} other {# Sekunden}} auf die <0>Anmeldeseite</0> weitergeleitet."
    },
    "passwordResetFailure": {
      "en": "The password reset code is invalid or expired.",
      "de": "Der Kennwortänderungs-Code ist ungültig oder abgelaufen."
    },
    "homeLink": {
      "en": "Home",
      "de": "Home"
    }
  },
  "connectExternalAccount": {
    "welcomeBack": {
      "en": "Welcome (back)!",
      "de": "Willkommen (zurück)!"
    },
    "choicesDescription": {
      "en": "Please connect your Shibboleth login with your existing {appName} account or\ncreate a new account in case this is your first log in.\n",
      "de": "Bitte verknüpfe deine Shibboleth-Anmeldung mit deinem vorhandenem {appName}-Konto,\noder erstelle ein neues Konto, falls du dich zum ersten mal angemeldet hast.\n"
    },
    "choicesLogin": {
      "en": "Connect to an existing account",
      "de": "Mit vorhandenem Konto verknüpfen"
    },
    "choicesRegister": {
      "en": "Create a new account",
      "de": "Neues Konto erstellen"
    },
    "choicesAbort": {
      "en": "I do not want to log in after all",
      "de": "Ich möchte mich doch nicht einloggen"
    },
    "infoBoxTitle": {
      "en": "Why do I see this page?",
      "de": "Warum sehe ich diese Seite?"
    },
    "infoBoxDescription": {
      "en": "In case you have logged in using Shibboleth for the first time, you first of all have\nto connect your Shibboleth account with your {appName} account. The {appName} account\nwill continue to exist even if you leave the institution and therefore cannot access the\nsite using Shibboleth anymore. This way you will keep the ability to edit your content\nas well as pertain your original authorship over content you already created on {appName}.\nFor this reason, it is recommended you use your private email address for your {appName}\naccount. In case you have already connected your Shibboleth account and you are wondering\nwhy you see this page, it is because you haven't logged in over a longer period of time\nusing Shibboleth. We periodically delete logins that haven't been used for some time out\nof data protection reasons as well as to protect your own account. But you can easily\nre-establish the connection to your {appName} account on this page.\n",
      "de": "Wenn du dich zum ersten Mal mit Shibboleth angemeldet hast, musst du dein Shibboleth-Konto\nerst mit deinem {appName}-Konto verknüpfen. Das {appName}-Konto bleibt erhalten, selbst\nwenn du die Institution verlässt und keinen Zugang mehr über Shibboleth hast. So kannst\ndu weiterhin deinen Content bearbeiten und als derselbe {appName}-Autor auftreten. Es empfiehlt\nsich daher, für dein {appName}-Konto deine private E-Mail-Adresse zu verwenden. Falls du dein\nShibboleth-Konto bereits einmal verknüpft hast und dich wunderst, warum du diese Seite\nsiehst, liegt das daran, dass du dich über einen längeren Zeitraum nicht mit Shibboleth\nangemeldet hast. Aus Datenschutzgründen und zu deiner eigenen Sicherheit löschen wir\nAnmeldungen, die länger nicht benutzt wurden. Du kannst die Verknüpfung zu deinem\n{appName}-Konto auf dieser Seite aber ganz einfach wieder herstellen.\n"
    }
  },
  "dashboard": {
    "activitiesTabTitle": {
      "en": "Activities",
      "de": "Aktivitäten"
    },
    "favoritesTabTitle": {
      "en": "Favorites",
      "de": "Favoriten"
    },
    "settingsTabTitle": {
      "en": "Settings",
      "de": "Einstellungen"
    },
    "documentsTabTitle": {
      "en": "Documents",
      "de": "Dokumente"
    },
    "roomsTabTitle": {
      "en": "Rooms",
      "de": "Räume"
    },
    "storageTabTitle": {
      "en": "Your storage plan",
      "de": "Dein Speicherplan"
    },
    "storageTabInfo": {
      "en": "Here you can find details about your storage plan and current space status.",
      "de": "Hier findest du Details über deinen Speicherplan und deine aktuelle Speichernutzung."
    },
    "noStoragePlan": {
      "en": "There is no storage plan associated with your account.",
      "de": "Mit deinem Konto ist kein Speicherplan verbunden."
    }
  },
  "doc": {
    "permalinkCopied": {
      "en": "The permalink was copied to the clipboard",
      "de": "Der Permalink wurde in die Zwischenablage kopiert"
    },
    "permalinkCouldNotBeCopied": {
      "en": "The permalink could not be copied to the clipboard",
      "de": "Der Permalink konnte nicht in die Zwischenablage kopiert werden"
    },
    "commentsPanelTitle": {
      "en": "You are viewing the document page in \"comments\" mode",
      "de": "Du befindest dich im Kommentar-Modus"
    },
    "commentsHeader": {
      "en": "Comments",
      "de": "Kommentare"
    },
    "editRestrictionTooltip_annonymousUser": {
      "en": "Log in in order to edit this document",
      "de": "Melde dich an, um dieses Dokument zu bearbeiten"
    },
    "editRestrictionTooltip_openContribution": {
      "en": "Editing this document was disabled by a maintainer",
      "de": "Die Bearbeitung dieses Dokuments wurde von einem Maintainer deaktiviert"
    },
    "editRestrictionTooltip_archive": {
      "en": "This document cannot be edited because it is archived",
      "de": "Dieses Dokument kann nicht bearbeitet werden da es archiviert ist"
    },
    "editRestrictionTooltip_room": {
      "en": "Editing this document is only allowed for the room owner",
      "de": "Die Bearbeitung dieses Dokuments ist nur für den Raumbesitzer erlaubt"
    },
    "commentsControlPanelTooltip": {
      "en": "Comments",
      "de": "Komentare"
    },
    "duplicateDocument": {
      "en": "Duplicate document",
      "de": "Dokument duplizieren"
    }
  },
  "redaction": {
    "documentsTabTitle": {
      "en": "Documents",
      "de": "Dokumente"
    },
    "initialAuthor": {
      "en": "Initial author",
      "de": "Erstautor"
    },
    "filterPlaceholder": {
      "en": "Filter by title or initial author",
      "de": "Nach Titel oder Erstautor filtern"
    },
    "badges": {
      "en": "Badges",
      "de": "Kennzeichen"
    },
    "allowedOpenContributionBadge_metadataAndContent": {
      "en": "Open contribution to this document's metadata and content is allowed",
      "de": "Die Metadaten und der Inhalt dieses Dokuments können öffentlich bearbeitet werden"
    },
    "allowedOpenContributionBadge_content": {
      "en": "Open contribution to this document's content is allowed",
      "de": "Der Inhalt dieses Dokuments kann öffentlich bearbeitet werden"
    }
  },
  "resetPassword": {
    "newPassword": {
      "en": "New password",
      "de": "Neues Kennwort"
    },
    "requestPasswordReset": {
      "en": "Change password",
      "de": "Kennwort ändern"
    },
    "completedMessageTitle": {
      "en": "Password changed successfully!",
      "de": "Kennwort erfolgreich geändert!"
    },
    "completedMessageSubTitle": {
      "en": "You are now logged in with your updated account. You can navigate to your personal dashboard by clicking the button below.",
      "de": "Du bist nun mit deinem aktualisierten Konto angemeldet. Mit Klick auf den Button unten kannst du zu deinem persönlichen Dashboard navigieren."
    }
  },
  "roomMembershipConfirmation": {
    "spinnerMessage": {
      "en": "Please wait...",
      "de": "Bitte warte..."
    },
    "confirmationSuccess": {
      "en": "Congratulations! You are now a member of room <0>{roomName}</0>.",
      "de": "Gratulation! Du bist nun ein Mitglied des Raumes <0>{roomName}</0>."
    },
    "invitationConfirmation": {
      "en": "Please click on the button in order to join room <0>{roomName}</0>.",
      "de": "Bitte klicke auf den Button, um dem Raum <0>{roomName}</0> beizutreten."
    },
    "invalidToken": {
      "en": "The invitation code is invalid or expired.",
      "de": "Der Einladungs-Code ist ungültig oder abgelaufen."
    },
    "invalidUser": {
      "en": "The invitation was addressed to a different user.",
      "de": "Der Einladung war an einen anderen Benutzer adressiert."
    },
    "invalidRoom": {
      "en": "The room no longer exists.",
      "de": "Der Raum existiert nicht mehr."
    },
    "homeLink": {
      "en": "Home",
      "de": "Home"
    },
    "redirectMessage": {
      "en": "You will be redirected in {seconds, plural, =1 {# second} other {# seconds}}.",
      "de": "Du wirst in {seconds, plural, =1 {# Sekunde} other {# Sekunden}} weitergeleitet."
    }
  },
  "room": {
    "exclusiveDocumentsSubtitle": {
      "en": "Exclusive documents",
      "de": "exklusive Dokumente"
    },
    "collaborativeDocumentsSubtitle": {
      "en": "Collaborative documents",
      "de": "kollaborative Dokumente"
    },
    "documentsTabTitle": {
      "en": "Documents ({count})",
      "de": "Dokumente ({count})"
    },
    "membersTabTitle": {
      "en": "Members ({count})",
      "de": "Mitglieder ({count})"
    },
    "settingsTabTitle": {
      "en": "Settings",
      "de": "Einstellungen"
    },
    "documentsPlaceholder": {
      "en": "The room does not contain any documents",
      "de": "Der Raum enthält keine Dokumente"
    },
    "thisWeek": {
      "en": "This week",
      "de": "Diese Woche"
    },
    "deleteRoomButton": {
      "en": "Delete room",
      "de": "Raum löschen"
    },
    "roomMetadataHeadline": {
      "en": "Room metadata",
      "de": "Raum-Metadaten"
    },
    "deleteRoomTitle": {
      "en": "Delete this room",
      "de": "Diesen Raum löschen"
    },
    "deleteRoomDescription": {
      "en": "All room data and resources will be deleted.",
      "de": "Alle Raum-Daten und -Ressourcen werden gelöscht."
    },
    "removeMember": {
      "en": "Remove member",
      "de": "Mitglied entfernen"
    },
    "revokeInvitation": {
      "en": "Revoke invitation",
      "de": "Einladung widerrufen"
    },
    "cancelRoomMembership": {
      "en": "Cancel room membership",
      "de": "Raum-Mitgliedschaft beenden"
    },
    "invitedOn": {
      "en": "Invited on",
      "de": "Eingeladen am"
    },
    "expiresOn": {
      "en": "Expires on",
      "de": "Läuft ab am"
    },
    "memberSince": {
      "en": "Member since",
      "de": "Mitglied seit"
    },
    "inviteMembersButton": {
      "en": "Invite members",
      "de": "Mitglieder einladen"
    }
  },
  "search": {
    "searching": {
      "en": "Searching ...",
      "de": "Suchen ..."
    },
    "documentsFound": {
      "en": "{count, plural, =1 {# document} other {# documents}} found\n",
      "de": "{count, plural, =1 {# Dokument} other {# Dokumente}} gefunden\n"
    },
    "deselectTags": {
      "en": "Remove all",
      "de": "Alle löschen"
    },
    "sorting": {
      "en": "Sorting",
      "de": "Sortierung"
    }
  },
  "userProfile": {
    "accountClosed": {
      "en": "This user account was closed.",
      "de": "Dieses Benutzerkonto wurde geschlossen."
    },
    "documentsHeadline": {
      "en": "Recent contributions",
      "de": "Letzte Beiträge"
    },
    "moreButton": {
      "en": "Show {count} more",
      "de": "{count, plural, =1 {# weiteren} other {# weitere}} anzeigen\n"
    }
  },
  "passwordFormItem": {
    "enterPassword": {
      "en": "Please enter a password",
      "de": "Bitte gib ein Kennwort an"
    },
    "passwordIsInvalid": {
      "en": "The password must be at least {length} characters long and contain at least one letter and one number",
      "de": "Das Kennwort muss mindestens {length} Zeichen lang sein und mindestens einen Buchstaben und eine Ziffer enthalten"
    }
  },
  "pdfDocument": {
    "errorRenderingDocument": {
      "en": "The document cannot be displayed",
      "de": "Das Dokument kann nicht angezeigt werden"
    },
    "errorRenderingPage": {
      "en": "The page cannot be displayed",
      "de": "Die Seite kann nicht angezeigt werden"
    },
    "noDocument": {
      "en": "No document specified",
      "de": "Kein Dokument angegeben"
    },
    "loadingDocument": {
      "en": "Loading document",
      "de": "Dokument wird geladen"
    }
  },
  "pluginSelectorDialog": {
    "title": {
      "en": "Add section",
      "de": "Abschnitt hinzufügen"
    }
  },
  "registrationForm": {
    "register": {
      "en": "Register",
      "de": "Registrieren"
    },
    "termsAndConditionsConfirmation": {
      "en": "I have read the <0>terms and conditions</0> and agree to them.",
      "de": "Ich habe die <0>Nutzungsbedingungen</0> gelesen und bin damit einverstanden."
    },
    "completedMessageTitle": {
      "en": "Welcome!",
      "de": "Willkommen!"
    },
    "completedMessageSubTitle": {
      "en": "You are now logged in with your new account. You can navigate to your personal dashboard by clicking the button below.",
      "de": "Du bist nun mit deinem neuen Konto angemeldet. Mit Klick auf den Button unten kannst du zu deinem persönlichen Dashboard navigieren."
    }
  },
  "fileEditorScreen": {
    "headline": {
      "en": "File editor",
      "de": "Datei-Editor"
    },
    "applyChanges": {
      "en": "Apply changes",
      "de": "Änderungen übernehmen"
    }
  },
  "filesGridViewer": {
    "navigateToParent": {
      "en": "Navigate to parent directory",
      "de": "Zum übergeordneten Verzeichnis navigieren"
    }
  },
  "filesUploadScreen": {
    "headline": {
      "en": "Files upload",
      "de": "Datei-Upload"
    },
    "uploadLimitExceeded": {
      "en": "Upload limit of {uploadLimit} is exceeded. Your upload size is {uploadSize}.",
      "de": "Uploadbegrenzung von {uploadLimit} ist überschritten. Deine Uploadgröße ist {uploadSize}."
    },
    "insufficientPrivateStorge": {
      "en": "Not enough storage space available for file",
      "de": "Nicht genügend Speicherplatz für die Datei verfügbar"
    },
    "startUpload": {
      "en": "Start upload",
      "de": "Upload starten"
    },
    "preprocessed": {
      "en": "edited",
      "de": "bearbeitet"
    },
    "stage_uploadNotStarted": {
      "en": "The following {fileCount, plural, =1 {file} other {# files}} will be uploaded.",
      "de": "Die {fileCount, plural, =1 {folgende Datei wird} other {folgenden # Dateien werden}} hochgeladen."
    },
    "stageDetails_uploadNotStarted": {
      "en": "You can edit images before upload by clicking on the pen icon.",
      "de": "Du kannst Bilder vor dem Upload durch Klick auf das Stift-Symbol bearbeiten."
    },
    "stage_uploading": {
      "en": "Uploading ...",
      "de": "Hochladen ..."
    },
    "stage_uploadFinished": {
      "en": "Upload finished.",
      "de": "Upload beendet."
    },
    "optimizeImages": {
      "en": "Optimize images for web display",
      "de": "Bilder für Web optimieren"
    }
  },
  "resourcePreviewScreen": {
    "headline": {
      "en": "File preview",
      "de": "Datei-Vorschau"
    }
  },
  "resourceSelector": {
    "sourceType_document-media": {
      "en": "Document media",
      "de": "Dokument-Medien"
    },
    "sourceType_room-media": {
      "en": "Room media",
      "de": "Raum-Medien"
    },
    "sourceType_wikimedia": {
      "en": "Wikimedia",
      "de": "Wikimedia"
    }
  },
  "storageLocation": {
    "filesView_list": {
      "en": "List view",
      "de": "Listenansicht"
    },
    "filesView_grid": {
      "en": "Grid view",
      "de": "Kachelansicht"
    },
    "privateStorageMessage": {
      "en": "Private directory",
      "de": "Privates Verzeichnis"
    },
    "publicStorageMessage": {
      "en": "Public directory",
      "de": "Öffentliches Verzeichnis"
    },
    "uploadFiles": {
      "en": "Upload files",
      "de": "Dateien hochladen"
    }
  },
  "wikimediaFilesViewer": {
    "openWikimediaPage": {
      "en": "Open Wikimedia page",
      "de": "Seite auf Wikimedia öffnen"
    }
  },
  "wikimediaSearch": {
    "searchTerm": {
      "en": "Search term",
      "de": "Suchbegriff"
    },
    "searchFileType_image": {
      "en": "Image",
      "de": "Bild"
    },
    "searchFileType_video": {
      "en": "Video",
      "de": "Video"
    },
    "searchFileType_audio": {
      "en": "Audio",
      "de": "Audio"
    },
    "searchFileType_pdf": {
      "en": "PDF",
      "de": "PDF"
    },
    "searchInvitationHeader": {
      "en": "Search in the Wikimedia database",
      "de": "Suche in der Wikimedia-Datenbank"
    },
    "searchInvitationDescription": {
      "en": "Enter a search term in the field above and select whether you want to search for images, videos, etc.",
      "de": "Gib einen Suchbegriff in das Feld oben ein und wähle aus, ob du nach Bildern, Videos, etc. suchen möchtest"
    },
    "initialFilePreviewHeader": {
      "en": "Currently selected file",
      "de": "Momentan ausgewählte Datei"
    },
    "initialFilePreviewFooter": {
      "en": "In order to select a different file, start a new search using the search field above",
      "de": "Um eine andere Datei auszuwählen, starte eine neue Suche im Suchfeld oben"
    }
  },
  "roomCard": {
    "documentsMode": {
      "en": "Mode",
      "de": "Modus"
    },
    "joinButton": {
      "en": "Accept invitation",
      "de": "Einladung annehmen"
    },
    "joined": {
      "en": "Joined",
      "de": "Eingetreten"
    },
    "invited": {
      "en": "Invited",
      "de": "Eingeladen"
    },
    "members": {
      "en": "Members",
      "de": "Mitglieder"
    },
    "acceptInvitation": {
      "en": "The invitation is valid until **{date}**.",
      "de": "Die Einladung ist bis **{date}** gültig."
    }
  },
  "roomCreationModal": {
    "newRoom": {
      "en": "New room",
      "de": "Neuer Raum"
    }
  },
  "roomInvitationCreationModal": {
    "sendRoomInvitations": {
      "en": "Send invitations",
      "de": "Einladungen versenden"
    },
    "emailAddresses": {
      "en": "Email addresses",
      "de": "E-Mail-Adressen"
    },
    "emailAddressesInfo": {
      "en": "Separate multiple Email addresses using line breaks, commas or semicola",
      "de": "Trenne mehrere E-Mail-Adressen durch Zeilenumbrüche, Kommas oder Semikola"
    },
    "emailsRequired": {
      "en": "Please specify an email address",
      "de": "Bitte gib eine E-Mail-Adresse an"
    },
    "notAllEmailsValid": {
      "en": "Not all specified email addresses are valid",
      "de": "Nicht alle angegebenen E-Mail-Adressen sind gültig"
    }
  },
  "roomMetadataForm": {
    "roomNameRequired": {
      "en": "Please specify a room name",
      "de": "Bitte gib einen Raumnamen an"
    },
    "documentsModeInfo": {
      "en": "In exclusive rooms documents can be managed only by the owner. In collaborative rooms all room members can add and modify documents, however only the owner can delete them.",
      "de": "In exklusiven Räumen können Dokumente nur von den Besitzern verwaltet werden. In kollaborativen Räumen können alle Raummitglieder Dokumente erstellen und bearbeiten, jedoch nur Besitzer können diese löschen."
    }
  },
  "searchBar": {
    "searchPlaceholder": {
      "en": "Search terms",
      "de": "Suchbegriffe"
    }
  },
  "sortingSelector": {
    "changeSortingValue": {
      "en": "Change sorting",
      "de": "Sortierung ändern"
    },
    "changeSortingDirectionAscending": {
      "en": "Change to ascending order",
      "de": "Zu aufsteigender Sortierung wechseln"
    },
    "changeSortingDirectionDescending": {
      "en": "Change to descending order",
      "de": "Zu absteigender Sortierung wechseln"
    }
  },
  "storagePlanModal": {
    "newStoragePlan": {
      "en": "New storage plan",
      "de": "Neuer Speicherplan"
    },
    "editStoragePlan": {
      "en": "Edit storage plan",
      "de": "Speicherplan bearbeiten"
    },
    "storagePlanNameIsInUse": {
      "en": "This name is already in use",
      "de": "Dieser Name ist bereits in Benutzung"
    },
    "nameRequired": {
      "en": "Please specify a name",
      "de": "Bitte gib einen Namen an"
    },
    "numberTooSmallOrTooBig": {
      "en": "The value is beyond the permissible range",
      "de": "Der Wert liegt außerhalb des zulässigen Bereichs"
    }
  },
  "tagSelector": {
    "linkText": {
      "en": "+ Add tag filter",
      "de": "+ Tag-Filter hinzufügen"
    },
    "searchPlaceholder": {
      "en": "Search",
      "de": "Suchen"
    }
  },
  "uiLanguageDialog": {
    "title": {
      "en": "Choose language",
      "de": "Sprache auswählen"
    },
    "explanation": {
      "en": "Please select your preferred language for user interface elements like buttons, menus etc.",
      "de": "Bitte wähle deine bevorzugte Sprache für Oberflächenelemente wie z.B. Buttons, Menüs etc. aus."
    }
  },
  "urlInput": {
    "tooltip_youtube": {
      "en": "Youtube",
      "de": "Youtube"
    },
    "tooltip_wikimedia": {
      "en": "Wikimedia",
      "de": "Wikimedia"
    },
    "tooltip_document-media": {
      "en": "document media storage",
      "de": "Dokument-Medien Speicher"
    },
    "tooltip_room-media": {
      "en": "room media storage",
      "de": "Raum-Medien Speicher"
    },
    "tooltip_external": {
      "en": "external",
      "de": "extern"
    },
    "tooltip_unsupported": {
      "en": "unsupported",
      "de": "nicht unterstützt"
    },
    "unsecureUrl": {
      "en": "URLs not starting with 'https' are not secure!",
      "de": "URLs, die nicht mit 'https' beginnen, sind unsicher!"
    }
  },
  "usedStorage": {
    "label": {
      "en": "Used storage",
      "de": "Genutzter Speicherplatz"
    },
    "storageSpaceExceeded": {
      "en": "Exceedance",
      "de": "Überschreitung"
    }
  },
  "userCard": {
    "profileButton": {
      "en": "View profile",
      "de": "Profil ansehen"
    }
  },
  "userStepsForm": {
    "step_enterData": {
      "en": "Enter data",
      "de": "Daten eingeben"
    },
    "step_enterCode": {
      "en": "Confirm",
      "de": "Bestätigen"
    },
    "step_completed": {
      "en": "Done",
      "de": "Fertig"
    },
    "verificationCode": {
      "en": "Verification code",
      "de": "Verifizierungs-Code"
    },
    "enterVerificationCode": {
      "en": "Please enter your verification code",
      "de": "Bitte gib deinen Verifizierungscode ein"
    },
    "verificationCodeIsInvalid": {
      "en": "The verification code is invalid or expired",
      "de": "Der Verifizierungscode ist ungültig oder abgelaufen"
    },
    "verificationMessage": {
      "en": "We have sent you an email with a verification code. Please copy this code into the textbox below and confirm your input.\n\nThe code is valid **for {validityInMinutes}**.\n",
      "de": "Wir haben dir eine E-Mail mit einem Verifizierungs-Code gesendet. Bitte kopiere diesen Code in das Textfeld unten und bestätige deine Eingabe.\n\nDer Code ist **{validityInMinutes} lang** gültig.\n"
    },
    "gotoDashboard": {
      "en": "Show my dashboard",
      "de": "Mein Dashboard anzeigen"
    }
  },
  "abcNotation": {
    "name": {
      "en": "ABC notation",
      "de": "ABC-Notation"
    },
    "abcCode": {
      "en": "ABC code",
      "de": "ABC-Code"
    }
  },
  "annotation": {
    "name": {
      "en": "Annotation",
      "de": "Anmerkung"
    },
    "behavior": {
      "en": "Behavior",
      "de": "Verhalten"
    },
    "behavior_static": {
      "en": "static",
      "de": "statisch"
    },
    "behavior_collapsible": {
      "en": "collapsible",
      "de": "einklappbar"
    },
    "behavior_expandable": {
      "en": "expandable",
      "de": "ausklappbar"
    },
    "intent": {
      "en": "Intent",
      "de": "Intention"
    },
    "intent_neutral": {
      "en": "neutral",
      "de": "neutral"
    },
    "intent_confirm": {
      "en": "confirm",
      "de": "bestätigen"
    },
    "intent_inform": {
      "en": "inform",
      "de": "informieren"
    },
    "intent_warn": {
      "en": "warn",
      "de": "warnen"
    },
    "intent_discourage": {
      "en": "discourage",
      "de": "abraten"
    }
  },
  "audioWaveform": {
    "name": {
      "en": "Audio waveform",
      "de": "Audio-Wellenform"
    },
    "chooseImageDividerText": {
      "en": "Choose a ready-made image",
      "de": "Wähle ein vorgefertigtes Bild aus"
    },
    "generateImageDividerText": {
      "en": "or generate an image from an audio file",
      "de": "oder erstelle ein Bild aus einer Audio-Datei"
    },
    "generalSettingsDividerText": {
      "en": "General settings",
      "de": "Generelle Einstellungen"
    },
    "generateWaveformFromAudioFile": {
      "en": "Generate waveform from audio file",
      "de": "Wellenform aus Audio-Datei erstellen"
    },
    "displayMode_static": {
      "en": "static",
      "de": "statisch"
    },
    "displayMode_interactive": {
      "en": "interactive",
      "de": "interaktiv"
    },
    "penColor": {
      "en": "Waveform color",
      "de": "Wellenformfarbe"
    },
    "baselineColor": {
      "en": "Baseline color",
      "de": "Grundlinienfarbe"
    },
    "backgroundColor": {
      "en": "Background color",
      "de": "Hintergrundfarbe"
    },
    "opacityWhenResolved": {
      "en": "Opacity (resolved)",
      "de": "Deckkraft (aufgelöst)"
    },
    "showResolution": {
      "en": "Show resolution",
      "de": "Auflösung anzeigen"
    },
    "hideResolution": {
      "en": "Hide resolution",
      "de": "Auflösung ausblenden"
    },
    "dialogTitle": {
      "en": "Generate waveform image",
      "de": "Wellenform-Bild erstellen"
    },
    "dialogDropzoneInfo": {
      "en": "Drag an audio file into this box",
      "de": "Ziehe eine Audio-Datei in diese Box"
    },
    "dialogLocalFilePickerButtonText": {
      "en": "Select an audio file from my machine",
      "de": "Audio-Datei vom lokalen Computer auswählen"
    },
    "dialogCdnFilePickerButtonText": {
      "en": "Select an audio file from the internal storage",
      "de": "Audio-Datei vom internen Speicher auswählen"
    }
  },
  "audio": {
    "name": {
      "en": "Audio",
      "de": "Audio"
    }
  },
  "catalog": {
    "name": {
      "en": "Catalog",
      "de": "Katalog"
    },
    "noTitle": {
      "en": "No title",
      "de": "Kein Titel"
    },
    "displayMode_linkList": {
      "en": "link list",
      "de": "Link-Liste"
    },
    "displayMode_imageTiles": {
      "en": "image tiles",
      "de": "Bildkacheln"
    },
    "tilesPerRow": {
      "en": "Tiles per row",
      "de": "Kacheln pro Zeile"
    },
    "hoverEffect": {
      "en": "Hover effect",
      "de": "Hover-Effekt"
    },
    "hoverEffect_none": {
      "en": "No effect",
      "de": "Kein Effekt"
    },
    "hoverEffect_colorizeZoom": {
      "en": "Color and zoom",
      "de": "Färben und Zoomen"
    },
    "itemNumber": {
      "en": "Item {number}",
      "de": "Eintrag {number}"
    },
    "addItem": {
      "en": "Add item",
      "de": "Eintrag hinzufügen"
    },
    "linkSource": {
      "en": "Link source",
      "de": "Link-Quelle"
    },
    "documentLink": {
      "en": "document link",
      "de": "Dokument-Link"
    },
    "externalLink": {
      "en": "external link",
      "de": "Externer Link"
    },
    "externalUrl": {
      "en": "External URL",
      "de": "Externe URL"
    },
    "adoptDocumentTitle": {
      "en": "Use as title",
      "de": "Als Titel benutzen"
    }
  },
  "diagramNet": {
    "name": {
      "en": "Diagram",
      "de": "Diagramm"
    }
  },
  "earTraining": {
    "name": {
      "en": "Ear training",
      "de": "Gehörbildung"
    },
    "nextExercise": {
      "en": "Next exercise",
      "de": "Nächste Übung"
    },
    "abcCode": {
      "en": "ABC code",
      "de": "ABC-Code"
    },
    "useMidi": {
      "en": "Use MIDI (auto)",
      "de": "MIDI benutzen (auto)"
    },
    "testsOrder": {
      "en": "Display order",
      "de": "Anzeigereihenfolge"
    },
    "testsOrderGiven": {
      "en": "as specified",
      "de": "wie angegeben"
    },
    "testsOrderRandom": {
      "en": "random",
      "de": "zufällig"
    },
    "testMode": {
      "en": "Test mode",
      "de": "Test-Modus"
    },
    "testModeImage": {
      "en": "image",
      "de": "Bild"
    },
    "testModeAbcCode": {
      "en": "ABC code",
      "de": "ABC-Code"
    },
    "addTest": {
      "en": "Add test",
      "de": "Test hinzufügen"
    },
    "testNumber": {
      "en": "Test {number}",
      "de": "Test {number}"
    },
    "testQuestion": {
      "en": "Question",
      "de": "Frage"
    },
    "testAnswer": {
      "en": "Answer",
      "de": "Antwort"
    },
    "audio": {
      "en": "Audio",
      "de": "Audio"
    }
  },
  "iframe": {
    "name": {
      "en": "Iframe",
      "de": "Iframe"
    },
    "height": {
      "en": "Height",
      "de": "Höhe"
    },
    "border": {
      "en": "Border",
      "de": "Rahmen"
    }
  },
  "image": {
    "name": {
      "en": "Image",
      "de": "Bild"
    },
    "noneOption": {
      "en": "none",
      "de": "Kein Effekt"
    },
    "hoverOption": {
      "en": "hover",
      "de": "Hover"
    },
    "revealOption": {
      "en": "reveal",
      "de": "Aufdecken"
    },
    "clipOption": {
      "en": "clip",
      "de": "Zuschneiden"
    },
    "clippedWidth": {
      "en": "Resulting width",
      "de": "Resultierende Breite"
    },
    "clippedHeight": {
      "en": "Resulting height",
      "de": "Resultierende Höhe"
    },
    "effectTypeLabel": {
      "en": "Effect",
      "de": "Effekt"
    },
    "startPosition": {
      "en": "Start Position",
      "de": "Startposition"
    },
    "orientationLabel": {
      "en": "Orientation",
      "de": "Richtung"
    },
    "orientationOptionVertical": {
      "en": "Vertical",
      "de": "Vertikal"
    },
    "orientationOptionHorizontal": {
      "en": "Horizontal",
      "de": "Horizontal"
    },
    "clipEffectHint": {
      "en": "Please use the selection rectangle to specify the displayed area",
      "de": "Bitte benutze das Markierungsrechteck, um einen Bildbereich auszuwählen"
    },
    "imageLoadingErrorMessage": {
      "en": "The image could not be loaded",
      "de": "Das Bild konnte nicht geladen werden"
    }
  },
  "interactiveMedia": {
    "name": {
      "en": "Interactive media",
      "de": "Interaktive Medien"
    },
    "answers": {
      "en": "Answers",
      "de": "Antworten"
    },
    "addAnswer": {
      "en": "Add answer",
      "de": "Antwort hinzufügen"
    },
    "addAnswerInfo": {
      "en": "In order to allow the user to review their knowledge, you can put the text above into a question and add possible answers here:",
      "de": "Um dem Benutzer die Möglichkeit zur Wissensüberprüfung zu geben, kannst du den Text oben als Frage formulieren und hier mögliche Antworten hinzufügen:"
    },
    "markCorrectAnswer": {
      "en": "Mark as correct answer",
      "de": "Als richtige Antwort markieren"
    },
    "continue": {
      "en": "Continue",
      "de": "Fortfahren"
    },
    "replay": {
      "en": "Replay",
      "de": "Wiederholen"
    },
    "results": {
      "en": "Results",
      "de": "Ergebnisse"
    },
    "currentProgress": {
      "en": "Your current progress",
      "de": "Dein aktueller Fortschritt"
    }
  },
  "markdownWithImage": {
    "name": {
      "en": "Markdown with image",
      "de": "Markdown mit Bild"
    },
    "textOffsetLabel": {
      "en": "Text offset",
      "de": "Text-Versatz"
    },
    "textOffsetInfo": {
      "en": "1em corresponds to the current paragraph font size",
      "de": "1 em entspricht der verwendeten Absatz-Schriftgröße"
    },
    "imageUrl": {
      "en": "Image URL",
      "de": "Bild-URL"
    },
    "imageWidth": {
      "en": "Image width",
      "de": "Bildbreite"
    },
    "imageWidthInfo": {
      "en": "Represents the width taken by the image, from the total allocated space",
      "de": "Repräsentiert die Breite, die das Bild einnimmt, gemessen an der Gesamtbreite des Abschnitts"
    },
    "imagePosition": {
      "en": "Image position",
      "de": "Bildstelle"
    },
    "left": {
      "en": "left",
      "de": "Links"
    },
    "right": {
      "en": "right",
      "de": "Rechts"
    }
  },
  "markdown": {
    "name": {
      "en": "Markdown",
      "de": "Markdown"
    }
  },
  "matchingCards": {
    "name": {
      "en": "Matching Cards",
      "de": "Matching Cards"
    },
    "tilePairs": {
      "en": "Card pairs",
      "de": "Kartenpaare"
    },
    "tileA": {
      "en": "Card A",
      "de": "Karte A"
    },
    "tileB": {
      "en": "Card B",
      "de": "Karte B"
    },
    "url": {
      "en": "Media URL",
      "de": "Medien-URL"
    },
    "preview": {
      "en": "Card pair preview",
      "de": "Kartenpaarvorschau"
    }
  },
  "mediaAnalysis": {
    "name": {
      "en": "Media analysis",
      "de": "Medien-Analyse"
    },
    "segmentsPanelHeader": {
      "en": "Segments",
      "de": "Segmente"
    },
    "chapterColorLabel": {
      "en": "Color",
      "de": "Farbe"
    },
    "chapterTextLabel": {
      "en": "Annotation",
      "de": "Anmerkung"
    },
    "exportAsCsv": {
      "en": "Export as CSV file",
      "de": "Als CSV-Datei exportieren"
    },
    "importFromCsv": {
      "en": "Import from CSV file",
      "de": "Aus CSV-Datei importieren"
    },
    "segmentsDropzoneInfo": {
      "en": "You can drop a CSV file in this box in order to import segments",
      "de": "Sie können eine CSV-Datei in diese Box ziehen, um Segmente zu importieren"
    },
    "startPlaybackFromHere": {
      "en": "Click here to play from this part",
      "de": "Klicke hier, um die Wiedergabe ab diesem Teil zu starten"
    }
  },
  "mediaSlideshow": {
    "name": {
      "en": "Media slideshow",
      "de": "Medien-Slideshow"
    },
    "chapterType_image": {
      "en": "image",
      "de": "Bild"
    },
    "chapterType_text": {
      "en": "text",
      "de": "Text"
    },
    "imageFit": {
      "en": "Image fit",
      "de": "Bild-Anpassung"
    },
    "imageFit_cover": {
      "en": "cover",
      "de": "Abdecken"
    },
    "imageFit_contain": {
      "en": "contain",
      "de": "Umfassen"
    },
    "imageFitInfoMarkdown": {
      "en": "__cover__\n\nScales the image (while preserving its ratio) to the smallest possible\nsize to fill the display area, leaving no empty space.\n\n__contain__\n\nScales the image as large as possible within the display\narea without cropping or stretching the image.\n",
      "de": "__Abdecken__\n\nSkaliert das Bild (unter Beibehaltung der Proportionen) auf die kleinstmögliche\nGröße, um den Anzeigebereich so auszufüllen, dass kein Leerraum bleibt.\n\n__Umfassen__\n\nSkaliert das Bild so groß wie möglich innerhalb des Anzeigebereichs,\nohne das Bild zu beschneiden oder zu strecken.\n"
    }
  },
  "multitrackMedia": {
    "name": {
      "en": "Multitrack media",
      "de": "Mehrspur-Medien"
    }
  },
  "musicXmlViewer": {
    "name": {
      "en": "MusicXML viewer",
      "de": "MusicXML-Anzeige"
    },
    "zoom": {
      "en": "Zoom",
      "de": "Zoom"
    }
  },
  "pdfViewer": {
    "name": {
      "en": "PDF viewer",
      "de": "PDF-Anzeige"
    },
    "initialPageNumber": {
      "en": "Initially displayed page",
      "de": "Zuerst angezeigte Seite"
    },
    "showTextOverlay": {
      "en": "Text overlay",
      "de": "Text-Overlay"
    },
    "showTextOverlayInfo": {
      "en": "Shows a transparent layer on top of the document enabling users to select text.\nPlease note that the placement of the overlayed characters will most likely not\nbe completely in sync with the PDF document due to technical limitations.\n",
      "de": "Zeigt eine transparente Schicht über dem Dokument an, die es Benutzern ermöglicht, Text zu selektieren.\nBitte beachte, dass die Zeichenplatzierung im überlagernden Text aus technischen Gründen nicht\nvollständig mit der des Dokuments übereinstimmen kann.\n"
    }
  },
  "quickTester": {
    "name": {
      "en": "Quick tester",
      "de": "Schnelltester"
    },
    "teaser": {
      "en": "Teaser",
      "de": "Teaser"
    },
    "testsOrder": {
      "en": "Display order",
      "de": "Anzeigereihenfolge"
    },
    "testsOrderGiven": {
      "en": "as specified",
      "de": "wie angegeben"
    },
    "testsOrderRandom": {
      "en": "random",
      "de": "zufällig"
    },
    "testNumber": {
      "en": "Test {number}",
      "de": "Test {number}"
    },
    "addTest": {
      "en": "Add test",
      "de": "Test hinzufügen"
    }
  },
  "tableOfContents": {
    "name": {
      "en": "Table of contents",
      "de": "Inhalts­verzeichnis"
    },
    "defaultTextMarkdown": {
      "en": "# Table of contents",
      "de": "# Inhaltsverzeichnis"
    },
    "levelRange": {
      "en": "Level range",
      "de": "Ebenen-Umfang"
    }
  },
  "table": {
    "name": {
      "en": "Table",
      "de": "Tabelle"
    },
    "columnDistribution": {
      "en": "Column width",
      "de": "Spaltenbreite"
    },
    "columnDistribution_automatic": {
      "en": "automatic",
      "de": "Automatisch"
    },
    "columnDistribution_even": {
      "en": "even",
      "de": "Gleichmäßig"
    },
    "cellAction_convertAllToHeaderCells": {
      "en": "Convert to header cells",
      "de": "In Kopfzellen konvertieren"
    },
    "cellAction_convertAllToBodyCells": {
      "en": "Convert to body cells",
      "de": "In Datenzellen konvertieren"
    },
    "cellAction_convertToHeaderRow": {
      "en": "Convert to header row",
      "de": "In Kopfzeile konvertieren"
    },
    "cellAction_convertToBodyRow": {
      "en": "Convert to body row",
      "de": "In Datenzeile konvertieren"
    },
    "cellAction_convertToHeaderColumn": {
      "en": "Convert to header column",
      "de": "In Kopfspalte konvertieren"
    },
    "cellAction_convertToBodyColumn": {
      "en": "Convert to body cell",
      "de": "In Datenspalte konvertieren"
    },
    "cellAction_convertToHeaderCell": {
      "en": "Convert to header cell",
      "de": "In Kopfzelle konvertieren"
    },
    "cellAction_convertToBodyCell": {
      "en": "Convert to body cell",
      "de": "In Datenzelle konvertieren"
    },
    "cellAction_insertRowBefore": {
      "en": "Insert row before",
      "de": "Zeile davor einfügen"
    },
    "cellAction_insertRowAfter": {
      "en": "Insert row after",
      "de": "Zeile danach einfügen"
    },
    "cellAction_deleteRow": {
      "en": "Delete row",
      "de": "Zeile löschen"
    },
    "cellAction_insertColumnBefore": {
      "en": "Insert column before",
      "de": "Spalte davor einfügen"
    },
    "cellAction_insertColumnAfter": {
      "en": "Insert column after",
      "de": "Spalte danach einfügen"
    },
    "cellAction_deleteColumn": {
      "en": "Delete column",
      "de": "Spalte löschen"
    },
    "cellAction_connectToRowBefore": {
      "en": "Connect with cell above",
      "de": "Mit Zelle darüber verbinden"
    },
    "cellAction_connectToRowAfter": {
      "en": "Connect with cell below",
      "de": "Mit Zelle darunter verbinden"
    },
    "cellAction_connectToColumnBefore": {
      "en": "Connect with cell on the left",
      "de": "Mit Zelle links verbinden"
    },
    "cellAction_connectToColumnAfter": {
      "en": "Connect with cell on the right",
      "de": "Mit Zelle rechts verbinden"
    },
    "cellAction_disconnectAllCells": {
      "en": "Disconnect cells",
      "de": "Zellenverbindungen aufheben"
    },
    "cellAction_disconnectCell": {
      "en": "Disconnect cells",
      "de": "Zellenverbindung aufheben"
    },
    "cellAction_setVerticalAlignmentToTop": {
      "en": "Align content on top",
      "de": "Inhalt oben ausrichten"
    },
    "cellAction_setVerticalAlignmentToMiddle": {
      "en": "Center content vertically",
      "de": "Inhalt vertikal zentrieren"
    },
    "cellAction_setVerticalAlignmentToBottom": {
      "en": "Align content on bottom",
      "de": "Inhalt unten ausrichten"
    },
    "cellAction_setHorizontalAlignmentToLeft": {
      "en": "Align content on the left",
      "de": "Inhalt linksbündig ausrichten"
    },
    "cellAction_setHorizontalAlignmentToCenter": {
      "en": "Center content horizontally",
      "de": "Inhalt horizontal zentrieren"
    },
    "cellAction_setHorizontalAlignmentToRight": {
      "en": "Align content on the right",
      "de": "Inhalt rechtsbündig ausrichten"
    },
    "menuGroup_insert": {
      "en": "Insert",
      "de": "Einfügen"
    },
    "menuGroup_delete": {
      "en": "Delete",
      "de": "Löschen"
    },
    "menuGroup_connect": {
      "en": "Connect",
      "de": "Verbinden"
    },
    "menuGroup_verticalAlignment": {
      "en": "Vertical alignment",
      "de": "Vertikale Ausrichtung"
    },
    "menuGroup_horizontalAlignment": {
      "en": "Horizontal alignment",
      "de": "Horizontale Ausrichtung"
    }
  },
  "video": {
    "name": {
      "en": "Video",
      "de": "Video"
    }
  },
  "common": {
    "yes": {
      "en": "Yes",
      "de": "Ja"
    },
    "no": {
      "en": "No",
      "de": "Nein"
    },
    "ok": {
      "en": "OK",
      "de": "OK"
    },
    "save": {
      "en": "Save",
      "de": "Speichern"
    },
    "cancel": {
      "en": "Cancel",
      "de": "Abbrechen"
    },
    "close": {
      "en": "Close",
      "de": "Schließen"
    },
    "select": {
      "en": "Select",
      "de": "Auswählen"
    },
    "back": {
      "en": "Back",
      "de": "Zurück"
    },
    "preview": {
      "en": "Preview",
      "de": "Vorschau"
    },
    "edit": {
      "en": "Edit",
      "de": "Bearbeiten"
    },
    "apply": {
      "en": "Apply",
      "de": "Übernehmen"
    },
    "discard": {
      "en": "Discard",
      "de": "Verwerfen"
    },
    "copyToClipboard": {
      "en": "Copy to clipboard",
      "de": "In die Zwischenablage kopieren"
    },
    "pasteFromClipboard": {
      "en": "Paste from clipboard",
      "de": "Aus der Zwischenablage einfügen"
    },
    "delete": {
      "en": "Delete",
      "de": "Löschen"
    },
    "hardDelete": {
      "en": "Delete irreversibly",
      "de": "Unwiderruflich löschen"
    },
    "duplicate": {
      "en": "Duplicate",
      "de": "Duplizieren"
    },
    "create": {
      "en": "Create",
      "de": "Erstellen"
    },
    "moveUp": {
      "en": "Move up",
      "de": "Nach oben verschieben"
    },
    "moveDown": {
      "en": "Move down",
      "de": "Nach unten verschieben"
    },
    "openHelp": {
      "en": "Open help",
      "de": "Hilfe öffnen"
    },
    "confirm": {
      "en": "Confirm",
      "de": "Bestätigen"
    },
    "error": {
      "en": "Error",
      "de": "Fehler"
    },
    "date": {
      "en": "Date",
      "de": "Datum"
    },
    "status": {
      "en": "Status",
      "de": "Status"
    },
    "language": {
      "en": "Language",
      "de": "Sprache"
    },
    "proposedSectionsAlert": {
      "en": "Apply or discard the proposed sections. Unapplied sections are\nonly visible until you leave the current view.\n",
      "de": "Übernimm oder verwirf die vorgeschlagenen Abschnitte. Nicht übernommene\nAbschnitte sind nur solange sichtbar, bis du die Ansicht verlässt.\n"
    },
    "version": {
      "en": "Version",
      "de": "Version"
    },
    "document": {
      "en": "Document",
      "de": "Dokument"
    },
    "room": {
      "en": "Room",
      "de": "Raum"
    },
    "viewDocument": {
      "en": "View document",
      "de": "Dokument ansehen"
    },
    "copySectionToClipboardError": {
      "en": "Error copying the section to the clipboard due to missing access permissions.",
      "de": "Fehler beim Kopieren des Abschnitts in die Zwischenablage aufgrund fehlender Zugriffsberechtigung."
    },
    "pasteSectionFromClipboardError": {
      "en": "Error pasting the section from the clipboard. Either the clipboard contains content that cannot\nbe pasted as a new section or the browser denies access to the clipboard.\n",
      "de": "Fehler beim Einfügen des Abschnitts aus der Zwischenablage. Die Zwischenablage enthält entweder Inhalt, der nicht\nals neuer Abschnitt eingefügt werden kann, oder der Browser verweigert den Zugriff auf die Zwischenablage.\n"
    },
    "sectionCopiedToClipboard": {
      "en": "The section was copied to the clipboard",
      "de": "Der Abschnitt wurde in die Zwischenablage kopiert"
    },
    "clipboardPasteNotSupported": {
      "en": "Pasting from the clipboard is not supported by this browser.",
      "de": "Das Einfügen aus der Zwischenablage wird von diesem Browser nicht unterstützt."
    },
    "copyUrlToClipboard": {
      "en": "Copy URL to the clipboard",
      "de": "URL in die Zwischenablage kopieren"
    },
    "urlCopiedToClipboard": {
      "en": "The URL was copied to the clipboard",
      "de": "Die URL wurde in die Zwischenablage kopiert"
    },
    "copyUrlToClipboardError": {
      "en": "Error copying the URL to the clipboard due to missing access permissions.",
      "de": "Fehler beim Kopieren der URL in die Zwischenablage aufgrund fehlender Zugriffsberechtigung."
    },
    "logIn": {
      "en": "Log in",
      "de": "Anmelden"
    },
    "logOut": {
      "en": "Log out",
      "de": "Abmelden"
    },
    "created": {
      "en": "Created",
      "de": "Erstellt"
    },
    "createdOn": {
      "en": "Creation date",
      "de": "Erstellungsdatum"
    },
    "completedOn": {
      "en": "Completion date",
      "de": "Abgeschlossen am"
    },
    "updated": {
      "en": "Updated",
      "de": "Aktualisiert"
    },
    "updatedOn": {
      "en": "Update date",
      "de": "Änderungsdatum"
    },
    "startedOn": {
      "en": "Started on",
      "de": "Gestartet am"
    },
    "relevance": {
      "en": "Relevance",
      "de": "Relevanz"
    },
    "owner": {
      "en": "Owner",
      "de": "Eigentümer"
    },
    "email": {
      "en": "Email",
      "de": "E-Mail"
    },
    "emailAddress": {
      "en": "Email address",
      "de": "E-Mail-Adresse"
    },
    "name": {
      "en": "Name",
      "de": "Name"
    },
    "type": {
      "en": "Type",
      "de": "Typ"
    },
    "documentsMode": {
      "en": "Documents handling mode",
      "de": "Dokumente-Bearbeitungsmodus"
    },
    "documentsMode_exclusive": {
      "en": "exclusive",
      "de": "exklusiv"
    },
    "documentsMode_collaborative": {
      "en": "collaborative",
      "de": "kollaborativ"
    },
    "documentTitle": {
      "en": "Document title",
      "de": "Dokument-Titel"
    },
    "title": {
      "en": "Title",
      "de": "Titel"
    },
    "slug": {
      "en": "Slug",
      "de": "Slug"
    },
    "slugInfo": {
      "en": "The slug is added to the end of the URL and can contain one or more parts separated by slashed. Each part and can only contain lower case letters (a-z), digits and hyphens.\n",
      "de": "Der Slug wird am Ende des URLs hinzugefügt und darf einen oder mehrere durch Schrägstriche getrennte Teile enthalten. Jeder Teil darf nur Kleinbuchstaben (a-z), Ziffern und Bindestriche enthalten.\n"
    },
    "invalidSlug": {
      "en": "The slug can contain only lower case letters (a-z), digits and hyphens. Individual parts can be separated by slashes.",
      "de": "Der Slug darf nur Kleinbuchstaben (a-z), Ziffern und Bindestriche enthalten. Einzelne Teile können durch Schrägstriche getrennt werden."
    },
    "tags": {
      "en": "Tags",
      "de": "Tags"
    },
    "archived": {
      "en": "Archived",
      "de": "Archiviert"
    },
    "id": {
      "en": "ID",
      "de": "ID"
    },
    "user": {
      "en": "User",
      "de": "Benutzer"
    },
    "displayName": {
      "en": "Display name",
      "de": "Anzeigename"
    },
    "password": {
      "en": "Password",
      "de": "Kennwort"
    },
    "text": {
      "en": "Text",
      "de": "Text"
    },
    "update": {
      "en": "Update",
      "de": "Aktualisieren"
    },
    "description": {
      "en": "Description",
      "de": "Beschreibung"
    },
    "url": {
      "en": "URL",
      "de": "URL"
    },
    "daily": {
      "en": "daily",
      "de": "täglich"
    },
    "weekly": {
      "en": "weekly",
      "de": "wöchentlich"
    },
    "monthly": {
      "en": "monthly",
      "de": "monatlich"
    },
    "yearly": {
      "en": "yearly",
      "de": "jährlich"
    },
    "click": {
      "en": "Click",
      "de": "Klick"
    },
    "ctrl": {
      "en": "Ctrl",
      "de": "Strg"
    },
    "cmd": {
      "en": "Cmd",
      "de": "Cmd"
    },
    "shift": {
      "en": "Shift",
      "de": "Umschalt"
    },
    "alt": {
      "en": "Alt",
      "de": "Alt"
    },
    "opt": {
      "en": "Opt",
      "de": "Opt"
    },
    "unknown": {
      "en": "Unknown",
      "de": "Unbekannt"
    },
    "storage": {
      "en": "Storage",
      "de": "Speicher"
    },
    "actions": {
      "en": "Actions",
      "de": "Aktionen"
    },
    "sortedByRelevance": {
      "en": "Sorted by relevance",
      "de": "Nach Relevanz sortiert"
    },
    "sortedByName": {
      "en": "Sorted by name",
      "de": "Nach Name sortiert"
    },
    "sortedByCapacity": {
      "en": "Sorted by capacity",
      "de": "Nach Kapazität sortiert"
    },
    "sortedByTitle": {
      "en": "Sorted by title",
      "de": "Nach Titel sortiert"
    },
    "sortedByLanguage": {
      "en": "Sorted by language",
      "de": "Nach Sprache sortiert"
    },
    "sortedByCreatedOn": {
      "en": "Sorted by creation date",
      "de": "Nach Erstellungsdatum sortiert"
    },
    "sortedByUpdatedOn": {
      "en": "Sorted by update date",
      "de": "Nach Änderungsdatum sortiert"
    },
    "sortedByType": {
      "en": "Sorted by type",
      "de": "Nach Typ sortiert"
    },
    "sortedByUser": {
      "en": "Sorted by user",
      "de": "Nach Benutzer sortiert"
    },
    "sortedByArchived": {
      "en": "Sorted by archived status",
      "de": "Nach Archivierungsstatus sortiert"
    },
    "search": {
      "en": "Search",
      "de": "Suche"
    },
    "capacity": {
      "en": "Capacity",
      "de": "Kapazität"
    },
    "copyTitleSuffix": {
      "en": "(copy)",
      "de": "(Kopie)"
    },
    "copySlugSuffix": {
      "en": "copy",
      "de": "kopie"
    },
    "roomsBreadcrumbPart": {
      "en": "rooms",
      "de": "Räume"
    },
    "youtube": {
      "en": "Youtube",
      "de": "Youtube"
    },
    "aspectRatio": {
      "en": "Aspect ratio",
      "de": "Seitenverhältnis"
    },
    "width": {
      "en": "Width",
      "de": "Breite"
    },
    "widthInfo": {
      "en": "Is applied to all screen sizes except for mobile phones",
      "de": "Trifft auf alle Bildschirmgrößen zu, außer auf Mobilgeräte"
    },
    "copyrightNotice": {
      "en": "Copyright",
      "de": "Urheberrecht"
    },
    "videoDisplay": {
      "en": "Video display",
      "de": "Videoanzeige"
    },
    "source": {
      "en": "Source",
      "de": "Quelle"
    },
    "imageSource": {
      "en": "Image source",
      "de": "Bild-Quelle"
    },
    "size": {
      "en": "Size",
      "de": "Größe"
    },
    "naturalSize": {
      "en": "Natural size",
      "de": "Natürliche Größe"
    },
    "resource_image": {
      "en": "image",
      "de": "Bild"
    },
    "resource_video": {
      "en": "video",
      "de": "Video"
    },
    "resource_audio": {
      "en": "audio",
      "de": "Audio"
    },
    "resource_text": {
      "en": "text",
      "de": "Text"
    },
    "resource_pdf": {
      "en": "document",
      "de": "Dokument"
    },
    "resource_none": {
      "en": "Unknown",
      "de": "Unbekannt"
    },
    "resource_unknown": {
      "en": "Unknown",
      "de": "Unbekannt"
    },
    "pageCount": {
      "en": "Page count",
      "de": "Seitenanzahl"
    },
    "question": {
      "en": "Question",
      "de": "Frage"
    },
    "answer": {
      "en": "Answer",
      "de": "Antwort"
    },
    "deletedDocument": {
      "en": "Deleted document",
      "de": "Gelöschtes Dokument"
    },
    "targetDeletedMessage": {
      "en": "The target of this link has been deleted",
      "de": "Das Ziel dieses Links wurde gelöscht"
    },
    "deletedRoom": {
      "en": "Deleted room",
      "de": "Gelöschter Raum"
    },
    "reset": {
      "en": "Reset",
      "de": "Zurücksetzen"
    },
    "randomizedTests": {
      "en": "The tests are arranged in random order",
      "de": "Die Tests sind in einer zufälligen Reihenfolge angeordnet"
    },
    "youtubeCopyrightNotice": {
      "en": "Source: [Youtube]({link})\n",
      "de": "Quelle: [Youtube]({link})\n"
    },
    "verifiedDocumentBadge": {
      "en": "This document was verified by a maintainer",
      "de": "Dieses Dokument wurde von einem Maintainer überprüft"
    },
    "duration": {
      "en": "Duration",
      "de": "Zeitdauer"
    },
    "determiningDuration": {
      "en": "Determining media duration ...",
      "de": "Mediendauer wird ermittelt ..."
    },
    "startTimecode": {
      "en": "Start time",
      "de": "Startzeit"
    },
    "chapter": {
      "en": "Chapter",
      "de": "Kapitel"
    },
    "mainTrack": {
      "en": "Main track",
      "de": "Hauptspur"
    },
    "secondaryTrack": {
      "en": "Track {number}",
      "de": "Spur {number}"
    },
    "addTrack": {
      "en": "Add track",
      "de": "Spur hinzufügen"
    },
    "trackMixer": {
      "en": "Track mixer",
      "de": "Spur-Mixer"
    },
    "caption": {
      "en": "Caption",
      "de": "Legende"
    },
    "defaultVolumePreset": {
      "en": "Default",
      "de": "Standard"
    },
    "volumePreset": {
      "en": "Volumes preset",
      "de": "Lautstärke-Voreinstellung"
    },
    "displayMode": {
      "en": "Display mode",
      "de": "Anzeigemodus"
    },
    "searchTextTooShort": {
      "en": "The search text has to be at least {minCharCount, plural, =1 {# character} other {# characters}} long",
      "de": "Der Suchbegriff muss mindestens {minCharCount} Zeichen lang sein"
    },
    "searchOngoing": {
      "en": "Searching ...",
      "de": "Suche ..."
    },
    "searchResultInfo": {
      "en": "{\nresultCount, select,\n0 {Searching for the term <0>{searchTerm}</0> yielded no results}\nother {You are seeing {resultCount, plural, =1 {# result} other {# results}} for the search term <0>{searchTerm}</0>}\n}\n",
      "de": "{\nresultCount, select,\n0 {Die Suche nach dem Begriff <0>{searchTerm}</0> erzielte keine Ergebnisse}\nother {Du siehst {resultCount, plural, =1 {# Ergebnis} other {# Ergebnisse}} für den Suchbegriff <0>{searchTerm}</0>}\n}\n"
    },
    "more": {
      "en": "more ...",
      "de": "mehr ..."
    },
    "less": {
      "en": "less ...",
      "de": "weniger ..."
    },
    "draft": {
      "en": "Draft",
      "de": "Entwurf"
    },
    "playbackRange": {
      "en": "Playback range",
      "de": "Abspielbereich"
    },
    "or": {
      "en": "or",
      "de": "oder"
    },
    "enterEmail": {
      "en": "Please enter an email address",
      "de": "Bitte gib eine E-Mail-Adresse an"
    },
    "emailIsInvalid": {
      "en": "The value you provided is not a valid email address",
      "de": "Deine Eingabe ist keine gültige E-Mail-Adresse"
    },
    "removeFavorite": {
      "en": "Remove from favorites",
      "de": "Von den Favoriten entfernen"
    },
    "addFavorite": {
      "en": "Add to favorites",
      "de": "Zu den Favoriten hinzufügen"
    },
    "createDocument": {
      "en": "Create document",
      "de": "Dokument erstellen"
    },
    "newDocument": {
      "en": "New document",
      "de": "Neues Dokument"
    },
    "createRoom": {
      "en": "Create room",
      "de": "Raum erstellen"
    },
    "enterRoom": {
      "en": "Enter room",
      "de": "Raum betreten"
    },
    "changesSavedSuccessfully": {
      "en": "Your changes have been saved",
      "de": "Deine Änderungen wurden gespeichert"
    },
    "filter": {
      "en": "Filter",
      "de": "Filter"
    },
<<<<<<< HEAD
    "playerSettings": {
      "en": "Player settings",
      "de": "Player-Einstellungen"
    },
    "initialVolume": {
      "en": "Initial volume",
      "de": "Anfangslautstärke"
    },
    "multitrackInitialVolumeInfo": {
      "en": "This is the initial volume of the player, applied over all tracks. Available only when there is more than one track. [but better]",
      "de": "This is the initial volume of the player, applied over all tracks. Available only when there is more than one track. [but better and in German]"
    },
=======
>>>>>>> b8a5bd6b
    "posterImageUrl": {
      "en": "Preview image URL",
      "de": "Vorschau-Bild-URL"
    }
  },
  "pageNames": {
    "dashboard": {
      "en": "Dashboard",
      "de": "Dashboard"
    },
    "admin": {
      "en": "Administration",
      "de": "Verwaltung"
    },
    "batches": {
      "en": "Batch details",
      "de": "Chargen-Details"
    },
    "redaction": {
      "en": "Redaction",
      "de": "Redaktion"
    }
  },
  "mailService": {
    "registrationVerificationEmail.subject": {
      "en": "Welcome to {appName}!",
      "de": "Willkommen auf {appName}!"
    },
    "registrationVerificationEmail.text": {
      "en": "Welcome!\n\nYou have registered with {appName} as {displayName}.\nPlease complete your registration using the following code:\n\n{verificationCode}\n\nThe code remains valid for {minutes, plural, =1 {one minute} other {# minutes}}.\n",
      "de": "Willkommen!\n\nDu hast dich als {displayName} auf {appName} registriert.\nBitte schließe deine Registrierung mit dem folgendem Code ab:\n\n{verificationCode}\n\nDer Code bleibt {minutes, plural, =1 {eine Minute} other {# Minuten}} gültig.\n"
    },
    "registrationVerificationEmail.markdown": {
      "en": "Welcome!\n\nYou have registered with {appName} as {displayName}. \\\nPlease complete your registration using the following code:\n\n**`{verificationCode}`**\n\nThe code remains valid for {minutes, plural, =1 {one minute} other {# minutes}}.\n",
      "de": "Willkommen!\n\nDu hast dich als {displayName} auf {appName} registriert. \\\nBitte schließe deine Registrierung mit dem folgendem Code ab:\n\n**`{verificationCode}`**\n\nDer Code bleibt {minutes, plural, =1 {eine Minute} other {# Minuten}} gültig.\n"
    },
    "passwordResetEmail.subject": {
      "en": "Your password for {appName}",
      "de": "Dein Kennwort auf {appName}"
    },
    "passwordResetEmail.text": {
      "en": "Hello {displayName}!\n\nYou have requested a password change on {appName}.\nPlease complete the process using the following code:\n\n{verificationCode}\n\nThe code remains valid for {minutes, plural, =1 {one minute} other {# minutes}}.\n",
      "de": "Hallo {displayName}!\n\nDu hast die Änderung deines Kennworts auf {appName} angefordert.\nBitte schließe den Prozess mit dem folgendem Code ab:\n\n{verificationCode}\n\nDer Code bleibt {minutes, plural, =1 {eine Minute} other {# Minuten}} gültig.\n"
    },
    "passwordResetEmail.markdown": {
      "en": "Hello {displayName}!\n\nYou have requested a password change on {appName}. \\\nPlease complete the process using the following code:\n\n**`{verificationCode}`**\n\nThe code remains valid for {minutes, plural, =1 {one minute} other {# minutes}}.\n",
      "de": "Hallo {displayName}!\n\nDu hast die Änderung deines Kennworts auf {appName} angefordert.  \\\nBitte schließe den Prozess mit dem folgendem Code ab:\n\n**`{verificationCode}`**\n\nDer Code bleibt {minutes, plural, =1 {eine Minute} other {# Minuten}} gültig.\n"
    },
    "roomInvitationEmail.subject": {
      "en": "You have been invited to a room",
      "de": "Du wurdest in einen Raum eingeladen."
    },
    "roomInvitationEmail.text": {
      "en": "Hello!\n\nUser {ownerName} has invited you to the room {roomName}.\nTo accept the invitation, please follow this link: {invitationLink}\nThe link remains valid for {days, plural, =1 {one day} other {# days}}.\n",
      "de": "Hallo!\n\nDer Benutzer {ownerName} hat dich in den Raum {roomName} eingeladen.\nUm die Einladung anzunehmen, folge bitte diesem Link: {invitationLink}\nDer Link bleibt {days, plural, =1 {einen Tag} other {# Tage}} gültig.\n"
    },
    "roomInvitationEmail.markdown": {
      "en": "Hello!\n\nUser **{ownerName}** has invited you to the room **{roomName}**. \\\nTo accept the invitation, please follow this link: [Join room]({invitationLink}).\n\nThe link remains valid for {days, plural, =1 {one day} other {# days}}.\n",
      "de": "Hallo!\n\nDer Benutzer **{ownerName}** hat dich in den Raum **{roomName}** eingeladen. \\\nUm die Einladung anzunehmen, folge bitte diesem Link: [Raum beitreten]({invitationLink}).\n\nDer Link bleibt {days, plural, =1 {einen Tag} other {# Tage}} gültig.\n"
    },
    "roomDeletionNotificationEmail.subject": {
      "en": "A room you were a member of has been deleted",
      "de": "Ein Raum, in dem du Mitglied warst, wurde gelöscht"
    },
    "roomDeletionNotificationEmail.text": {
      "en": "Hello!\n\nUser {ownerName} has deleted the room {roomName}.\n",
      "de": "Hallo!\n\nDer Benutzer {ownerName} hat den Raum {roomName} gelöscht.\n"
    },
    "roomDeletionNotificationEmail.markdown": {
      "en": "Hello!\n\nUser **{ownerName}** has deleted the room **{roomName}**.\n",
      "de": "Hallo!\n\nDer Benutzer **{ownerName}** hat den Raum **{roomName}** gelöscht.\n"
    },
    "roomMemberRemovalNotificationEmail.subject": {
      "en": "Your membership to a room has ended",
      "de": "Deine Mitgliedschaft in einem Raum wurde beendet"
    },
    "roomMemberRemovalNotificationEmail.text": {
      "en": "Hello {displayName}!\n\nUser {ownerName} has ended your membership in room {roomName}.\n",
      "de": "Hallo {displayName}!\n\nDer Benutzer {ownerName} hat deine Mitgliedschaft im Raum {roomName} beendet.\n"
    },
    "roomMemberRemovalNotificationEmail.markdown": {
      "en": "Hello {displayName}!\n\nUser **{ownerName}** has ended your membership in room **{roomName}**.\n",
      "de": "Hallo {displayName}!\n\nDer Benutzer **{ownerName}** hat deine Mitgliedschaft im Raum **{roomName}** beendet.\n"
    },
    "roomInvitationDeletionNotificationEmail.subject": {
      "en": "Your membership invitation to a room has been revoked",
      "de": "Deine Einladung zur Mitgliedschaft in einem Raum wurde zurückgezogen"
    },
    "roomInvitationDeletionNotificationEmail.text": {
      "en": "Hello!\n\nUser {ownerName} has revoked your membership invitation to room {roomName}.\n",
      "de": "Hallo!\n\nDer Benutzer {ownerName} hat deine Einladung zur Mitgliedschaft in dem Raum {roomName} zurückgezogen.\n"
    },
    "roomInvitationDeletionNotificationEmail.markdown": {
      "en": "Hello\n\nUser **{ownerName}** has revoked your membership invitation to room **{roomName}**.\n",
      "de": "Hallo\n\nDer Benutzer **{ownerName}** hat deine Einladung zur Mitgliedschaft in dem Raum **{roomName}** zurückgezogen.\n"
    }
  },
  "mimeTypeHelper": {
    "mimeTypeCategoryText": {
      "en": "Text",
      "de": "Text"
    },
    "mimeTypeCategoryMarkup": {
      "en": "Markup",
      "de": "Markup"
    },
    "mimeTypeCategoryImage": {
      "en": "Image",
      "de": "Bild"
    },
    "mimeTypeCategoryVideo": {
      "en": "Video",
      "de": "Video"
    },
    "mimeTypeCategoryAudio": {
      "en": "Audio",
      "de": "Audio"
    },
    "mimeTypeCategoryArchive": {
      "en": "Archive",
      "de": "Archiv"
    },
    "mimeTypeCategoryDocument": {
      "en": "Document",
      "de": "Dokument"
    },
    "mimeTypeCategorySpreadsheet": {
      "en": "Spreadsheet",
      "de": "Tabellenkalkulation"
    },
    "mimeTypeCategoryPresentation": {
      "en": "Presentation",
      "de": "Präsentation"
    },
    "mimeTypeCategoryProgram": {
      "en": "Program",
      "de": "Programm"
    },
    "mimeTypeCategoryFolder": {
      "en": "Directory",
      "de": "Verzeichnis"
    },
    "mimeTypeCategoryUnknown": {
      "en": "Unknown",
      "de": "Unbekannt"
    }
  }
}<|MERGE_RESOLUTION|>--- conflicted
+++ resolved
@@ -3194,7 +3194,6 @@
       "en": "Filter",
       "de": "Filter"
     },
-<<<<<<< HEAD
     "playerSettings": {
       "en": "Player settings",
       "de": "Player-Einstellungen"
@@ -3207,8 +3206,6 @@
       "en": "This is the initial volume of the player, applied over all tracks. Available only when there is more than one track. [but better]",
       "de": "This is the initial volume of the player, applied over all tracks. Available only when there is more than one track. [but better and in German]"
     },
-=======
->>>>>>> b8a5bd6b
     "posterImageUrl": {
       "en": "Preview image URL",
       "de": "Vorschau-Bild-URL"
