"yes":
  en: "Yes"
  de: Ja
"no":
  en: "No"
  de: Nein
save:
  en: Save
  de: Speichern
cancel:
  en: Cancel
  de: Abbrechen
select:
  en: Select
  de: Auswählen
back:
  en: Back
  de: Zurück
preview:
  en: Preview
  de: Vorschau
edit:
  en: Edit
  de: Bearbeiten
apply:
  en: Apply
  de: Übernehmen
discard:
  en: Discard
  de: Verwerfen
duplicate:
  en: Duplicate
  de: Duplizieren
delete:
  en: Delete
  de: Löschen
hardDelete:
  en: Delete irreversibly
  de: Unwiderruflich löschen
moveUp:
  en: Move up
  de: Nach oben verschieben
moveDown:
  en: Move down
  de: Nach unten verschieben
error:
  en: Error
  de: Fehler
invalidSlug:
  en: The URL path must contain only lower case letters, hyphons, slashes and digits
  de: Der URL-Pfad darf nur Kleinbuchstaben, Bindestriche, Schrägstriche und Ziffern enthalten
archivedAlert:
  en: This document is archived and cannot be edited
  de: Dieses Dokument ist archiviert und kann nicht editiert werden
<<<<<<< HEAD
viewVersions:
  en: View versions
  de: Versionen ansehen
viewDocument:
  en: View document
  de: Dokument ansehen
=======
externalDocumentWarning:
  en: This document is a copy. The original can be edited <0>here</0>.
  de: Dieses Dokument ist eine Kopie. Das Original kann <0>hier</0> editiert werden.
>>>>>>> cf5325be
<|MERGE_RESOLUTION|>--- conflicted
+++ resolved
@@ -52,15 +52,12 @@
 archivedAlert:
   en: This document is archived and cannot be edited
   de: Dieses Dokument ist archiviert und kann nicht editiert werden
-<<<<<<< HEAD
 viewVersions:
   en: View versions
   de: Versionen ansehen
 viewDocument:
   en: View document
   de: Dokument ansehen
-=======
 externalDocumentWarning:
   en: This document is a copy. The original can be edited <0>here</0>.
-  de: Dieses Dokument ist eine Kopie. Das Original kann <0>hier</0> editiert werden.
->>>>>>> cf5325be
+  de: Dieses Dokument ist eine Kopie. Das Original kann <0>hier</0> editiert werden.