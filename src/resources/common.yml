"yes":
  en: "Yes"
  de: Ja
"no":
  en: "No"
  de: Nein
save:
  en: Save
  de: Speichern
cancel:
  en: Cancel
  de: Abbrechen
select:
  en: Select
  de: Auswählen
back:
  en: Back
  de: Zurück
preview:
  en: Preview
  de: Vorschau
edit:
  en: Edit
  de: Bearbeiten
apply:
  en: Apply
  de: Übernehmen
discard:
  en: Discard
  de: Verwerfen
duplicate:
  en: Duplicate
  de: Duplizieren
delete:
  en: Delete
  de: Löschen
hardDelete:
  en: Delete irreversibly
  de: Unwiderruflich löschen
moveUp:
  en: Move up
  de: Nach oben verschieben
moveDown:
  en: Move down
  de: Nach unten verschieben
confirm:
  en: Confirm
  de: Bestätigen
error:
  en: Error
  de: Fehler
language:
  en: Language
  de: Sprache
invalidSlug:
  en: The URL path should contain only lower case letters, hyphens, slashes and digits
  de: Der URL-Pfad sollte nur Kleinbuchstaben, Bindestriche, Schrägstriche und Ziffern enthalten
archivedAlert:
  en: This document is archived and cannot be edited
  de: Dieses Dokument ist archiviert und kann nicht editiert werden
viewRevisions:
  en: View revisions
  de: Revisionen ansehen
viewDocument:
  en: View document
  de: Dokument ansehen
externalDocumentWarning:
  en: This document is a copy. The original can be edited <0>here</0>.
  de: Dieses Dokument ist eine Kopie. Das Original kann <0>hier</0> editiert werden.
accept:
  en: Accept
  de: Akzeptieren
logon:
  en: Log on
  de: Anmelden
logoff:
  en: Log off
  de: Abmelden
createdOn:
  en: Created on
  de: Erstellt am
completedOn:
  en: Completed on
  de: Abgeschlossen am
createdBy:
  en: Created by
  de: Erstellt von
updatedOn:
  en: Update date
  de: Update-Datum
owner:
  en: Owner
  de: Eigentümer
email:
  en: Email
  de: E-Mail
name:
  en: Name
  de: Name
access:
  en: Access
  de: Zugang
accessType_public:
  en: public
  de: öffentlich
accessType_private:
  en: private
  de: privat
<<<<<<< HEAD
username:
  en: User name
  de: Benutzername
password:
  en: Password
  de: Kennwort
=======
title:
  en: Title
  de: Titel
slug:
  en: URL path
  de: URL-Pfad
>>>>>>> d5b62e78
<|MERGE_RESOLUTION|>--- conflicted
+++ resolved
@@ -106,18 +106,15 @@
 accessType_private:
   en: private
   de: privat
-<<<<<<< HEAD
-username:
-  en: User name
-  de: Benutzername
-password:
-  en: Password
-  de: Kennwort
-=======
 title:
   en: Title
   de: Titel
 slug:
   en: URL path
   de: URL-Pfad
->>>>>>> d5b62e78
+username:
+  en: User name
+  de: Benutzername
+password:
+  en: Password
+  de: Kennwort