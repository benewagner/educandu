--- conflicted
+++ resolved
@@ -486,7 +486,6 @@
   filter:
     en: Filter
     de: Filter
-<<<<<<< HEAD
   playerSettings:
     en: Player settings
     de: Player-Einstellungen
@@ -496,8 +495,6 @@
   multitrackInitialVolumeInfo:
     en: This is the initial volume of the player, applied over all tracks. [but better]
     de: This is the initial volume of the player, applied over all tracks. [but better and in German]
-=======
   posterImageUrl:
     en: Preview image URL
-    de: Vorschau-Bild-URL
->>>>>>> 48a49d0b
+    de: Vorschau-Bild-URL