--- conflicted
+++ resolved
@@ -693,11 +693,9 @@
   dashboardTab_settings:
     en: Settings
     de: Einstellungen
-<<<<<<< HEAD
   badges:
     en: Badges
     de: Kennzeichen
-=======
   role_user:
     en: User
     de: Benutzer
@@ -709,5 +707,4 @@
     de: Maintainer
   role_admin:
     en: Administrator
-    de: Administrator
->>>>>>> 6b0714dc
+    de: Administrator