import escapeStringRegexp from 'escape-string-regexp';

const HTML_REPLACEMENT_MAP = {
  '&': '&amp;',
  '<': '&lt;',
  '>': '&gt;',
  '"': '&quot;'
};

<<<<<<< HEAD
const HTML_ESCAPE_TEST_PATTERN = new RegExp(`[${Object.keys(HTML_REPLACEMENT_MAP).map(escapeStringRegexp).join('')}]`);

const HTML_ESCAPE_REPLACEMENT_PATTERN = new RegExp(HTML_ESCAPE_TEST_PATTERN.source, 'g');

export function escapeHtml(str) {
  return HTML_ESCAPE_TEST_PATTERN.test(str)
    ? str.replace(HTML_ESCAPE_REPLACEMENT_PATTERN, c => HTML_REPLACEMENT_MAP[c])
    : str;
}
=======
export function kebabCaseToCamelCase(str) {
  return str.replace(/-[a-z0-9]/g, c => c.toUpperCase()).replace(/-/g, '');
}

export default {
  getSearchTermIndex,
  splitAt
};
>>>>>>> 28034b4a
<|MERGE_RESOLUTION|>--- conflicted
+++ resolved
@@ -7,7 +7,6 @@
   '"': '&quot;'
 };
 
-<<<<<<< HEAD
 const HTML_ESCAPE_TEST_PATTERN = new RegExp(`[${Object.keys(HTML_REPLACEMENT_MAP).map(escapeStringRegexp).join('')}]`);
 
 const HTML_ESCAPE_REPLACEMENT_PATTERN = new RegExp(HTML_ESCAPE_TEST_PATTERN.source, 'g');
@@ -17,13 +16,7 @@
     ? str.replace(HTML_ESCAPE_REPLACEMENT_PATTERN, c => HTML_REPLACEMENT_MAP[c])
     : str;
 }
-=======
+
 export function kebabCaseToCamelCase(str) {
   return str.replace(/-[a-z0-9]/g, c => c.toUpperCase()).replace(/-/g, '');
-}
-
-export default {
-  getSearchTermIndex,
-  splitAt
-};
->>>>>>> 28034b4a
+}