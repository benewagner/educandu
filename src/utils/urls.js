--- conflicted
+++ resolved
@@ -1,25 +1,3 @@
-<<<<<<< HEAD
-export const homePath = '/';
-export const docsPath = '/docs';
-export const usersPath = '/users';
-export const settingsPath = '/settings';
-export const importBatchesPath = '/import-batches';
-export const createImportPath = '/import-batches/create';
-export const loginPath = '/login';
-export const logoutPath = '/logout';
-export const mySpacePath = '/my-space';
-export const registerPath = '/register';
-export const resetPasswordPath = '/reset-password';
-export const searchPath = '/search';
-
-export const docsPrefix = '/docs/';
-export const editDocPrefix = '/edit/doc/';
-export const revisionPrefix = '/revs/';
-export const roomsPrefix = '/rooms/';
-export const completeRegistrationPrefix = '/complete-registration/';
-export const completePasswordResetPrefix = '/complete-password-reset/';
-export const roomMembershipConfirmationPrefix = '/room-membership-confirmation/';
-=======
 const homePath = '/';
 const docsPath = '/docs';
 const usersPath = '/users';
@@ -34,14 +12,12 @@
 const createImportPath = '/import-batches/create';
 
 const docsPrefix = '/docs/';
+const roomsPrefix = '/rooms/';
 const revisionPrefix = '/revs/';
 const editDocPrefix = '/edit/doc/';
-const roomDetailsPrefix = '/rooms/';
-const pluginApiPathPrefix = '/plugins/';
 const completeRegistrationPrefix = '/complete-registration/';
 const completePasswordResetPrefix = '/complete-password-reset/';
-const confirmRoomMembershipPrefix = '/confirm-room-membership/';
->>>>>>> b73b1125
+const roomMembershipConfirmationPrefix = '/room-membership-confirmation/';
 
 function removeTrailingSlash(path) {
   return String(path).replace(/\/*$/, '');
@@ -82,15 +58,7 @@
   return concatParts(revisionPrefix, revisionId);
 }
 
-<<<<<<< HEAD
-export function getRoomUrl(roomId) {
-  return concatParts(roomsPrefix, roomId);
-}
-
-export function getSettingsUrl() {
-=======
 function getSettingsUrl() {
->>>>>>> b73b1125
   return settingsPath;
 }
 
@@ -114,17 +82,8 @@
   return concatParts(completePasswordResetPrefix, passwordResetRequestId);
 }
 
-<<<<<<< HEAD
 export function getRoomMembershipConfirmationUrl(token) {
   return concatParts(roomMembershipConfirmationPrefix, token);
-=======
-function getConfirmRoomMembershipUrl(token) {
-  return concatParts(confirmRoomMembershipPrefix, token);
-}
-
-function getPluginApiPathPrefix(pluginType) {
-  return concatParts(pluginApiPathPrefix, pluginType);
->>>>>>> b73b1125
 }
 
 function getDefaultLoginRedirectUrl() {
@@ -181,8 +140,8 @@
   return concatParts(importBatchesPath, batchId);
 }
 
-function getRoomDetailsUrl(roomId) {
-  return concatParts(roomDetailsPrefix, encodeURIComponent(roomId));
+function getRoomUrl(roomId) {
+  return concatParts(roomsPrefix, encodeURIComponent(roomId));
 }
 
 export default {
@@ -226,6 +185,5 @@
   getBatchUrl,
   getImportedDocUrl,
   getImportDetailsUrl,
-  getImportSourceBaseUrl,
-  getRoomDetailsUrl
+  getImportSourceBaseUrl
 };