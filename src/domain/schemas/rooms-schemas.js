--- conflicted
+++ resolved
@@ -16,18 +16,14 @@
   email: joi.string().required()
 });
 
-<<<<<<< HEAD
 export const postRoomInvitationConfirmBodySchema = joi.object({
   token: idOrKeySchema.required()
 });
 
-export const roomDetailsParamSchema = joi.object({
-=======
-export const getRoomDetailsParamSchema = joi.object({
+export const getRoomParamsSchema = joi.object({
   roomId: joi.string().required()
 });
 
 export const getAuthorizeResourcesAccessParamsSchema = joi.object({
->>>>>>> b73b1125
   roomId: joi.string().required()
 });