import { ROLE } from './role.js';

const EDIT_DOC = 'edit-doc';
const VIEW_DOCS = 'view-docs';
const EDIT_FILE = 'edit-file';
const VIEW_FILES = 'view-files';
const CREATE_FILE = 'create-file';
const EDIT_USERS = 'edit-users';
const EDIT_SETTINGS = 'edit-settings';
const HARD_DELETE_SECTION = 'hard-delete-section';
const DELETE_CDN_FILE = 'delete-cdn-file';
const SEE_USER_EMAIL = 'see-user-email';
const MIGRATE_DATA = 'migrate-data';
const RESTORE_DOC_REVISIONS = 'restore-doc-revisions';
const MANAGE_ARCHIVED_DOCS = 'manage-archived-docs';
const MANAGE_IMPORT = 'manage-import';
const MANAGE_EXPORT = 'manage-export';
const CREATE_ROOMS = 'create-rooms';
const AUTORIZE_ROOMS_RESOURCES = 'authorize-room-resouces';
const VIEW_ROOMS = 'view-rooms';
const EDIT_ROOMS = 'edit-rooms';
const JOIN_PRIVATE_ROOMS = 'join-private-rooms';

const rolesForPermission = {
  [EDIT_DOC]: [ROLE.admin, ROLE.user],
  [VIEW_DOCS]: [ROLE.admin, ROLE.user],
  [EDIT_FILE]: [ROLE.admin, ROLE.user],
  [VIEW_FILES]: [ROLE.admin, ROLE.user],
  [CREATE_FILE]: [ROLE.admin, ROLE.user],
  [EDIT_SETTINGS]: [ROLE.admin],
  [EDIT_USERS]: [ROLE.admin],
  [HARD_DELETE_SECTION]: [ROLE.admin],
  [DELETE_CDN_FILE]: [ROLE.admin],
  [SEE_USER_EMAIL]: [ROLE.admin],
  [MIGRATE_DATA]: [ROLE.admin],
  [RESTORE_DOC_REVISIONS]: [ROLE.admin],
  [MANAGE_ARCHIVED_DOCS]: [ROLE.admin],
  [MANAGE_IMPORT]: [ROLE.admin],
  [CREATE_ROOMS]: [ROLE.admin, ROLE.user],
  [EDIT_ROOMS]: [ROLE.admin, ROLE.user],
  [VIEW_ROOMS]: [ROLE.admin, ROLE.user],
<<<<<<< HEAD
  [JOIN_PRIVATE_ROOMS]: [ROLE.admin, ROLE.user]
=======
  [AUTORIZE_ROOMS_RESOURCES]: [ROLE.admin, ROLE.user]
>>>>>>> b73b1125
};

export function hasUserPermission(user, permission) {
  return user?.permissions
    ? user.permissions.includes(permission)
    : (rolesForPermission[permission] || []).some(role => user?.roles?.includes(role));
}

export default {
  EDIT_DOC,
  VIEW_DOCS,
  EDIT_FILE,
  VIEW_FILES,
  CREATE_FILE,
  EDIT_USERS,
  EDIT_SETTINGS,
  HARD_DELETE_SECTION,
  SEE_USER_EMAIL,
  MIGRATE_DATA,
  MANAGE_ARCHIVED_DOCS,
  RESTORE_DOC_REVISIONS,
  MANAGE_IMPORT,
  MANAGE_EXPORT,
  DELETE_CDN_FILE,
  CREATE_ROOMS,
  AUTORIZE_ROOMS_RESOURCES,
  VIEW_ROOMS,
  EDIT_ROOMS,
  JOIN_PRIVATE_ROOMS
};<|MERGE_RESOLUTION|>--- conflicted
+++ resolved
@@ -39,11 +39,8 @@
   [CREATE_ROOMS]: [ROLE.admin, ROLE.user],
   [EDIT_ROOMS]: [ROLE.admin, ROLE.user],
   [VIEW_ROOMS]: [ROLE.admin, ROLE.user],
-<<<<<<< HEAD
+  [AUTORIZE_ROOMS_RESOURCES]: [ROLE.admin, ROLE.user],
   [JOIN_PRIVATE_ROOMS]: [ROLE.admin, ROLE.user]
-=======
-  [AUTORIZE_ROOMS_RESOURCES]: [ROLE.admin, ROLE.user]
->>>>>>> b73b1125
 };
 
 export function hasUserPermission(user, permission) {
