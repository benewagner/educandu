import { ROLE } from './role.js';

const EDIT_DOC = 'edit-doc';
const VIEW_DOCS = 'view-docs';
const EDIT_FILE = 'edit-file';
const VIEW_FILES = 'view-files';
const CREATE_FILE = 'create-file';
const EDIT_USERS = 'edit-users';
const EDIT_SETTINGS = 'edit-settings';
const HARD_DELETE_SECTION = 'hard-delete-section';
const SEE_USER_EMAIL = 'see-user-email';
const MIGRATE_DATA = 'migrate-data';
const RESTORE_DOC_REVISIONS = 'restore-doc-revisions';
const MANAGE_ARCHIVED_DOCS = 'manage-archived-docs';
const MANAGE_IMPORT = 'manage-import';
const MANAGE_EXPORT = 'manage-export';

const rolesForPermission = {
  [EDIT_DOC]: [ROLE.admin, ROLE.user],
  [VIEW_DOCS]: [ROLE.admin, ROLE.user],
  [EDIT_FILE]: [ROLE.admin, ROLE.user],
  [VIEW_FILES]: [ROLE.admin, ROLE.user],
  [CREATE_FILE]: [ROLE.admin, ROLE.user],
  [EDIT_SETTINGS]: [ROLE.admin],
  [EDIT_USERS]: [ROLE.admin],
  [HARD_DELETE_SECTION]: [ROLE.admin],
  [SEE_USER_EMAIL]: [ROLE.admin],
  [MIGRATE_DATA]: [ROLE.admin],
<<<<<<< HEAD
  [MANAGE_DOC_REVISIONS]: [ROLE.admin],
  [MANAGE_ARCHIVED_DOCS]: [ROLE.admin],
  [MANAGE_IMPORT]: [ROLE.admin]
=======
  [RESTORE_DOC_REVISIONS]: [ROLE.admin],
  [MANAGE_ARCHIVED_DOCS]: [ROLE.admin]
>>>>>>> 8148595d
};

export function hasUserPermission(user, permission) {
  return user?.permissions
    ? user.permissions.includes(permission)
    : (rolesForPermission[permission] || []).some(role => user?.roles?.includes(role));
}

export default {
  EDIT_DOC,
  VIEW_DOCS,
  EDIT_FILE,
  VIEW_FILES,
  CREATE_FILE,
  EDIT_USERS,
  EDIT_SETTINGS,
  HARD_DELETE_SECTION,
  SEE_USER_EMAIL,
  MIGRATE_DATA,
  MANAGE_ARCHIVED_DOCS,
<<<<<<< HEAD
  MANAGE_DOC_REVISIONS,
  MANAGE_IMPORT,
  MANAGE_EXPORT
=======
  RESTORE_DOC_REVISIONS,
  LIST_EXPORTABLE_CONTENT
>>>>>>> 8148595d
};<|MERGE_RESOLUTION|>--- conflicted
+++ resolved
@@ -26,14 +26,9 @@
   [HARD_DELETE_SECTION]: [ROLE.admin],
   [SEE_USER_EMAIL]: [ROLE.admin],
   [MIGRATE_DATA]: [ROLE.admin],
-<<<<<<< HEAD
-  [MANAGE_DOC_REVISIONS]: [ROLE.admin],
+  [RESTORE_DOC_REVISIONS]: [ROLE.admin],
   [MANAGE_ARCHIVED_DOCS]: [ROLE.admin],
   [MANAGE_IMPORT]: [ROLE.admin]
-=======
-  [RESTORE_DOC_REVISIONS]: [ROLE.admin],
-  [MANAGE_ARCHIVED_DOCS]: [ROLE.admin]
->>>>>>> 8148595d
 };
 
 export function hasUserPermission(user, permission) {
@@ -54,12 +49,7 @@
   SEE_USER_EMAIL,
   MIGRATE_DATA,
   MANAGE_ARCHIVED_DOCS,
-<<<<<<< HEAD
-  MANAGE_DOC_REVISIONS,
+  RESTORE_DOC_REVISIONS,
   MANAGE_IMPORT,
   MANAGE_EXPORT
-=======
-  RESTORE_DOC_REVISIONS,
-  LIST_EXPORTABLE_CONTENT
->>>>>>> 8148595d
 };