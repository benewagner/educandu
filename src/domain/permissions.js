--- conflicted
+++ resolved
@@ -65,12 +65,6 @@
   DELETE_CDN_FILE,
   OWN_ROOMS,
   AUTORIZE_ROOMS_RESOURCES,
-<<<<<<< HEAD
-  VIEW_ROOMS,
-  EDIT_ROOMS,
   JOIN_PRIVATE_ROOMS,
   REGENERATE_ALL_DOCS
-=======
-  JOIN_PRIVATE_ROOMS
->>>>>>> d664758b
 };