--- conflicted
+++ resolved
@@ -16,12 +16,9 @@
 const MANAGE_IMPORT = 'manage-import';
 const MANAGE_EXPORT = 'manage-export';
 const CREATE_ROOMS = 'create-rooms';
-<<<<<<< HEAD
 const AUTORIZE_ROOMS_RESOURCES = 'authorize-room-resouces';
-=======
 const VIEW_ROOMS = 'view-rooms';
 const EDIT_ROOMS = 'edit-rooms';
->>>>>>> 6be21c09
 
 const rolesForPermission = {
   [EDIT_DOC]: [ROLE.admin, ROLE.user],
@@ -66,10 +63,7 @@
   MANAGE_EXPORT,
   DELETE_CDN_FILE,
   CREATE_ROOMS,
-<<<<<<< HEAD
-  AUTORIZE_ROOMS_RESOURCES
-=======
+  AUTORIZE_ROOMS_RESOURCES,
   VIEW_ROOMS,
   EDIT_ROOMS
->>>>>>> 6be21c09
 };