--- conflicted
+++ resolved
@@ -203,7 +203,9 @@
 export const NOT_ROOM_OWNER_OR_MEMBER_ERROR_MESSAGE = 'The user is not a room owner or member';
 export const NOT_ROOM_OWNER_OR_COLLABORATOR_ERROR_MESSAGE = 'The user is not a room owner or collaborator';
 
-<<<<<<< HEAD
+export const INTERNAL_PUBLIC_STORAGE_PATH_PATTERN = /^media(\/.*)?$/;
+export const INTERNAL_PRIVATE_STORAGE_PATH_PATTERN = /^rooms\/([^/]+)\/media(\/.*)?$/;
+
 export const DEFAULT_COLOR_SWATCHES = [
   ['#fffafa', '#ffd700', '#9ef083', '#7fff00', '#228b22', '#4582b4', '#ff0000', '#ca1515', '#800000', '#575757'],
   ['#e6f7ff', '#bae7ff', '#91d5ff', '#69c0ff', '#40a9ff', '#1890ff', '#096dd9', '#0050b3', '#003a8c', '#002766'],
@@ -219,8 +221,4 @@
   ['#fcffe6', '#f4ffb8', '#eaff8f', '#d3f261', '#bae637', '#a0d911', '#7cb305', '#5b8c00', '#3f6600', '#254000'],
   ['#fffbe6', '#fff1b8', '#ffe58f', '#ffd666', '#ffc53d', '#faad14', '#d48806', '#ad6800', '#874d00', '#613400'],
   ['#ffffff', '#fafafa', '#f5f5f5', '#e8e8e8', '#d9d9d9', '#bfbfbf', '#8c8c8c', '#595959', '#262626', '#000000']
-];
-=======
-export const INTERNAL_PUBLIC_STORAGE_PATH_PATTERN = /^media(\/.*)?$/;
-export const INTERNAL_PRIVATE_STORAGE_PATH_PATTERN = /^rooms\/([^/]+)\/media(\/.*)?$/;
->>>>>>> 132d28e5
+];