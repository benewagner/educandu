--- conflicted
+++ resolved
@@ -247,17 +247,12 @@
 
 export const invitationShape = PropTypes.shape({
   email: PropTypes.string.isRequired,
-<<<<<<< HEAD
   sentOn: PropTypes.instanceOf(Date).isRequired,
   expires: PropTypes.instanceOf(Date).isRequired
-=======
-  sentOn: PropTypes.string.isRequired,
-  expires: PropTypes.string.isRequired
 });
 
 export const lessonShape = PropTypes.shape({
   _id: PropTypes.string.isRequired,
   title: PropTypes.string.isRequired,
   slug: PropTypes.string
->>>>>>> 36cb69cc
 });