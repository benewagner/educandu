--- conflicted
+++ resolved
@@ -69,10 +69,6 @@
       sourceType: value,
       sourceUrl: '',
       playbackRange: [0, 1],
-<<<<<<< HEAD
-      showVideo: false,
-=======
->>>>>>> a3cf4620
       copyrightNotice: ''
     };
     if (useShowVideo) {
