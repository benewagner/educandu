--- conflicted
+++ resolved
@@ -287,44 +287,6 @@
           </div>
         )}
       </div>
-<<<<<<< HEAD
-      {customUnderScreenContent}
-      {!!renderProgressBar && renderProgressBar()}
-      {!renderProgressBar && (
-        <MediaPlayerProgressBar
-          allowPartClick={allowPartClick}
-          durationInMilliseconds={durationInMilliseconds}
-          millisecondsLength={millisecondsLength}
-          parts={parts}
-          playedMilliseconds={playedMilliseconds}
-          onSeek={handleSeek}
-          onSeekEnd={handleSeekEnd}
-          onSeekStart={handleSeekStart}
-          />
-      )}
-
-      {!!renderControls && renderControls()}
-      {!renderControls && (
-        <MediaPlayerControls
-          allowDownload={canDownload}
-          allowLoop={canLoop}
-          durationInMilliseconds={durationInMilliseconds}
-          millisecondsLength={millisecondsLength}
-          playedMilliseconds={playedMilliseconds}
-          screenMode={screenMode}
-          state={isPlaying ? MEDIA_PLAYER_CONTROLS_STATE.playing : MEDIA_PLAYER_CONTROLS_STATE.paused}
-          volume={appliedVolume}
-          loopMedia={loopMedia}
-          playbackRate={internalPlaybackRate}
-          onDownloadClick={handleDownloadClick}
-          onPauseClick={handlePauseClick}
-          onPlaybackRateChange={setInternaPlaybackRate}
-          onLoopMediaChange={setLoopMedia}
-          onPlayClick={handlePlayClick}
-          onVolumeChange={setInternalVolume}
-          />
-      )}
-=======
 
       <div className={underPlayerContentClasses}>
         {customUnderScreenContent}
@@ -345,11 +307,13 @@
         {!!renderControls && renderControls()}
         {!renderControls && (
           <MediaPlayerControls
+            allowDownload={allowDownload}
+            allowLoop={allowLoop}
             durationInMilliseconds={durationInMilliseconds}
-            isPlaying={isPlaying}
             millisecondsLength={millisecondsLength}
             playedMilliseconds={playedMilliseconds}
             screenMode={screenMode}
+            state={isPlaying ? MEDIA_PLAYER_CONTROLS_STATE.playing : MEDIA_PLAYER_CONTROLS_STATE.paused}
             volume={appliedVolume}
             loopMedia={loopMedia}
             isFullscreen={isFullscreen}
@@ -365,7 +329,6 @@
         )}
         {customUnderControlsContent}
       </div>
->>>>>>> 0ebf6ef3
     </div>
   );
 }
