--- conflicted
+++ resolved
@@ -48,16 +48,12 @@
         <br />
         <b>{t('source')}:</b> <i>{currentHost}</i>, {citation}, {renderUrl()}, {date}
         <br />
-<<<<<<< HEAD
-        {type === DOCUMENT_TYPE.document ? renderDocumentContributors(documentOrRevision, t) : renderRevisionAuthor(documentOrRevision, t)}
-=======
         {originalUrl && (
           <Fragment>
             <b>{t('originalSource')}:</b> {renderOriginalUrl()}
             <br />
           </Fragment>)}
         {type === 'document' ? renderDocumentContributors(documentOrRevision, t) : renderRevisionAuthor(documentOrRevision, t)}
->>>>>>> cf5325be
       </p>
     </div>
   );
