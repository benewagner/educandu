--- conflicted
+++ resolved
@@ -1,14 +1,10 @@
+import PropTypes from 'prop-types';
 import { Form, Modal } from 'antd';
-import PropTypes from 'prop-types';
-import React, { useEffect, useState } from 'react';
 import Logger from '../common/logger.js';
 import { useTranslation } from 'react-i18next';
 import errorHelper from '../ui/error-helper.js';
-<<<<<<< HEAD
-import React, { useState, useRef } from 'react';
 import EmailFormItem from './email-form-item.js';
-=======
->>>>>>> 95846cf4
+import React, { useEffect, useState } from 'react';
 import RoomApiClient from '../api-clients/room-api-client.js';
 import { useSessionAwareApiClient } from '../ui/api-helper.js';
 
@@ -58,15 +54,8 @@
       okButtonProps={{ loading: isLoading }}
       forceRender
       >
-<<<<<<< HEAD
-      <Form name="new-room-invitation-form" initialValues={initialFormValues} onFinish={handleFormFinish} ref={formRef} layout="vertical">
+      <Form form={form} name="new-room-invitation-form" initialValues={initialFormValues} onFinish={handleFormFinish} layout="vertical">
         <EmailFormItem name="email" />
-=======
-      <Form form={form} name="new-room-invitation-form" initialValues={initialFormValues} onFinish={handleFormFinish} layout="vertical">
-        <FormItem label={t('common:email')} name="email" rules={emailValidationRules}>
-          <Input />
-        </FormItem>
->>>>>>> 95846cf4
       </Form>
     </Modal>
   );
