import PropTypes from 'prop-types';
import classNames from 'classnames';
import Markdown from './markdown.js';
import { Input, Tooltip } from 'antd';
import MarkdownHelp from './markdown-help.js';
import { useTranslation } from 'react-i18next';
import React, { useRef, useState } from 'react';
import { LinkOutlined } from '@ant-design/icons';
import DebouncedInput from './debounced-input.js';
import { useStorage } from './storage-context.js';
import { useService } from './container-context.js';
import InputAndPreview from './input-and-preview.js';
import ClientConfig from '../bootstrap/client-config.js';
import PreviewIcon from './icons/general/preview-icon.js';
import NeverScrollingTextArea from './never-scrolling-text-area.js';
<<<<<<< HEAD
import ResourceSelectorDialog from './resource-selector/resource-selector-dialog.js';
=======
import GithubFlavoredMarkdown from '../common/github-flavored-markdown.js';
import ResourcePickerDialog from './resource-picker/resource-picker-dialog.js';
>>>>>>> 1255e3db

function MarkdownInput({ minRows, disabled, inline, debounced, renderAnchors, sanitizeCdnUrls, value, onBlur, onChange, preview, embeddable, maxLength, ...rest }) {
  const { locations } = useStorage();
  const inputContainerRef = useRef(null);
  const debouncedInputApiRef = useRef(null);
  const { t } = useTranslation('markdownInput');
<<<<<<< HEAD
  const [currentCaretPosition, setCurrentCaretPosition] = useState(-1);

  const blockInputContainerRef = useRef(null);
  const [isResourceSelectorDialogOpen, setIsResourceSelectorDialogOpen] = useState(false);
=======
  const clientConfig = useService(ClientConfig);
  const gfm = useService(GithubFlavoredMarkdown);
  const [isResourcePickerOpen, setIsResourcePickerOpen] = useState(false);
>>>>>>> 1255e3db

  const insertText = ({ text, replaceAll = false, focus = false }) => {
    const input = inputContainerRef.current.querySelector(inline ? 'input[type=text]' : 'textarea');
    if (focus) {
      input.focus();
    }

    const selectionStart = replaceAll ? 0 : input.selectionStart;
    const selectionEnd = replaceAll ? input.value.length : input.selectionEnd;
    const selectionMode = replaceAll ? 'end' : 'select';

    input.setRangeText(text, selectionStart, selectionEnd, selectionMode);
    input.dispatchEvent(new Event('change', { bubbles: true, cancelable: true }));
    debouncedInputApiRef.current?.flush();
  };

  const renderCount = () => !!maxLength
    && <div className="u-input-count">{value.length} / {maxLength}</div>;

<<<<<<< HEAD
  const handleOpenResourceSelectorClick = () => {
    if (disabled) {
      return;
    }
    setIsResourceSelectorDialogOpen(true);
  };

  const handleResourceSelectorDialogSelect = url => {
    const caretPosition = currentCaretPosition > -1 ? currentCaretPosition : value.length;
    const valueBeforeCaret = value.substr(0, caretPosition);
    const valueAfterCaret = value.substr(caretPosition);
    const urlMarkdown = `![](${url})`;

    blockInputContainerRef.current.value = `${valueBeforeCaret}${urlMarkdown}${valueAfterCaret}`;
    blockInputContainerRef.current.dispatchEvent(new Event(URL_INSERT_EVENT));

    setIsResourceSelectorDialogOpen(false);
=======
  const handleResourcePickerClick = () => {
    if (!disabled) {
      setIsResourcePickerOpen(true);
    }
  };

  const handleResourcePickerUrlSelect = url => {
    setIsResourcePickerOpen(false);
    setTimeout(() => insertText({ text: `![](${url})`, focus: true }), 500);
>>>>>>> 1255e3db
  };

  const handleResourceSelectorDialogClose = () => {
    setIsResourceSelectorDialogOpen(false);
  };

  const handleBlur = event => {
    const sanitizedValue = gfm.makeCdnResourcesPortable(value, clientConfig.cdnRootUrl);
    if (value !== sanitizedValue) {
      insertText({ text: sanitizedValue, replaceAll: true });
    }
    onBlur(event);
  };

  const renderInlineInput = () => {
    const inputProps = {
      ...rest,
      value,
      disabled,
      maxLength: maxLength || null,
      addonAfter: <MarkdownHelp disabled={disabled} inline />,
      className: classNames('MarkdownInput-input', { 'is-disabled': disabled }),
      onBlur: handleBlur,
      onChange
    };
    return (
      <div className="MarkdownInput-inlineInputContainer" ref={inputContainerRef}>
        {!debounced && <Input {...inputProps} />}
        {!!debounced && <DebouncedInput apiRef={debouncedInputApiRef} {...inputProps} elementType={Input} />}
        {renderCount()}
      </div>
    );
  };

  const renderResourceSelector = () => {
    return (
      <div
        onClick={handleOpenResourceSelectorClick}
        className={classNames({
          'MarkdownInput-resourceSelector': true,
          'MarkdownInput-resourceSelector--small': embeddable,
          'is-disabled': disabled
        })}
        >
        <LinkOutlined />
        <ResourceSelectorDialog
          isOpen={isResourceSelectorDialogOpen}
          onSelect={handleResourceSelectorDialogSelect}
          onClose={handleResourceSelectorDialogClose}
          />
      </div>
    );
  };

  const renderBlockInput = () => (
    <div className="MarkdownInput-textareaContainer" ref={inputContainerRef}>
      <NeverScrollingTextArea
        {...rest}
        className="MarkdownInput-textarea"
        value={value}
        debounced={debounced}
        debouncedApiRef={debouncedInputApiRef}
        onChange={onChange}
        onBlur={handleBlur}
        disabled={disabled}
        minRows={minRows}
        embeddable={embeddable}
        maxLength={maxLength || null}
        />
      <div
        className={classNames(
          'MarkdownInput-blockHelpContainer',
          { 'MarkdownInput-blockHelpContainer--embeddable': embeddable }
        )}
        >
        {!!locations.length && !disabled
          && (<Tooltip title={t('resourceSelectorTooltip')}>{renderResourceSelector()}</Tooltip>)}
        {!!locations.length && !!disabled && renderResourceSelector()}
        <MarkdownHelp size={embeddable ? 'small' : 'normal'} disabled={disabled} />
      </div>
      {renderCount()}
    </div>
  );

  const renderInput = () => inline ? renderInlineInput() : renderBlockInput();

  const renderPreview = () => (
    <div className="MarkdownInput-previewContainer">
      <Markdown
        inline={inline}
        renderAnchors={renderAnchors}
        className={classNames('MarkdownInput-preview', { 'MarkdownInput-preview--inline': inline })}
        >
        {value}
      </Markdown>
      <Tooltip title={t('previewArea')}>
        <PreviewIcon className="MarkdownInput-previewWatermark" />
      </Tooltip>
    </div>
  );

  return (
    <div className="MarkdownInput">
      {preview ? <InputAndPreview input={renderInput()} preview={renderPreview()} inline /> : renderInput()}
    </div>
  );
}

MarkdownInput.propTypes = {
  disabled: PropTypes.bool,
  embeddable: PropTypes.bool,
  inline: PropTypes.bool,
  debounced: PropTypes.bool,
  maxLength: PropTypes.number,
  minRows: PropTypes.number,
  onBlur: PropTypes.func,
  onChange: PropTypes.func,
  preview: PropTypes.bool,
  renderAnchors: PropTypes.bool,
  sanitizeCdnUrls: PropTypes.bool,
  value: PropTypes.string
};

MarkdownInput.defaultProps = {
  disabled: false,
  embeddable: false,
  inline: false,
  debounced: false,
  maxLength: 0,
  minRows: 3,
  onBlur: () => {},
  onChange: () => {},
  preview: false,
  renderAnchors: false,
  sanitizeCdnUrls: true,
  value: ''
};

export default MarkdownInput;<|MERGE_RESOLUTION|>--- conflicted
+++ resolved
@@ -13,28 +13,17 @@
 import ClientConfig from '../bootstrap/client-config.js';
 import PreviewIcon from './icons/general/preview-icon.js';
 import NeverScrollingTextArea from './never-scrolling-text-area.js';
-<<<<<<< HEAD
+import GithubFlavoredMarkdown from '../common/github-flavored-markdown.js';
 import ResourceSelectorDialog from './resource-selector/resource-selector-dialog.js';
-=======
-import GithubFlavoredMarkdown from '../common/github-flavored-markdown.js';
-import ResourcePickerDialog from './resource-picker/resource-picker-dialog.js';
->>>>>>> 1255e3db
 
 function MarkdownInput({ minRows, disabled, inline, debounced, renderAnchors, sanitizeCdnUrls, value, onBlur, onChange, preview, embeddable, maxLength, ...rest }) {
   const { locations } = useStorage();
   const inputContainerRef = useRef(null);
   const debouncedInputApiRef = useRef(null);
   const { t } = useTranslation('markdownInput');
-<<<<<<< HEAD
-  const [currentCaretPosition, setCurrentCaretPosition] = useState(-1);
-
-  const blockInputContainerRef = useRef(null);
-  const [isResourceSelectorDialogOpen, setIsResourceSelectorDialogOpen] = useState(false);
-=======
   const clientConfig = useService(ClientConfig);
   const gfm = useService(GithubFlavoredMarkdown);
-  const [isResourcePickerOpen, setIsResourcePickerOpen] = useState(false);
->>>>>>> 1255e3db
+  const [isResourceSelectorDialogOpen, setIsResourceSelectorDialogOpen] = useState(false);
 
   const insertText = ({ text, replaceAll = false, focus = false }) => {
     const input = inputContainerRef.current.querySelector(inline ? 'input[type=text]' : 'textarea');
@@ -51,38 +40,17 @@
     debouncedInputApiRef.current?.flush();
   };
 
-  const renderCount = () => !!maxLength
-    && <div className="u-input-count">{value.length} / {maxLength}</div>;
+  const renderCount = () => !!maxLength && <div className="u-input-count">{value.length} / {maxLength}</div>;
 
-<<<<<<< HEAD
   const handleOpenResourceSelectorClick = () => {
-    if (disabled) {
-      return;
+    if (!disabled) {
+      setIsResourceSelectorDialogOpen(true);
     }
-    setIsResourceSelectorDialogOpen(true);
   };
 
   const handleResourceSelectorDialogSelect = url => {
-    const caretPosition = currentCaretPosition > -1 ? currentCaretPosition : value.length;
-    const valueBeforeCaret = value.substr(0, caretPosition);
-    const valueAfterCaret = value.substr(caretPosition);
-    const urlMarkdown = `![](${url})`;
-
-    blockInputContainerRef.current.value = `${valueBeforeCaret}${urlMarkdown}${valueAfterCaret}`;
-    blockInputContainerRef.current.dispatchEvent(new Event(URL_INSERT_EVENT));
-
     setIsResourceSelectorDialogOpen(false);
-=======
-  const handleResourcePickerClick = () => {
-    if (!disabled) {
-      setIsResourcePickerOpen(true);
-    }
-  };
-
-  const handleResourcePickerUrlSelect = url => {
-    setIsResourcePickerOpen(false);
     setTimeout(() => insertText({ text: `![](${url})`, focus: true }), 500);
->>>>>>> 1255e3db
   };
 
   const handleResourceSelectorDialogClose = () => {
