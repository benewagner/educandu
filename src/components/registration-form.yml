--- conflicted
+++ resolved
@@ -1,64 +1,10 @@
-<<<<<<< HEAD
-confirmTerms:
-  en: Please confirm your agreement with the terms and conditions
-  de: Bitte erkläre dich mit den Nutzungsbedingungen einverstanden
-termsAndConditionsConfirmation:
-  en: I have read the <0>terms and conditions</0> and agree to them.
-  de: Ich habe die <0>Nutzungsbedingungen</0> gelesen und bin damit einverstanden.
-register:
-  en: Register
-  de: Registrieren
-completedMessageTitle:
-  en: Welcome!
-  de: Willkommen!
-completedMessageSubTitle:
-  en: You are now logged in with your new account. You can navigate to your personal dashboard by clicking the button below.
-  de: Du bist nun mit deinem neuen Konto angemeldet. Mit Klick auf den Button unten kannst du zu deinem persönlichen Dashboard navigieren.
-=======
 registrationForm:
-  confirmTerms:
-    en: Please confirm your agreement with the terms and conditions
-    de: Bitte erkläre dich mit den Nutzungsbedingungen einverstanden
-  termsAndConditionsConfirmation:
-    en: I have read the <0>terms and conditions</0> and agree to them.
-    de: Ich habe die <0>Nutzungsbedingungen</0> gelesen und bin damit einverstanden.
   register:
     en: Register
     de: Registrieren
-  step_enterData:
-    en: Enter data
-    de: Daten eingeben
-  step_enterCode:
-    en: Confirm
-    de: Bestätigen
-  step_completed:
-    en: Done
-    de: Fertig
-  verificationCode:
-    en: Verification code
-    de: Verifizierungs-Code
-  enterVerificationCode:
-    en: Please enter your verification code
-    de: Bitte gib deinen Verifizierungscode ein
-  verificationCodeIsInvalid:
-    en: The verification code is invalid or expired
-    de: Der Verifizierungscode ist ungültig oder abgelaufen
-  verificationMessage:
-    en: |
-      We have sent you an email with a verification code. Please copy this code into the textbox below and confirm your input.
-  
-      The code is valid **for {validityInMinutes}**.
-    de: |
-      Wir haben dir eine E-Mail mit einem Verifizierungs-Code gesendet. Bitte kopiere diesen Code in das Textfeld unten und bestätige deine Eingabe.
-  
-      Der Code ist **{validityInMinutes} lang** gültig.
   completedMessageTitle:
     en: Welcome!
     de: Willkommen!
   completedMessageSubTitle:
     en: You are now logged in with your new account. You can navigate to your personal dashboard by clicking the button below.
-    de: Du bist nun mit deinem neuen Konto angemeldet. Mit Klick auf den Button unten kannst du zu deinem persönlichen Dashboard navigieren.
-  gotoDashboard:
-    en: Show my personal dashboard
-    de: Mein persönliches Dashboard anzeigen
->>>>>>> c704b9fc
+    de: Du bist nun mit deinem neuen Konto angemeldet. Mit Klick auf den Button unten kannst du zu deinem persönlichen Dashboard navigieren.