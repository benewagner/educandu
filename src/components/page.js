import PropTypes from 'prop-types';
import classNames from 'classnames';
import urls from '../utils/urls.js';
import { Alert, Button } from 'antd';
import SiteLogo from './site-logo.js';
import Restricted from './restricted.js';
import LoginLogout from './login-logout.js';
import LinkPopover from './link-popover.js';
import { useUser } from './user-context.js';
import permissions from '../domain/permissions.js';
import React, { useState, useEffect } from 'react';
import { useService } from './container-context.js';
import { useLanguage } from './language-context.js';
import { useSettings } from './settings-context.js';
import { Trans, useTranslation } from 'react-i18next';
import ClientConfig from '../bootstrap/client-config.js';
import { FEATURE_TOGGLES } from '../common/constants.js';
import LanguageNameProvider from '../data/language-name-provider.js';
import CountryFlagAndName from './localization/country-flag-and-name.js';
import { default as iconsNs, QuestionOutlined, MenuOutlined, HomeOutlined, FileOutlined, UserOutlined, SettingOutlined, ImportOutlined } from '@ant-design/icons';

const Icon = iconsNs.default || iconsNs;

const userHasSufficientProfile = user => user.profile && (user.profile.firstName || user.profile.lastName);

function createLanguagesToChoose(languageNameProvider, supportedLanguages, language) {
  const data = languageNameProvider.getData(language);
  return supportedLanguages.map(lang => ({ ...data[lang], code: lang }));
}

function Page({ children, disableProfileWarning, fullScreen, headerActions, customAlerts }) {
  const user = useUser();
  const settings = useSettings();
  const clientConfig = useService(ClientConfig);
  const { t, i18n } = useTranslation('page');
  const { supportedLanguages, language } = useLanguage();
  const languageNameProvider = useService(LanguageNameProvider);
  const [languagesToChoose, setLanguagesToChoose] = useState(createLanguagesToChoose(languageNameProvider, supportedLanguages, language));

  useEffect(() => {
    setLanguagesToChoose(createLanguagesToChoose(languageNameProvider, supportedLanguages, language));
  }, [languageNameProvider, supportedLanguages, language]);

  const pageHeaderAreaClasses = classNames({
    'Page-headerArea': true,
    'Page-headerArea--fullScreen': fullScreen
  });

  const pageContentAreaClasses = classNames({
    'Page-contentArea': true,
    'Page-contentArea--fullScreen': fullScreen
  });

  const pageContentClasses = classNames({
    'Page-content': true,
    'Page-content--fullScreen': fullScreen
  });

  let profileWarning = null;
  if (!disableProfileWarning && user && !userHasSufficientProfile(user)) {
    const message = (
      <span>
        <Trans
          t={t}
          i18nKey="profileWarning"
          components={[<a key="profile-warning" href={urls.getAccountUrl()} />]}
          />
      </span>
    );
    profileWarning = <Alert key="profile-warning" message={message} banner />;
  }

  let headerActionComponents = null;
  if (headerActions && headerActions.length) {
    headerActionComponents = headerActions.map(action => (
      <Restricted to={action.permission} key={action.key}>
        <Button
          className="Page-headerButton"
          type={action.type || 'default'}
          loading={!!action.loading}
          disabled={!!action.disabled}
          icon={<Icon component={action.icon} />}
          onClick={action.handleClick}
          >
          {action.text}
        </Button>
      </Restricted>
    ));
  }

  const pageMenuItems = [
    {
      key: 'home',
      href: urls.getHomeUrl(),
      text: t('pageNames:home'),
      icon: HomeOutlined,
      permission: null
    },
    {
      key: 'docs',
      href: urls.getDocsUrl(),
      text: t('pageNames:docs'),
      icon: FileOutlined,
      permission: permissions.VIEW_DOCS
    },
    {
      key: 'users',
      href: urls.getUsersUrl(),
      text: t('pageNames:users'),
      icon: UserOutlined,
      permission: permissions.EDIT_USERS
    },
    {
      key: 'settings',
      href: urls.getSettingsUrl(),
      text: t('pageNames:settings'),
      icon: SettingOutlined,
      permission: permissions.EDIT_SETTINGS
<<<<<<< HEAD
    },
    {
      key: 'imports',
      href: urls.getImportsUrl(),
=======
    }
  ];

  if (!clientConfig.disabledFeatures.includes(FEATURE_TOGGLES.import)) {
    pageMenuItems.push({
      key: 'import',
      href: urls.getImportUrl(),
>>>>>>> fb7105c1
      text: t('pageNames:import'),
      icon: ImportOutlined,
      permission: permissions.MANAGE_IMPORT
    });
  }

  if (settings?.helpPage?.[language]) {
    pageMenuItems.push({
      key: 'help',
      href: urls.getArticleUrl(settings.helpPage[language].documentSlug),
      text: settings.helpPage[language].linkTitle,
      icon: QuestionOutlined,
      permission: permissions.EDIT_SETTINGS
    });
  }

  pageMenuItems.push({
    key: 'language',
    node: (
      <div className="Page-languageSwitch">
        {languagesToChoose.map((lang, index) => (
          <React.Fragment key={lang.code}>
            {index !== 0 && <span>/</span>}
            <Button type="link" size="small" onClick={() => i18n.changeLanguage(lang.code)}>
              <CountryFlagAndName code={lang.flag} name={lang.name} flagOnly />
            </Button>
          </React.Fragment>
        ))}
      </div>),
    permission: null
  });

  return (
    <div className="Page">
      <header className={pageHeaderAreaClasses}>
        <div className="Page-header">
          <div className="Page-headerContent Page-headerContent--left">
            {!fullScreen && <SiteLogo />}
          </div>
          <div className="Page-headerContent Page-headerContent--center">
            {headerActionComponents}
          </div>
          <div className="Page-headerContent Page-headerContent--right">
            <div className="Page-loginLogoutButton">
              <LoginLogout />
            </div>
            <LinkPopover items={pageMenuItems} trigger="hover" placement="bottomRight">
              <Button className="Page-headerButton" icon={<MenuOutlined />} />
            </LinkPopover>
          </div>
        </div>
        {!fullScreen && profileWarning}
        {!fullScreen && customAlerts && customAlerts.map((alert, index) => (
          <Alert key={index.toString()} message={alert.message} type={alert.type || 'info'} banner />
        ))}
      </header>
      <main className={pageContentAreaClasses}>
        <div className={pageContentClasses}>
          {children}
        </div>
      </main>
      <footer className="Page-footer">
        <div className="Page-footerContent">
          {(settings?.footerLinks?.[language] || []).map((fl, index) => (
            <span key={index.toString()} className="Page-footerLink">
              <a href={urls.getArticleUrl(fl.documentSlug)}>{fl.linkTitle}</a>
            </span>
          ))}
        </div>
      </footer>
    </div>
  );
}

Page.propTypes = {
  children: PropTypes.node,
  customAlerts: PropTypes.arrayOf(PropTypes.shape({
    message: PropTypes.string.isRequired,
    type: PropTypes.oneOf(['success', 'info', 'warning', 'error'])
  })),
  disableProfileWarning: PropTypes.bool,
  fullScreen: PropTypes.bool,
  headerActions: PropTypes.arrayOf(PropTypes.shape({
    handleClick: PropTypes.func.isRequired,
    icon: PropTypes.elementType.isRequired,
    key: PropTypes.string.isRequired,
    permission: PropTypes.string,
    text: PropTypes.string.isRequired,
    type: PropTypes.string,
    loading: PropTypes.bool
  }))
};

Page.defaultProps = {
  children: null,
  customAlerts: null,
  disableProfileWarning: false,
  fullScreen: false,
  headerActions: null
};

export default Page;<|MERGE_RESOLUTION|>--- conflicted
+++ resolved
@@ -116,20 +116,13 @@
       text: t('pageNames:settings'),
       icon: SettingOutlined,
       permission: permissions.EDIT_SETTINGS
-<<<<<<< HEAD
-    },
-    {
-      key: 'imports',
-      href: urls.getImportsUrl(),
-=======
     }
   ];
 
   if (!clientConfig.disabledFeatures.includes(FEATURE_TOGGLES.import)) {
     pageMenuItems.push({
       key: 'import',
-      href: urls.getImportUrl(),
->>>>>>> fb7105c1
+      href: urls.getImportsUrl(),
       text: t('pageNames:import'),
       icon: ImportOutlined,
       permission: permissions.MANAGE_IMPORT
