--- conflicted
+++ resolved
@@ -1,13 +1,4 @@
 mediaLibrarySearchScreen:
-<<<<<<< HEAD
   emptyStateTitle:
     en: Search in media library
-    de: In Medien-Bibliothek suchen
-  uploadFile:
-    en: Upload file
-    de: Datei hochladen
-=======
-  searchInvitationHeader:
-    en: Search in the media library
-    de: Suche in der Medien-Bibliothek
->>>>>>> f84d56b9
+    de: In Medien-Bibliothek suchen