--- conflicted
+++ resolved
@@ -13,12 +13,9 @@
 import LanguageNameProvider from '../data/language-name-provider.js';
 import CountryFlagAndName from './localization/country-flag-and-name.js';
 import { documentRevisionShape, translationProps, languageProps, settingsProps } from '../ui/default-prop-types.js';
-<<<<<<< HEAD
 import { slugValidationPattern } from '../common/validation-patterns.js';
-=======
 import DocumentApiClient from '../services/document-api-client.js';
 import { handleApiError } from '../ui/error-helper.js';
->>>>>>> 66492152
 
 const RadioButton = Radio.Button;
 const RadioGroup = Radio.Group;
@@ -32,11 +29,12 @@
   constructor(props) {
     super(props);
     autoBind(this);
-<<<<<<< HEAD
+    this.documentApiClient = props.documentApiClient;
     this.state = {
       mode: MODE_PREVIEW,
       tagsValidationStatus: '',
-      slugValidationStatus: ''
+      slugValidationStatus: '',
+      tagSuggestions: []
     };
   }
 
@@ -52,15 +50,6 @@
     this.setState({ tagsValidationStatus: areValidTags ? '' : 'error' });
 
     return isValidSlug && areValidTags;
-=======
-    this.documentApiClient = props.documentApiClient;
-    const { documentRevision } = props;
-    this.state = {
-      mode: MODE_PREVIEW,
-      tagsValidationStatus: documentRevision.tags.length ? '' : 'error',
-      tagSuggestions: []
-    };
->>>>>>> 66492152
   }
 
   handleEditClick() {
@@ -86,17 +75,9 @@
   }
 
   handleSlugChange(event) {
-<<<<<<< HEAD
     const { onChanged, documentRevision } = this.props;
     const metadata = { ...documentRevision, slug: event.target.value };
     onChanged({ metadata, invalidMetadata: !this.validateMetadata(metadata) });
-=======
-    try {
-      const { onChanged, documentRevision } = this.props;
-      onChanged({ metadata: { ...documentRevision, slug: event.target.value } });
-    } catch (e) {
-      handleApiError(e);
-    }
   }
 
   async handleTagSuggestionsRefresh(tagSuggestionsQuery) {
@@ -106,33 +87,20 @@
       }
       const tagSuggestions = await this.documentApiClient.getRevisionTagSuggestions(tagSuggestionsQuery);
       this.setState({ tagSuggestions });
-    } catch (e) {
-      handleApiError(e);
+    } catch (error) {
+      const { t } = this.props;
+      handleApiError({ error, t });
     }
->>>>>>> 66492152
   }
 
   handleTagsChange(selectedValues) {
     const { onChanged, documentRevision } = this.props;
-<<<<<<< HEAD
     const metadata = { ...documentRevision, tags: selectedValues };
     onChanged({ metadata, invalidMetadata: !this.validateMetadata(metadata) });
   }
 
   render() {
-    const { mode, tagsValidationStatus, slugValidationStatus } = this.state;
-=======
-    const areTagsValid = selectedValues.length > 0 && selectedValues.every(tag => isValidTag({ tag }));
-    this.setState({
-      tagsValidationStatus: areTagsValid ? '' : 'error',
-      tagSuggestions: []
-    });
-    onChanged({ metadata: { ...documentRevision, tags: selectedValues }, invalidMetadata: !areTagsValid });
-  }
-
-  render() {
-    const { mode, tagsValidationStatus, tagSuggestions } = this.state;
->>>>>>> 66492152
+    const { mode, tagsValidationStatus, slugValidationStatus, tagSuggestions } = this.state;
     const { documentRevision, languageNameProvider, language, t, settings } = this.props;
 
     const mergedTags = new Set([...settings.defaultTags, ...documentRevision.tags, ...tagSuggestions]);
