import by from 'thenby';
import PropTypes from 'prop-types';
<<<<<<< HEAD
import EmptyState from '../empty-state.js';
=======
import { Select, Spin } from 'antd';
>>>>>>> f84d56b9
import Logger from '../../common/logger.js';
import UsedStorage from '../used-storage.js';
import { useTranslation } from 'react-i18next';
import { handleApiError } from '../../ui/error-helper.js';
import PrivateIcon from '../icons/general/private-icon.js';
import RoomApiClient from '../../api-clients/room-api-client.js';
import { useSessionAwareApiClient } from '../../ui/api-helper.js';
import { getRoomMediaRoomPath } from '../../utils/storage-utils.js';
import { RoomMediaContextProvider } from '../room-media-context.js';
import { roomMediaOverviewShape } from '../../ui/default-prop-types.js';
import { confirmMediaFileHardDelete } from '../confirmation-dialogs.js';
import { FILES_VIEWER_DISPLAY, ORIENTATION } from '../../domain/constants.js';
import React, { Fragment, useEffect, useMemo, useRef, useState } from 'react';
import RoomMediaUploadModal from '../resource-selector/room-media/room-media-upload-modal.js';
import RoomMediaFilesViewer from '../resource-selector/room-media/room-media-files-viewer.js';
import RoomMediaPreviewModal from '../resource-selector/room-media/room-media-preview-modal.js';
import UploadButton, { UPLOAD_BUTTON_INTENT } from '../resource-selector/shared/upload-button.js';

const logger = new Logger(import.meta.url);

const createUploadModalProps = ({ isOpen = false, files = [] }) => ({ isOpen, files });
const createPreviewModalProps = ({ isOpen = false, file = null }) => ({ isOpen, file });

function StorageTab({ roomMediaOverview, loading, onRoomMediaOverviewChange }) {
  const { t } = useTranslation('storageTab');

  const filesViewerApiRef = useRef(null);
  const [files, setFiles] = useState([]);
  const [roomOptions, setRoomOptions] = useState([]);
  const [isUpdating, setIsUpdating] = useState(false);
  const [selectedRoomId, setSelectedRoomId] = useState(null);
  const [highlightedFile, setHighlightedFile] = useState(null);
  const roomApiClient = useSessionAwareApiClient(RoomApiClient);
  const [uploadModalProps, setUploadModalProps] = useState(createUploadModalProps({}));
  const [previewModalProps, setPreviewModalProps] = useState(createPreviewModalProps({}));
  const [filesViewerDisplay, setFilesViewerDisplay] = useState(FILES_VIEWER_DISPLAY.grid);

  const roomMediaContext = useMemo(() => {
    return selectedRoomId && roomMediaOverview
      ? {
        roomId: selectedRoomId,
        path: getRoomMediaRoomPath(selectedRoomId),
        usedBytes: roomMediaOverview.usedBytes || 0,
        maxBytes: roomMediaOverview.storagePlan?.maxBytes || 0,
        isDeletionEnabled: true
      }
      : null;
  }, [selectedRoomId, roomMediaOverview]);

  useEffect(() => {
    if (!roomMediaOverview) {
      setRoomOptions([]);
      setSelectedRoomId(null);
      return;
    }

    const newRoomOptions = roomMediaOverview.roomStorageList
      .map(roomStorage => ({ value: roomStorage.roomId, label: roomStorage.roomName }))
      .sort(by(option => option.label));

    setRoomOptions(newRoomOptions);
    setSelectedRoomId(oldSelectedRoomId => {
      return oldSelectedRoomId && newRoomOptions.some(option => option.value === oldSelectedRoomId)
        ? oldSelectedRoomId
        : newRoomOptions[0]?.value || null;
    });
  }, [roomMediaOverview]);

  useEffect(() => {
    const newFiles = roomMediaOverview?.roomStorageList.find(roomStorage => roomStorage.roomId === selectedRoomId)?.objects || [];
    setFiles(newFiles);
    setHighlightedFile(oldFile => newFiles.find(file => file.url === oldFile?.url) || null);
  }, [selectedRoomId, roomMediaOverview]);

  const handleFileClick = newFile => {
    setHighlightedFile(oldFile => oldFile?.url === newFile.url ? null : newFile);
  };

  const handleFilesDropped = filesToUpload => {
    setUploadModalProps(createUploadModalProps({ files: filesToUpload, isOpen: true }));
  };

  const handleDeleteFileClick = file => {
    confirmMediaFileHardDelete(t, file.name, async () => {
      try {
        setIsUpdating(true);
        await roomApiClient.deleteRoomMedia({ roomId: selectedRoomId, name: file.name });
        const overview = await roomApiClient.getRoomMediaOverview();
        onRoomMediaOverviewChange(overview);
      } catch (error) {
        handleApiError({ error, logger, t });
      } finally {
        setIsUpdating(false);
      }
    });
  };

  const handleFileDoubleClick = newHighlightedFile => {
    setHighlightedFile(newHighlightedFile);
    setPreviewModalProps(createPreviewModalProps({ isOpen: true, file: newHighlightedFile }));
  };

  const handlePreviewFileClick = () => {
    setPreviewModalProps(createPreviewModalProps({ isOpen: true, file: highlightedFile }));
  };

  const handlePreviewModalClose = () => {
    setPreviewModalProps(createPreviewModalProps({ isOpen: false }));
  };

  const handleUploadModalOk = async () => {
    setUploadModalProps(oldProps => ({ ...oldProps, isOpen: false }));
    try {
      setIsUpdating(true);
      const overview = await roomApiClient.getRoomMediaOverview();
      onRoomMediaOverviewChange(overview);
    } catch (error) {
      handleApiError({ error, logger, t });
    } finally {
      setIsUpdating(false);
    }
  };

  const handleUploadModalCancel = () => {
    setUploadModalProps(oldProps => ({ ...oldProps, isOpen: false }));
  };

  const handleUploadButtonClick = () => {
    filesViewerApiRef.current.open();
  };

  const renderRoomSelect = () => (
    <div className="StorageTab-roomSelectContainer">
      <span className="u-label">{t('common:room')}:</span>
      <Select
        options={roomOptions}
        value={selectedRoomId}
        onChange={setSelectedRoomId}
        dropdownMatchSelectWidth={false}
        className="StorageTab-roomSelect"
        />
    </div>
  );

  const showEmptyState = !roomMediaOverview?.storagePlan && !roomMediaOverview?.usedBytes;

  return (
    <div className="StorageTab">
      <RoomMediaContextProvider context={roomMediaContext}>
        {!loading && !!showEmptyState && (
          <EmptyState icon={<PrivateIcon />} title={t('emptyStateTitle')} subtitle={t('emptyStateSubtitle')} />
        )}

        <section className="StorageTab-content">
          {!!loading && <Spin className="u-spin" />}
          {!loading && !showEmptyState && (
            <Fragment>
              <div className="StorageTab-planName">
                {!roomMediaOverview?.storagePlan && t('noStoragePlan')}
                {!!roomMediaOverview?.storagePlan && (
                  <div>{t('storagePlanName')}: <b>{roomMediaOverview.storagePlan.name}</b></div>
                )}
              </div>
<<<<<<< HEAD
              <Fragment>
                <div className="StorageTab-usedStorage">
                  <UsedStorage usedBytes={roomMediaOverview.usedBytes} maxBytes={roomMediaOverview.storagePlan?.maxBytes} showLabel />
                </div>
                {!!selectedRoomId && (
                  <Fragment>
                    <div className="StorageTab-fileViewer">
                      <RoomMediaFilesViewer
                        canDelete
                        files={files}
                        customFilter={renderRoomSelect()}
                        isLoading={isUpdating}
                        apiRef={filesViewerApiRef}
                        highlightedFile={highlightedFile}
                        filesViewerDisplay={filesViewerDisplay}
                        onFileClick={handleFileClick}
                        onFilesDropped={handleFilesDropped}
                        onDeleteFileClick={handleDeleteFileClick}
                        onFileDoubleClick={handleFileDoubleClick}
                        onPreviewFileClick={handlePreviewFileClick}
                        onFilesViewerDisplayChange={setFilesViewerDisplay}
                        />
                    </div>
                    <div>
                      <Button
                        icon={<UploadIcon />}
                        disabled={loading || isUpdating || !roomMediaOverview?.storagePlan}
                        onClick={handleUploadButtonClick}
                        >
                        {t('common:uploadFiles')}
                      </Button>
                    </div>
                  </Fragment>
                )}
              </Fragment>
=======
              {!!selectedRoomId && (
                <Fragment>
                  <div className="StorageTab-fileViewer">
                    <RoomMediaFilesViewer
                      canDelete
                      files={files}
                      customFilter={renderRoomSelect()}
                      isLoading={isUpdating}
                      apiRef={filesViewerApiRef}
                      highlightedFile={highlightedFile}
                      filesViewerDisplay={filesViewerDisplay}
                      onFileClick={handleFileClick}
                      onFilesDropped={handleFilesDropped}
                      onDeleteFileClick={handleDeleteFileClick}
                      onFileDoubleClick={handleFileDoubleClick}
                      onPreviewFileClick={handlePreviewFileClick}
                      onFilesViewerDisplayChange={setFilesViewerDisplay}
                      />
                  </div>
                  <div>
                    <UploadButton
                      intent={UPLOAD_BUTTON_INTENT.upload}
                      orientation={ORIENTATION.horizontal}
                      disabled={loading || isUpdating || !roomMediaOverview?.storagePlan}
                      onClick={handleUploadButtonClick}
                      />
                  </div>
                </Fragment>
              )}
>>>>>>> f84d56b9
            </Fragment>
          )}
        </section>
        <RoomMediaPreviewModal {...previewModalProps} onClose={handlePreviewModalClose} />
        <RoomMediaUploadModal {...uploadModalProps} onOk={handleUploadModalOk} onCancel={handleUploadModalCancel} />
      </RoomMediaContextProvider>
    </div>
  );
}

StorageTab.propTypes = {
  loading: PropTypes.bool,
  roomMediaOverview: roomMediaOverviewShape,
  onRoomMediaOverviewChange: PropTypes.func
};

StorageTab.defaultProps = {
  loading: false,
  roomMediaOverview: null,
  onRoomMediaOverviewChange: () => {}
};

export default StorageTab;<|MERGE_RESOLUTION|>--- conflicted
+++ resolved
@@ -1,10 +1,7 @@
 import by from 'thenby';
 import PropTypes from 'prop-types';
-<<<<<<< HEAD
+import { Select, Spin } from 'antd';
 import EmptyState from '../empty-state.js';
-=======
-import { Select, Spin } from 'antd';
->>>>>>> f84d56b9
 import Logger from '../../common/logger.js';
 import UsedStorage from '../used-storage.js';
 import { useTranslation } from 'react-i18next';
@@ -168,7 +165,6 @@
                   <div>{t('storagePlanName')}: <b>{roomMediaOverview.storagePlan.name}</b></div>
                 )}
               </div>
-<<<<<<< HEAD
               <Fragment>
                 <div className="StorageTab-usedStorage">
                   <UsedStorage usedBytes={roomMediaOverview.usedBytes} maxBytes={roomMediaOverview.storagePlan?.maxBytes} showLabel />
@@ -193,48 +189,16 @@
                         />
                     </div>
                     <div>
-                      <Button
-                        icon={<UploadIcon />}
+                      <UploadButton
+                        intent={UPLOAD_BUTTON_INTENT.upload}
+                        orientation={ORIENTATION.horizontal}
                         disabled={loading || isUpdating || !roomMediaOverview?.storagePlan}
                         onClick={handleUploadButtonClick}
-                        >
-                        {t('common:uploadFiles')}
-                      </Button>
+                        />
                     </div>
                   </Fragment>
                 )}
               </Fragment>
-=======
-              {!!selectedRoomId && (
-                <Fragment>
-                  <div className="StorageTab-fileViewer">
-                    <RoomMediaFilesViewer
-                      canDelete
-                      files={files}
-                      customFilter={renderRoomSelect()}
-                      isLoading={isUpdating}
-                      apiRef={filesViewerApiRef}
-                      highlightedFile={highlightedFile}
-                      filesViewerDisplay={filesViewerDisplay}
-                      onFileClick={handleFileClick}
-                      onFilesDropped={handleFilesDropped}
-                      onDeleteFileClick={handleDeleteFileClick}
-                      onFileDoubleClick={handleFileDoubleClick}
-                      onPreviewFileClick={handlePreviewFileClick}
-                      onFilesViewerDisplayChange={setFilesViewerDisplay}
-                      />
-                  </div>
-                  <div>
-                    <UploadButton
-                      intent={UPLOAD_BUTTON_INTENT.upload}
-                      orientation={ORIENTATION.horizontal}
-                      disabled={loading || isUpdating || !roomMediaOverview?.storagePlan}
-                      onClick={handleUploadButtonClick}
-                      />
-                  </div>
-                </Fragment>
-              )}
->>>>>>> f84d56b9
             </Fragment>
           )}
         </section>
