.FavoritesTab {}

.FavoritesTab-sortingSelector {
  display: flex;
  justify-content: flex-end;
  margin-bottom: 20px;
}

<<<<<<< HEAD
.FavoritesTab-actions {
  display: flex;
  align-items: center;
  justify-content: center;
  gap: 5px;
}

.FavoritesTab-action {
  text-decoration: none;
  display: flex;
  width: 22px;
  height: 22px;
  align-items: center;
  justify-content: center;

  &:hover,
  &:active {
    .m-box-shadow-dark;
    text-decoration: none;
    background-color: @edu-white;
  }

  &.FavoritesTab-action--delete {
    color: @edu-error-color;

    &:hover,
    &:active {
      color: @edu-error-color;
    }
  }
=======
.FavoritesTab-info {
  .m-info-card;
>>>>>>> 055b6b13
}<|MERGE_RESOLUTION|>--- conflicted
+++ resolved
@@ -6,7 +6,6 @@
   margin-bottom: 20px;
 }
 
-<<<<<<< HEAD
 .FavoritesTab-actions {
   display: flex;
   align-items: center;
@@ -37,8 +36,8 @@
       color: @edu-error-color;
     }
   }
-=======
+}
+
 .FavoritesTab-info {
   .m-info-card;
->>>>>>> 055b6b13
 }