import { Button } from 'antd';
import PropTypes from 'prop-types';
import { useTranslation } from 'react-i18next';
import React, { useState, useEffect } from 'react';
import { useService } from '../container-context.js';
import { handleApiError } from '../../ui/error-helper.js';
import ClientConfig from '../../bootstrap/client-config.js';
import { useGlobalAlerts } from '../../ui/global-alerts.js';
import { useReloadPersistedWindow } from '../../ui/hooks.js';
import DocumentImportTable from '../document-import-table.js';
import ImportApiClient from '../../services/import-api-client.js';
<<<<<<< HEAD
import { useDateFormat, useLanguage } from '../language-context.js';
import LanguageNameProvider from '../../data/language-name-provider.js';
import CountryFlagAndName from '../localization/country-flag-and-name.js';
import { CloudDownloadOutlined, CloudSyncOutlined } from '@ant-design/icons';
import { getImportDetailsUrl, getImportSourceBaseUrl, getDocUrl } from '../../utils/urls.js';
=======
import { getImportDetailsUrl, getImportSourceBaseUrl } from '../../utils/urls.js';
>>>>>>> e263a024

export default function ImportBatchCreation({ initialState, PageTemplate }) {
  useReloadPersistedWindow();
  const { t } = useTranslation('importBatchCreation');
  const clientConfig = useService(ClientConfig);
  const importApiClient = useService(ImportApiClient);
  const [selectedDocumentKeys, setSelectedDocumentKeys] = useState([]);
  const [importableDocuments, setImportableDocuments] = useState([]);
  const [isFetchingImportableDocuments, setIsFetchingImportableDocuments] = useState(false);
  const [isCreatingNewImportBatch, setIsCreatingNewImportBatch] = useState(false);

  const importSource = clientConfig.importSources.find(source => source.hostName === initialState.importSourceHostName);
  const importSourceBaseUrl = getImportSourceBaseUrl(importSource);

  const handleImportClick = async () => {
    setIsCreatingNewImportBatch(true);
    const selectedDocs = selectedDocumentKeys
      .map(key => importableDocuments.find(doc => doc.key === key));

    const batch = {
      hostName: importSource.hostName,
      documentsToImport: selectedDocs
    };

    try {
      const result = await importApiClient.postImportBatch(batch);
      setIsCreatingNewImportBatch(false);
      window.location = getImportDetailsUrl(result.batch._id);
    } catch (error) {
      handleApiError({ error, t });
    } finally {
      setIsCreatingNewImportBatch(false);
    }
  };

  useEffect(() => {
    const getDocuments = async () => {
      setIsFetchingImportableDocuments(true);
      try {
        const { documents } = await importApiClient.getImports(importSource.hostName);
        setSelectedDocumentKeys([]);
        setImportableDocuments(documents);
      } catch (error) {
        handleApiError({ error, t });
      }
      setIsFetchingImportableDocuments(false);
    };

    getDocuments();
<<<<<<< HEAD
  }, [importApiClient, selectedSource, t]);

  const renderImportType = doc => {
    let icon = null;
    if (doc.importType === DOCUMENT_IMPORT_TYPE.add) {
      icon = <CloudDownloadOutlined />;
    }
    if (doc.importType === DOCUMENT_IMPORT_TYPE.update) {
      icon = <CloudSyncOutlined />;
    }
    return <Tooltip title={t(doc.importType)} className="ImportBatchCreationPage-importType">{icon}</Tooltip>;
  };

  const renderTitle = doc => {
    if (!doc.slug) {
      return <span>{doc.title}</span>;
    }

    const baseUrl = getImportSourceBaseUrl(selectedSource);

    const url = `${baseUrl}${getDocUrl(doc.key, doc.slug)}`;
    return <a href={url} target="_blank" rel="noopener noreferrer" >{doc.title}</a>;
  };

  const renderLanguage = doc => {
    const languagesData = languageNameProvider.getData(language);
    const documentLanguageData = languagesData[doc.language];
    return <CountryFlagAndName code={documentLanguageData.flag} name={documentLanguageData.name} flagOnly />;
  };

  const renderUpdateDate = doc => {
    return <span>{formatDate(doc.updatedOn)}</span>;
  };

  const columns = [
    { title: t('importType'), key: 'importType', width: '150px', sorter: by(x => x.importType), render: renderImportType },
    { title: t('title'), key: 'title', sorter: by(x => x.title), render: renderTitle },
    { title: t('language'), key: 'language', width: '150px', sorter: by(x => x.language), render: renderLanguage },
    { title: t('updateDate'), key: 'updateDate', width: '200px', sorter: by(x => x.updatedOn), render: renderUpdateDate }
  ];

  const tableRowSelection = {
    onChange: selectedRowKeys => {
      setSelectedDocumentKeys(selectedRowKeys);
    }
  };
=======
  }, [importApiClient, importSource, t]);
>>>>>>> e263a024

  const alerts = useGlobalAlerts();

  return (
    <PageTemplate alerts={alerts}>
      <div className="ImportBatchCreationPage">
        <div><a href="/import-batches">{t('backToImports')}</a></div>
        <h1>{t('pageNames:importBatchCreation')}</h1>
        <h2> {t('source')}: {importSource?.name} </h2>
        <br />
        <br />
        <DocumentImportTable
          importableDocuments={importableDocuments}
          importSourceBaseUrl={importSourceBaseUrl}
          loading={isFetchingImportableDocuments}
          onSelectedKeysChange={setSelectedDocumentKeys}
          />
        <br />
        <Button
          type="primary"
          disabled={!selectedDocumentKeys.length}
          loading={isCreatingNewImportBatch}
          onClick={handleImportClick}
          >
          {t('importButton')}
        </Button>
      </div>
    </PageTemplate>
  );
}

ImportBatchCreation.propTypes = {
  PageTemplate: PropTypes.func.isRequired,
  initialState: PropTypes.shape({
    importSourceHostName: PropTypes.string.isRequired
  }).isRequired
};<|MERGE_RESOLUTION|>--- conflicted
+++ resolved
@@ -9,15 +9,7 @@
 import { useReloadPersistedWindow } from '../../ui/hooks.js';
 import DocumentImportTable from '../document-import-table.js';
 import ImportApiClient from '../../services/import-api-client.js';
-<<<<<<< HEAD
-import { useDateFormat, useLanguage } from '../language-context.js';
-import LanguageNameProvider from '../../data/language-name-provider.js';
-import CountryFlagAndName from '../localization/country-flag-and-name.js';
-import { CloudDownloadOutlined, CloudSyncOutlined } from '@ant-design/icons';
-import { getImportDetailsUrl, getImportSourceBaseUrl, getDocUrl } from '../../utils/urls.js';
-=======
 import { getImportDetailsUrl, getImportSourceBaseUrl } from '../../utils/urls.js';
->>>>>>> e263a024
 
 export default function ImportBatchCreation({ initialState, PageTemplate }) {
   useReloadPersistedWindow();
@@ -67,56 +59,8 @@
     };
 
     getDocuments();
-<<<<<<< HEAD
-  }, [importApiClient, selectedSource, t]);
 
-  const renderImportType = doc => {
-    let icon = null;
-    if (doc.importType === DOCUMENT_IMPORT_TYPE.add) {
-      icon = <CloudDownloadOutlined />;
-    }
-    if (doc.importType === DOCUMENT_IMPORT_TYPE.update) {
-      icon = <CloudSyncOutlined />;
-    }
-    return <Tooltip title={t(doc.importType)} className="ImportBatchCreationPage-importType">{icon}</Tooltip>;
-  };
-
-  const renderTitle = doc => {
-    if (!doc.slug) {
-      return <span>{doc.title}</span>;
-    }
-
-    const baseUrl = getImportSourceBaseUrl(selectedSource);
-
-    const url = `${baseUrl}${getDocUrl(doc.key, doc.slug)}`;
-    return <a href={url} target="_blank" rel="noopener noreferrer" >{doc.title}</a>;
-  };
-
-  const renderLanguage = doc => {
-    const languagesData = languageNameProvider.getData(language);
-    const documentLanguageData = languagesData[doc.language];
-    return <CountryFlagAndName code={documentLanguageData.flag} name={documentLanguageData.name} flagOnly />;
-  };
-
-  const renderUpdateDate = doc => {
-    return <span>{formatDate(doc.updatedOn)}</span>;
-  };
-
-  const columns = [
-    { title: t('importType'), key: 'importType', width: '150px', sorter: by(x => x.importType), render: renderImportType },
-    { title: t('title'), key: 'title', sorter: by(x => x.title), render: renderTitle },
-    { title: t('language'), key: 'language', width: '150px', sorter: by(x => x.language), render: renderLanguage },
-    { title: t('updateDate'), key: 'updateDate', width: '200px', sorter: by(x => x.updatedOn), render: renderUpdateDate }
-  ];
-
-  const tableRowSelection = {
-    onChange: selectedRowKeys => {
-      setSelectedDocumentKeys(selectedRowKeys);
-    }
-  };
-=======
-  }, [importApiClient, importSource, t]);
->>>>>>> e263a024
+  }, [importApiClient, importSource.hostName, t]);
 
   const alerts = useGlobalAlerts();
 
