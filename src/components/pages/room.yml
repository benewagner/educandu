--- conflicted
+++ resolved
@@ -13,11 +13,6 @@
 invitationsHeader:
   en: Outstanding invitations ({count})
   de: Ausstehende Einladungen ({count})
-<<<<<<< HEAD
-deleteRoomButton:
-  en: Delete room
-  de: Raum löschen
-=======
 lessonsTabTitle:
   en: Lessons
   de: Unterrichtseinheiten
@@ -30,4 +25,6 @@
 thisWeek:
   en: This week
   de: Diese Woche
->>>>>>> 36cb69cc
+deleteRoomButton:
+  en: Delete room
+  de: Raum löschen