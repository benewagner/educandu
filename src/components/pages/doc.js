--- conflicted
+++ resolved
@@ -6,20 +6,7 @@
 import clipboardCopy from 'clipboard-copy';
 import Logger from '../../common/logger.js';
 import { Button, Slider, message } from 'antd';
-<<<<<<< HEAD
-import { withTranslation } from 'react-i18next';
-import { inject } from '../container-context.js';
 import CreditsFooter from '../credits-footer.js';
-import permissions from '../../domain/permissions.js';
-import { withLanguage } from '../language-context.js';
-import { withPageName } from '../page-name-context.js';
-import { HARD_DELETE } from '../../ui/section-actions.js';
-import { getGlobalAlerts } from '../../ui/global-alerts.js';
-import { ALERT_TYPE, DOCUMENT_TYPE } from '../../common/constants.js';
-import DocumentApiClient from '../../services/document-api-client.js';
-import errorHelper, { handleApiError } from '../../ui/error-helper.js';
-=======
-import errorHelper from '../../ui/error-helper.js';
 import { useService } from '../container-context.js';
 import permissions from '../../domain/permissions.js';
 import { Trans, useTranslation } from 'react-i18next';
@@ -27,39 +14,38 @@
 import { useGlobalAlerts } from '../../ui/global-alerts.js';
 import { useDateFormat, useLanguage } from '../language-context.js';
 import DocumentApiClient from '../../services/document-api-client.js';
+import errorHelper, { handleApiError } from '../../ui/error-helper.js';
 import { documentRevisionShape } from '../../ui/default-prop-types.js';
->>>>>>> cf5325be
 import LanguageNameProvider from '../../data/language-name-provider.js';
-import { ALERT_TYPE, DOCUMENT_ORIGIN } from '../../common/constants.js';
 import { confirmDocumentRevisionRestoration } from '../confirmation-dialogs.js';
-<<<<<<< HEAD
+import { ALERT_TYPE, DOCUMENT_TYPE, DOCUMENT_ORIGIN } from '../../common/constants.js';
 import { PaperClipOutlined, ReloadOutlined, EditOutlined, SlidersOutlined, FormOutlined } from '@ant-design/icons';
-import { documentRevisionShape, translationProps, languageProps, userProps, pageNameProps } from '../../ui/default-prop-types.js';
 
 const logger = new Logger(import.meta.url);
 
-class Doc extends React.Component {
-  constructor(props) {
-    super(props);
-    autoBind(this);
-    this.state = {
-      revisions: [],
-      currentDocOrRevision: props.initialState.currentDocOrRevision,
-      type: props.initialState.type
-    };
-  }
-
-  handleEditClick() {
-    const { currentDocOrRevision } = this.state;
-    window.location = urls.getEditDocUrl(currentDocOrRevision.key);
-  }
-
-  async handleViewVersionsClick() {
-    const { documentApiClient, t } = this.props;
-    const { key: docKey } = this.state.currentDocOrRevision;
+function Doc({ initialState, PageTemplate }) {
+  const { t } = useTranslation('doc');
+  const { formatDate } = useDateFormat();
+
+  const { language } = useLanguage();
+  const languageNameProvider = useService(LanguageNameProvider);
+  const documentApiClient = useService(DocumentApiClient);
+
+  const [state, setState] = useState({
+    revisions: [],
+    currentDocOrRevision: initialState.currentDocOrRevision,
+    type: initialState.type
+  });
+
+  const handleEditClick = () => {
+    window.location = urls.getEditDocUrl(state.currentDocOrRevision.key);
+  };
+
+  const handleViewRevionsClick = async () => {
+    const { key: docKey } = state.currentDocOrRevision;
     try {
       const { documentRevisions } = await documentApiClient.getDocumentRevisions(docKey);
-      this.setState({
+      setState({
         currentDocOrRevision: documentRevisions[documentRevisions.length - 1],
         revisions: documentRevisions,
         type: DOCUMENT_TYPE.revision
@@ -67,32 +53,10 @@
     } catch (error) {
       handleApiError({ error, t, logger });
     }
-  }
-
-  handleViewDocumentClick() {
+  };
+
+  const handleViewDocumentClick = () => {
     window.location.reload();
-  }
-=======
-import { PaperClipOutlined, ReloadOutlined, EditOutlined } from '@ant-design/icons';
-
-const logger = new Logger(import.meta.url);
-
-function Doc({ initialState, PageTemplate }) {
-  const { t } = useTranslation('doc');
-  const { formatDate } = useDateFormat();
-
-  const { language } = useLanguage();
-  const languageNameProvider = useService(LanguageNameProvider);
-  const documentApiClient = useService(DocumentApiClient);
-
-  const [state, setState] = useState({
-    revisions: initialState.documentRevisions,
-    currentRevision: initialState.documentRevisions[initialState.documentRevisions.length - 1]
-  });
->>>>>>> cf5325be
-
-  const handleEditClick = () => {
-    window.location = urls.getEditDocUrl(state.currentRevision.key);
   };
 
   const formatRevisionTooltip = index => {
@@ -111,23 +75,12 @@
     );
   };
 
-<<<<<<< HEAD
-  handleIndexChanged(index) {
-    this.setState(prevState => ({ currentDocOrRevision: prevState.revisions[index] }));
-  }
-
-  async handlePermalinkRequest() {
-    const { t } = this.props;
-    const { currentDocOrRevision } = this.state;
-    const permalinkUrl = urls.createFullyQualifiedUrl(urls.getDocumentRevisionUrl(currentDocOrRevision._id));
-=======
   const handleIndexChanged = index => {
-    setState(prevState => ({ ...prevState, currentRevision: prevState.revisions[index] }));
+    setState(prevState => ({ ...prevState, currentDocOrRevision: prevState.revisions[index] }));
   };
 
   const handlePermalinkRequest = async () => {
-    const permalinkUrl = urls.createFullyQualifiedUrl(urls.getDocumentRevisionUrl(state.currentRevision._id));
->>>>>>> cf5325be
+    const permalinkUrl = urls.createFullyQualifiedUrl(urls.getDocumentRevisionUrl(state.currentDocOrRevision._id));
     try {
       await clipboardCopy(permalinkUrl);
       message.success(t('permalinkCopied'));
@@ -141,34 +94,17 @@
       );
       message.error(msg, 10);
     }
-<<<<<<< HEAD
-  }
-
-  handleRestoreButtonClick() {
-    const { documentApiClient, t } = this.props;
-    const { currentDocOrRevision } = this.state;
-=======
-  };
->>>>>>> cf5325be
+  };
 
   const handleRestoreButtonClick = () => {
     confirmDocumentRevisionRestoration(
       t,
-<<<<<<< HEAD
-      currentDocOrRevision,
+      state.currentDocOrRevision,
       async () => {
         try {
           const { documentRevisions } = await documentApiClient.restoreDocumentRevision({
-            documentKey: currentDocOrRevision.key,
-            revisionId: currentDocOrRevision._id
-=======
-      state.currentRevision,
-      async () => {
-        try {
-          const { documentRevisions } = await documentApiClient.restoreDocumentRevision({
-            documentKey: state.currentRevision.key,
-            revisionId: state.currentRevision._id
->>>>>>> cf5325be
+            documentKey: state.currentDocOrRevision.key,
+            revisionId: state.currentDocOrRevision._id
           });
 
           setState({
@@ -184,24 +120,8 @@
     );
   };
 
-<<<<<<< HEAD
-  handleAction({ name, data }) {
-    switch (name) {
-      case HARD_DELETE:
-        return this.hardDelete(data);
-      default:
-        throw new Error(`Unknown action ${name}`);
-    }
-  }
-
-  async hardDelete({ sectionKey, sectionRevision, reason, deleteAllRevisions }) {
-    const { documentApiClient, t } = this.props;
-    const { currentDocOrRevision } = this.state;
-    const documentKey = currentDocOrRevision.key;
-=======
   const hardDelete = async ({ sectionKey, sectionRevision, reason, deleteAllRevisions }) => {
-    const documentKey = state.currentRevision.key;
->>>>>>> cf5325be
+    const documentKey = state.currentDocOrRevision.key;
     try {
       await documentApiClient.hardDeleteSection({ documentKey, sectionKey, sectionRevision, reason, deleteAllRevisions });
     } catch (error) {
@@ -211,47 +131,11 @@
     const { documentRevisions } = await documentApiClient.getDocumentRevisions(documentKey);
     setState(prevState => ({
       revisions: documentRevisions,
-      currentDocOrRevision: documentRevisions.find(revision => revision._id === prevState.currentDocOrRevision._id)
+      currentDocOrRevision: documentRevisions.find(revision => revision._id === prevState.currentDocOrRevision._id),
+      type: DOCUMENT_TYPE.revision
     }));
   };
 
-<<<<<<< HEAD
-  render() {
-    const { pageName, user, t, PageTemplate } = this.props;
-    const { revisions, currentDocOrRevision } = this.state;
-
-    const marks = revisions.reduce((accu, item, index) => {
-      accu[index] = index === 0 || index === revisions.length - 1 ? (index + 1).toString() : '';
-      return accu;
-    }, {});
-
-    const currentDocOrRevisionIndex = revisions.indexOf(currentDocOrRevision);
-    const isCurrentDocOrRevisionLatestRevision = currentDocOrRevisionIndex === revisions.length - 1;
-
-    const revisionPicker = (
-      <div className="DocPage-revisionPicker">
-        <div className="DocPage-revisionPickerLabel">{t('revision')}:</div>
-        <div className="DocPage-revisionPickerSlider">
-          <Slider
-            min={0}
-            max={revisions.length - 1}
-            value={currentDocOrRevisionIndex}
-            step={null}
-            marks={marks}
-            onChange={this.handleIndexChanged}
-            tipFormatter={this.formatRevisionTooltip}
-            />
-        </div>
-        <div className="DocPage-revisionPickerButtons">
-          <Button
-            className="DocPage-revisionPickerButton"
-            type="primary"
-            icon={<PaperClipOutlined />}
-            onClick={this.handlePermalinkRequest}
-            >
-            {t('permalink')}
-          </Button>
-=======
   const handleAction = ({ name, data }) => {
     switch (name) {
       case HARD_DELETE:
@@ -266,11 +150,14 @@
     return accu;
   }, {});
 
-  const currentRevisionIndex = state.revisions.indexOf(state.currentRevision);
+  const currentRevisionIndex = state.revisions.indexOf(state.currentDocOrRevision);
   const isCurrentRevisionLatestRevision = currentRevisionIndex === state.revisions.length - 1;
 
-  const isExternalDocument = state.currentRevision.origin.startsWith(DOCUMENT_ORIGIN.external);
-  const isEditingDisabled = state.currentRevision.archived || isExternalDocument;
+  const isExternalDocument = state.currentDocOrRevision.origin.startsWith(DOCUMENT_ORIGIN.external);
+  const isEditingDisabled = state.currentDocOrRevision.archived || isExternalDocument || state.type !== DOCUMENT_TYPE.document;
+  const shouldShowViewRevisionsButton = state.type === DOCUMENT_TYPE.document;
+  const shouldShowViewDocumentButton = state.type === DOCUMENT_TYPE.revision;
+  const shouldOfferHardDelete = state.type === DOCUMENT_TYPE.revision;
 
   const revisionPicker = (
     <div className="DocPage-revisionPicker">
@@ -296,90 +183,24 @@
           {t('permalink')}
         </Button>
         {!isExternalDocument && (
->>>>>>> cf5325be
           <Restricted to={permissions.RESTORE_DOC_REVISIONS}>
             <Button
               className="DocPage-revisionPickerButton"
               type="primary"
               icon={<ReloadOutlined />}
-<<<<<<< HEAD
-              onClick={this.handleRestoreButtonClick}
-              disabled={isCurrentDocOrRevisionLatestRevision}
-=======
               onClick={handleRestoreButtonClick}
               disabled={isCurrentRevisionLatestRevision}
->>>>>>> cf5325be
               >
               {t('restore')}
             </Button>
           </Restricted>
         )}
       </div>
-<<<<<<< HEAD
-    );
-
-    const alerts = getGlobalAlerts(pageName, user);
-    if (currentDocOrRevision.archived) {
-      alerts.push({
-        message: t('common:archivedAlert'),
-        type: ALERT_TYPE.warning
-      });
-    }
-
-    const headerActions = [];
-    if (this.state.type === DOCUMENT_TYPE.document) {
-      headerActions.push({
-        key: 'viewRevisions',
-        type: 'primary',
-        icon: SlidersOutlined,
-        text: t('common:viewVersions'),
-        permission: permissions.VIEW_DOCS,
-        handleClick: this.handleViewVersionsClick
-      });
-    }
-
-    if (this.state.type === DOCUMENT_TYPE.revision) {
-      headerActions.push({
-        key: 'viewDocument',
-        type: 'primary',
-        icon: FormOutlined,
-        text: t('common:viewDocument'),
-        permission: permissions.VIEW_DOCS,
-        handleClick: this.handleViewDocumentClick
-      });
-    }
-
-    if (!currentDocOrRevision.archived && this.state.type === DOCUMENT_TYPE.document) {
-      headerActions.push({
-        key: 'edit',
-        type: 'primary',
-        icon: EditOutlined,
-        text: t('common:edit'),
-        permission: permissions.EDIT_DOC,
-        handleClick: this.handleEditClick
-      });
-    }
-
-    return (
-      <PageTemplate headerActions={headerActions} alerts={alerts}>
-        <div className="DocPage">
-          { this.state.revisions.length > 0 && revisionPicker}
-          <DocView
-            documentOrRevision={currentDocOrRevision}
-            onAction={this.handleAction}
-            />
-        </div>
-        <aside className="Content">
-          <CreditsFooter documentOrRevision={currentDocOrRevision} type={this.state.type} />
-        </aside>
-      </PageTemplate>
-    );
-=======
     </div>
   );
 
   const alerts = useGlobalAlerts();
-  if (state.currentRevision.archived) {
+  if (state.currentDocOrRevision.archived) {
     alerts.push({
       message: t('common:archivedAlert'),
       type: ALERT_TYPE.warning
@@ -392,7 +213,7 @@
         (<Trans
           t={t}
           i18nKey="common:externalDocumentWarning"
-          components={[<a key="external-document-warning" href={state.currentRevision.originUrl} />]}
+          components={[<a key="external-document-warning" href={state.currentDocOrRevision.originUrl} />]}
           />),
       type: 'warning'
     });
@@ -408,18 +229,41 @@
       permission: permissions.EDIT_DOC,
       handleClick: handleEditClick
     });
->>>>>>> cf5325be
+  }
+  if (shouldShowViewRevisionsButton) {
+    headerActions.push({
+      key: 'viewRevisions',
+      type: 'primary',
+      icon: SlidersOutlined,
+      text: t('common:viewRevisions'),
+      permission: permissions.VIEW_DOCS,
+      handleClick: handleViewRevionsClick
+    });
+  }
+
+  if (shouldShowViewDocumentButton) {
+    headerActions.push({
+      key: 'viewDocument',
+      type: 'primary',
+      icon: FormOutlined,
+      text: t('common:viewDocument'),
+      permission: permissions.VIEW_DOCS,
+      handleClick: handleViewDocumentClick
+    });
   }
 
   return (
     <PageTemplate headerActions={headerActions} alerts={alerts}>
       <div className="DocPage">
-        {revisionPicker}
+        { state.revisions.length > 0 && revisionPicker}
         <DocView
-          documentOrRevision={state.currentRevision}
-          onAction={handleAction}
+          documentOrRevision={state.currentDocOrRevision}
+          onAction={shouldOfferHardDelete ? handleAction : null}
           />
       </div>
+      <aside className="Content">
+        <CreditsFooter documentOrRevision={state.currentDocOrRevision} type={state.type} />
+      </aside>
     </PageTemplate>
   );
 }
@@ -427,15 +271,9 @@
 Doc.propTypes = {
   PageTemplate: PropTypes.func.isRequired,
   initialState: PropTypes.shape({
-<<<<<<< HEAD
     currentDocOrRevision: PropTypes.instanceOf(documentRevisionShape),
     type: PropTypes.oneOf(Object.values(DOCUMENT_TYPE))
-  }).isRequired,
-  languageNameProvider: PropTypes.instanceOf(LanguageNameProvider).isRequired
-=======
-    documentRevisions: PropTypes.arrayOf(documentRevisionShape)
   }).isRequired
->>>>>>> cf5325be
 };
 
 export default Doc;