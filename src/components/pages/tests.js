/* eslint-disable no-console, max-len, max-lines */

import by from 'thenby';
import PropTypes from 'prop-types';
import UrlInput from '../url-input.js';
import ColorPicker from '../color-picker.js';
import ImageEditor from '../image-editor.js';
import { useTranslation } from 'react-i18next';
import Timeline from '../media-player/timeline.js';
import { useRequest } from '../request-context.js';
import DebouncedInput from '../debounced-input.js';
import MusicXmlDocument from '../music-xml-document.js';
import MediaPlayer from '../media-player/media-player.js';
import { removeItemAt } from '../../utils/array-utils.js';
import DimensionsProvider from '../dimensions-provider.js';
import React, { useEffect, useRef, useState } from 'react';
import ResourcePicker from '../resource-picker/resource-picker.js';
import NeverScrollingTextArea from '../never-scrolling-text-area.js';
import ResourceSelector from '../resource-picker/resource-selector.js';
import MediaRangeSelector from '../media-player/media-range-selector.js';
import MultitrackMediaPlayer from '../media-player/multitrack-media-player.js';
<<<<<<< HEAD
import { Button, Checkbox, Form, Input, InputNumber, Radio, Slider, Tabs } from 'antd';
import AudioWaveformCanvas from '../../plugins/audio-waveform/audio-waveform-canvas.js';
=======
>>>>>>> 132d28e5
import MultitrackMediaEditor from '../../plugins/multitrack-media/multitrack-media-editor.js';
import { Button, Checkbox, Form, Input, InputNumber, Radio, Slider, Tabs, message } from 'antd';
import MultitrackMediaDisplay from '../../plugins/multitrack-media/multitrack-media-display.js';
import { HORIZONTAL_ALIGNMENT, MEDIA_SCREEN_MODE, MEDIA_SOURCE_TYPE, STORAGE_LOCATION_TYPE, VERTICAL_ALIGNMENT } from '../../domain/constants.js';
import { createDefaultContent, createDefaultMainTrack, createDefaultSecondaryTrack, createDefaultVolumePreset } from '../../plugins/multitrack-media/multitrack-media-utils.js';
import {
  DEFAULT_WAVEFORM_BACKGROUND_COLOR,
  DEFAULT_WAVEFORM_BASELINE_COLOR,
  DEFAULT_WAVEFORM_PEN_COLOR,
  DEFAULT_WAVEFORM_PEN_WIDTH,
  DEFAULT_WAVEFORM_SMOOTHING
} from '../../plugins/audio-waveform/constants.js';

const { TabPane } = Tabs;
const { Search, TextArea } = Input;

const IMAGE_URL_JPG = 'https://cdn.openmusic.academy/media/4WqqhJRDsogBFGVbZrfuaF/Banner_hGsJz5kf2pGsXygBX8ZJ97.jpg';
const IMAGE_URL_PNG = 'https://cdn.openmusic.academy/media/2Sss3iioh1dpoBnYPTq9Rn/Bossa%20Nova%20Groovetabelle_aWvhsm8RX9hXFRrF3hk4Pu.png';
const YOUTUBE_VIDEO_URL = 'https://www.youtube.com/watch?v=H3hBitGg_NI';
const EXTERNAL_VIDEO_URL = 'https://cdn.openmusic.academy/media/fQugKEp8XCKJTVKVhiRdeJ/2022-04-05-5-te-sinfonie-v1-bLf7WqJAaf4y8AsPRnWG8R.mp4';

const MULTITRACK_CORELLI_URL_0 = 'https://cdn.staging.openmusic.academy/media/toEHvnaG67zkNJEp9Ev9tu/corelli-generalbass-hq8W2YhjhmGKkr44kNrPUE.mp3';
const MULTITRACK_CORELLI_URL_0_EXTENDED = 'https://cdn.staging.openmusic.academy/media/toEHvnaG67zkNJEp9Ev9tu/corelli-generalbass-extended-wGQi1xK4jA1eDuKEV14t8c.mp3';
const MULTITRACK_CORELLI_URL_1 = 'https://cdn.staging.openmusic.academy/media/toEHvnaG67zkNJEp9Ev9tu/corelli-violine-1-dcFUAwCCA5TGjNoTUjrpPQ.mp3';
const MULTITRACK_CORELLI_URL_1_SHORT = 'https://cdn.staging.openmusic.academy/media/toEHvnaG67zkNJEp9Ev9tu/corelli-violine-1-short-6QL7EZNXZ2AQB1odeY9tiH.mp3';
const MULTITRACK_CORELLI_URL_2 = 'https://cdn.staging.openmusic.academy/media/toEHvnaG67zkNJEp9Ev9tu/corelli-violine-2-d918ZmitwuCjKCAYaJvWtS.mp3';
const MULTITRACK_CORELLI_URL_2_SHORT = 'https://cdn.staging.openmusic.academy/media/toEHvnaG67zkNJEp9Ev9tu/corelli-violine-2-short-vTWJD95XQx9G4FNKMHit6H.mp3';
const MULTITRACK_CORELLI_URL_3 = 'https://cdn.staging.openmusic.academy/media/toEHvnaG67zkNJEp9Ev9tu/corelli-violoncello-ek8KcohkALHpF8QP2uH1No.mp3';

const MULTITRACK_GROOVE_URL_0 = 'https://cdn.staging.openmusic.academy/media/toEHvnaG67zkNJEp9Ev9tu/groove-lexikon-dubstep-9hqADKZtPHV7F7GVfye3DF.mp3';
const MULTITRACK_GROOVE_URL_1 = 'https://cdn.staging.openmusic.academy/media/toEHvnaG67zkNJEp9Ev9tu/groove-lexikon-dubstep-bass-growls-c9Z4K6PSm7k7onNHh4eFLv.mp3';
const MULTITRACK_GROOVE_URL_2 = 'https://cdn.staging.openmusic.academy/media/toEHvnaG67zkNJEp9Ev9tu/groove-lexikon-dubstep-bass-sub-xseNKq1gTc3sMrvYhp4Ryk.mp3';
const MULTITRACK_GROOVE_URL_3 = 'https://cdn.staging.openmusic.academy/media/toEHvnaG67zkNJEp9Ev9tu/groove-lexikon-dubstep-chords-p1z7vpBgGLQ75okxsd9ZiQ.mp3';
const MULTITRACK_GROOVE_URL_4 = 'https://cdn.staging.openmusic.academy/media/toEHvnaG67zkNJEp9Ev9tu/groove-lexikon-dubstep-drums-bTRHpx9cta63Q3MQP52VG5.mp3';
const MULTITRACK_GROOVE_URL_5 = 'https://cdn.staging.openmusic.academy/media/toEHvnaG67zkNJEp9Ev9tu/groove-lexikon-dubstep-fx-2AEEYbQBiRXmRvNWCGhkzZ.mp3';
const MULTITRACK_GROOVE_URL_6 = 'https://cdn.staging.openmusic.academy/media/toEHvnaG67zkNJEp9Ev9tu/groove-lexikon-dubstep-lead-bell-rxF9rWsV5cwxzDwiM6CH5W.mp3';
const MULTITRACK_GROOVE_URL_7 = 'https://cdn.staging.openmusic.academy/media/toEHvnaG67zkNJEp9Ev9tu/groove-lexikon-dubstep-lead-synth-ghymhFnZ8fc3VVW65PHmB5.mp3';

const createTimelinePart = (startPosition, key) => ({ key, title: `Part ${key}`, startPosition });

function Tests({ PageTemplate }) {
  // Page
  const req = useRequest();
  const initialTab = req.query.tab || null;
  const handleTabChange = newTab => {
    const url = new URL(window.document.location.href);
    url.searchParams.set('tab', newTab);
    window.history.replaceState(null, null, url.href);
  };
  const handleCopyToClipboard = async clipboardText => {
    await window.navigator.clipboard.writeText(clipboardText);
    message.success('Copied to clipboard');
  };

  // AudioWaveformCanvas
  const awcApiRef = useRef();
  const [awcPenWidth, setAwcPenWidth] = useState(DEFAULT_WAVEFORM_PEN_WIDTH);
  const [awcSmoothing, setAwcSmoothing] = useState(DEFAULT_WAVEFORM_SMOOTHING);
  const [awcPenColor, setAwcPenColor] = useState(DEFAULT_WAVEFORM_PEN_COLOR);
  const [awcBaselineColor, setAwcBaselineColor] = useState(DEFAULT_WAVEFORM_BASELINE_COLOR);
  const [awcBackgroundColor, setAwcBackgroundColor] = useState(DEFAULT_WAVEFORM_BACKGROUND_COLOR);

  // MusicXmlDocument
  const mxdSources = [
    { title: '<empty>', url: '' },
    { title: 'Bach - Praeludium in C-Dur', url: 'https://cdn.staging.openmusic.academy/media/j4VnRosMXE1mdX24fA4aPJ/johann-sebastian-bach-praeludium-in-c-dur-bwv-846-1-648QZxTSjXRPVB99ULym1Y.xml' },
    { title: 'Beethoven - An die ferne Geliebte', url: 'https://cdn.staging.openmusic.academy/media/j4VnRosMXE1mdX24fA4aPJ/beethoven-an-die-ferne-geliebte-4hzPUSv3Xk51CcVjM8eJPc.xml' }
  ];
  const [mxdUrl, setMxdUrl] = useState('');
  const [mxdZoom, setMxdZoom] = useState(1);

  // DebouncedInput
  const diElementTypes = {
    Input: { elementType: Input, handleSearch: false },
    Search: { elementType: Search, handleSearch: true },
    TextArea: { elementType: TextArea, handleSearch: false }
  };
  const diApiRef = useRef();
  const diEventLogRef = useRef();
  const [diEventLog, setDiEventLog] = useState('');
  const [diTimeLimit, setDiTimeLimit] = useState(2000);
  const [diValue, setDiValue] = useState('Lorem ipsum');
  const [diElementType, setDiElementType] = useState(Object.keys(diElementTypes)[0]);
  const handleDiEvent = (eventName, ...args) => {
    if (eventName === 'onChange') {
      setDiValue(args[0]);
    }
    setDiEventLog(currentLog => args.length
      ? `${currentLog}[${new Date().toISOString()}] ${eventName}: ${JSON.stringify(args.length > 1 ? args : args[0])}\n`
      : `${currentLog}[${new Date().toISOString()}] ${eventName}\n`);
    setTimeout(() => {
      const eventLogElement = diEventLogRef.current;
      eventLogElement.scrollTop = eventLogElement.scrollHeight;
    }, 0);
  };

  // ImageEditor
  const ieEditorRef = useRef(null);
  const [ieFile, setIeFile] = useState(null);
  const [ieIsDirty, setIeIsDirty] = useState(false);
  const [ieFileUrl, setIeFileUrl] = useState(IMAGE_URL_JPG);
  useEffect(() => {
    const type = ieFileUrl.endsWith('.png') ? 'image/png' : 'image/jpeg';
    const extension = type === 'image/png' ? 'png' : 'jpg';
    fetch(ieFileUrl)
      .then(res => res.blob())
      .then(blob => setIeFile(new File([blob], `my-image.${extension}`, { type })));
  }, [ieFileUrl]);
  const handleIeCrop = data => {
    setIeIsDirty(data.isCropped);
  };
  const handleIeDownloadClick = async () => {
    const newFile = await ieEditorRef.current.getCroppedFile();
    const newUrl = URL.createObjectURL(newFile);
    window.open(newUrl, '_blank');
  };

  // Timeline
  const [timelineDuration, setTimelineDuration] = useState(5 * 60 * 1000);
  const [timelineParts, setTimelineParts] = useState([createTimelinePart(0, '1'), createTimelinePart(0.25, '2'), createTimelinePart(0.5, '3')]);
  const handleTimelinePartAdd = startPosition => {
    setTimelineParts(oldParts => [
      ...oldParts,
      createTimelinePart(startPosition, `${Math.max(...oldParts.map(p => Number(p.key))) + 1}`)
    ].sort(by(p => p.startPosition)));
  };
  const handleTimelinePartDelete = key => {
    const partIndex = timelineParts.findIndex(p => p.key === key);
    const deletedPartTimeCode = timelineParts[partIndex].startPosition;
    const newParts = removeItemAt(timelineParts, partIndex);
    const followingPart = newParts[partIndex];
    if (followingPart) {
      followingPart.startPosition = deletedPartTimeCode;
    }
    setTimelineParts(newParts.sort(by(p => p.startPosition)));
  };
  const handleTimelineStartPositionChange = (key, newValue) => {
    setTimelineParts(oldParts => oldParts.map(p => p.key === key ? { ...p, startPosition: newValue } : p).sort(by(p => p.startTimecode)));
  };

  // MediaRangeSelector
  const [mrsSource, setMrsSource] = useState('');
  const [mrsRange, setMrsRange] = useState([0, 1]);

  // MediaPlayer
  const mpSources = [
    { title: 'Youtube video', url: YOUTUBE_VIDEO_URL },
    { title: 'external video', url: EXTERNAL_VIDEO_URL }
  ];
  const mpPlayerRef = useRef();
  const mpEventLogRef = useRef();
  const [mpRange, setMpRange] = useState([0, 1]);
  const [mpEventLog, setMpEventLog] = useState('');
  const [mpSourceUrl, setMpSourceUrl] = useState(mpSources[0].url);
  const [mpScreenMode, setMpScreenMode] = useState(MEDIA_SCREEN_MODE.video);
  const handleMpEvent = (eventName, ...args) => {
    setMpEventLog(currentLog => args.length
      ? `${currentLog}${eventName}: ${JSON.stringify(args.length > 1 ? args : args[0])}\n`
      : `${currentLog}${eventName}\n`);
    setTimeout(() => {
      const eventLogElement = mpEventLogRef.current;
      eventLogElement.scrollTop = eventLogElement.scrollHeight;
    }, 0);
  };
  const handleRandomPlaybackRangeClick = () => {
    let newRange = [0, 0];
    while (newRange[1] - newRange[0] < 0.1) {
      newRange = [Math.random(), Math.random()].sort();
    }
    setMpRange(newRange);
  };

  // MultitrackMediaPlayer
  const mmpSourceOptions = [
    {
      title: 'Corelli (manipulated)',
      sources: {
        mainTrack: { name: 'Gb (ext)', sourceUrl: MULTITRACK_CORELLI_URL_0_EXTENDED, volume: 1, playbackRange: [0.14, 0.82] },
        secondaryTracks: [
          { name: 'Vl 1 (28 sec)', sourceUrl: MULTITRACK_CORELLI_URL_1_SHORT, volume: 1 },
          { name: 'Vl 2 (29 sec)', sourceUrl: MULTITRACK_CORELLI_URL_2_SHORT, volume: 1 },
          { name: 'Violoncello', sourceUrl: MULTITRACK_CORELLI_URL_3, volume: 1 }
        ]
      }
    },
    {
      title: 'Corelli',
      sources: {
        mainTrack: { name: 'Generalbass', sourceUrl: MULTITRACK_CORELLI_URL_0, volume: 1, playbackRange: [0, 1] },
        secondaryTracks: [
          { name: 'Violine 1', sourceUrl: MULTITRACK_CORELLI_URL_1, volume: 1 },
          { name: 'Violine 2', sourceUrl: MULTITRACK_CORELLI_URL_2, volume: 1 },
          { name: 'Violoncello', sourceUrl: MULTITRACK_CORELLI_URL_3, volume: 1 }
        ]
      }
    },
    {
      title: 'Groove',
      sources: {
        mainTrack: { name: 'Dubstep', sourceUrl: MULTITRACK_GROOVE_URL_0, volume: 1, playbackRange: [0, 1] },
        secondaryTracks: [
          { name: 'Bass growls', sourceUrl: MULTITRACK_GROOVE_URL_1, volume: 1 },
          { name: 'Bass sub', sourceUrl: MULTITRACK_GROOVE_URL_2, volume: 1 },
          { name: 'Chords', sourceUrl: MULTITRACK_GROOVE_URL_3, volume: 1 },
          { name: 'Drums', sourceUrl: MULTITRACK_GROOVE_URL_4, volume: 1 },
          { name: 'FX', sourceUrl: MULTITRACK_GROOVE_URL_5, volume: 1 },
          { name: 'Lead bell', sourceUrl: MULTITRACK_GROOVE_URL_6, volume: 1 },
          { name: 'Lead synth', sourceUrl: MULTITRACK_GROOVE_URL_7, volume: 1 }
        ]
      }
    },
    {
      title: 'Youtube',
      sources: {
        mainTrack: { name: 'Youtube', sourceUrl: YOUTUBE_VIDEO_URL, volume: 1, playbackRange: [0, 1] },
        secondaryTracks: [{ name: 'External', sourceUrl: MULTITRACK_CORELLI_URL_0, volume: 1 }]
      }
    }
  ];
  const mmpPlayerRef = useRef();
  const mmpEventLogRef = useRef();
  const [mmpEventLog, setMmpEventLog] = useState('');
  const [mmpScreenMode, setMmpScreenMode] = useState(MEDIA_SCREEN_MODE.none);
  const [mmpSourceOption, setMmpSourceOption] = useState(mmpSourceOptions[0]);
  const handleMmpEvent = (eventName, ...args) => {
    setMmpEventLog(currentLog => args.length
      ? `${currentLog}${eventName}: ${JSON.stringify(args.length > 1 ? args : args[0])}\n`
      : `${currentLog}${eventName}\n`);
    setTimeout(() => {
      const eventLogElement = mmpEventLogRef.current;
      eventLogElement.scrollTop = eventLogElement.scrollHeight;
    }, 0);
  };

  // ResourcePicker
  const [rsResourceUrl, setRsResourceUrl] = useState('');

  // NeverScrollingTextArea
  const [nstaValue1, setNstaValue1] = useState('Hello World');
  const [nstaValue2, setNstaValue2] = useState('Hello World');
  const [nstaValue3, setNstaValue3] = useState('Hello World');
  const [nstaValue4, setNstaValue4] = useState('Hello World');
  const [nstaValue5, setNstaValue5] = useState('Hello World');
  const [nstaValue6, setNstaValue6] = useState('Hello World');

  // MultitrackMediaPlugin
  const { t: mmpTranslation } = useTranslation('multitrackMedia');
  const mmpPresets = [
    {
      title: 'Corelli (manipulated)',
      content: {
        ...createDefaultContent(mmpTranslation),
        mainTrack: { ...createDefaultMainTrack(mmpTranslation), name: 'Gb (ext)', sourceType: MEDIA_SOURCE_TYPE.external, sourceUrl: MULTITRACK_CORELLI_URL_0_EXTENDED, playbackRange: [0.14, 0.82] },
        secondaryTracks: [
          { ...createDefaultSecondaryTrack(0, mmpTranslation), name: 'Vl 1 (28 sec)', sourceType: MEDIA_SOURCE_TYPE.external, sourceUrl: MULTITRACK_CORELLI_URL_1_SHORT },
          { ...createDefaultSecondaryTrack(1, mmpTranslation), name: 'Vl 2 (29 sec)', sourceType: MEDIA_SOURCE_TYPE.external, sourceUrl: MULTITRACK_CORELLI_URL_2_SHORT },
          { ...createDefaultSecondaryTrack(2, mmpTranslation), name: 'Violoncello', sourceType: MEDIA_SOURCE_TYPE.external, sourceUrl: MULTITRACK_CORELLI_URL_3 }
        ],
        volumePresets: [createDefaultVolumePreset(mmpTranslation, 3)]
      }
    },
    {
      title: 'Corelli',
      content: {
        ...createDefaultContent(mmpTranslation),
        mainTrack: { ...createDefaultMainTrack(mmpTranslation), name: 'Generalbass', sourceType: MEDIA_SOURCE_TYPE.external, sourceUrl: MULTITRACK_CORELLI_URL_0 },
        secondaryTracks: [
          { ...createDefaultSecondaryTrack(0, mmpTranslation), name: 'Violine 1', sourceType: MEDIA_SOURCE_TYPE.external, sourceUrl: MULTITRACK_CORELLI_URL_1 },
          { ...createDefaultSecondaryTrack(1, mmpTranslation), name: 'Violine 2', sourceType: MEDIA_SOURCE_TYPE.external, sourceUrl: MULTITRACK_CORELLI_URL_2 },
          { ...createDefaultSecondaryTrack(2, mmpTranslation), name: 'Violoncello', sourceType: MEDIA_SOURCE_TYPE.external, sourceUrl: MULTITRACK_CORELLI_URL_3 }
        ],
        volumePresets: [createDefaultVolumePreset(mmpTranslation, 3)]
      }
    },
    {
      title: 'Groove',
      content: {
        ...createDefaultContent(mmpTranslation),
        mainTrack: { ...createDefaultMainTrack(mmpTranslation), name: 'Dubstep', sourceType: MEDIA_SOURCE_TYPE.external, sourceUrl: MULTITRACK_GROOVE_URL_0 },
        secondaryTracks: [
          { ...createDefaultSecondaryTrack(0, mmpTranslation), name: 'Bass growls', sourceType: MEDIA_SOURCE_TYPE.external, sourceUrl: MULTITRACK_GROOVE_URL_1 },
          { ...createDefaultSecondaryTrack(1, mmpTranslation), name: 'Bass sub', sourceType: MEDIA_SOURCE_TYPE.external, sourceUrl: MULTITRACK_GROOVE_URL_2 },
          { ...createDefaultSecondaryTrack(2, mmpTranslation), name: 'Chords', sourceType: MEDIA_SOURCE_TYPE.external, sourceUrl: MULTITRACK_GROOVE_URL_3 },
          { ...createDefaultSecondaryTrack(3, mmpTranslation), name: 'Drums', sourceType: MEDIA_SOURCE_TYPE.external, sourceUrl: MULTITRACK_GROOVE_URL_4 },
          { ...createDefaultSecondaryTrack(4, mmpTranslation), name: 'FX', sourceType: MEDIA_SOURCE_TYPE.external, sourceUrl: MULTITRACK_GROOVE_URL_5 },
          { ...createDefaultSecondaryTrack(5, mmpTranslation), name: 'Lead bell', sourceType: MEDIA_SOURCE_TYPE.external, sourceUrl: MULTITRACK_GROOVE_URL_6 },
          { ...createDefaultSecondaryTrack(6, mmpTranslation), name: 'Lead synth', sourceType: MEDIA_SOURCE_TYPE.external, sourceUrl: MULTITRACK_GROOVE_URL_7 }
        ],
        volumePresets: [createDefaultVolumePreset(mmpTranslation, 7)]
      }
    },
    {
      title: 'Youtube',
      content: {
        ...createDefaultContent(mmpTranslation),
        mainTrack: { ...createDefaultMainTrack(mmpTranslation), name: 'Youtube', sourceType: MEDIA_SOURCE_TYPE.youtube, sourceUrl: YOUTUBE_VIDEO_URL, showVideo: true },
        secondaryTracks: [{ ...createDefaultSecondaryTrack(0, mmpTranslation), name: 'External', sourceType: MEDIA_SOURCE_TYPE.external, sourceUrl: MULTITRACK_CORELLI_URL_0 }],
        volumePresets: [createDefaultVolumePreset(mmpTranslation, 1)]
      }
    }
  ];
  const [mmpContent, setMmpContent] = useState(mmpPresets[0].content);

  // UrlInput
  const [urlInputValue, setUrlInputValue] = useState('');
  const handleUrlInputCopyYoutubeClick = () => handleCopyToClipboard('https://www.youtube.com/watch?v=221F55VPp2M');
  const handleUrlInputCopyExternalClick = () => handleCopyToClipboard('https://imagesvc.meredithcorp.io/v3/mm/image?url=https%3A%2F%2Fstatic.onecms.io%2Fwp-content%2Fuploads%2Fsites%2F6%2F2014%2F05%2Ffriends-a-apartment-bet_0.jpg&q=60');
  const handleUrlInputCopyPrivateCdnClick = () => handleCopyToClipboard('http://localhost:10000/rooms/vmQouBT6CqeWe35STsBvnj/media/pug-cfAdTfMQ3A9Pbsskv79Sms.jpeg');
  const handleUrlInputCopyPublicCdnClick = () => handleCopyToClipboard('http://localhost:10000/media/7vgRduWGhBBD6HxWUnN1NV/dog-eAyeL9Z3QQXDXGMm4U636M.jpg');
  const handleUrlInputSetYoutubeClick = () => setUrlInputValue('https://www.youtube.com/watch?v=221F55VPp2M');
  const handleUrlInputSetExternalClick = () => setUrlInputValue('https://imagesvc.meredithcorp.io/v3/mm/image?url=https%3A%2F%2Fstatic.onecms.io%2Fwp-content%2Fuploads%2Fsites%2F6%2F2014%2F05%2Ffriends-a-apartment-bet_0.jpg&q=60');
  const handleUrlInputSetPrivateCdnClick = () => setUrlInputValue('http://localhost:10000/rooms/vmQouBT6CqeWe35STsBvnj/media/pug-cfAdTfMQ3A9Pbsskv79Sms.jpeg');
  const handleUrlInputSetPublicCdnClick = () => setUrlInputValue('http://localhost:10000/media/7vgRduWGhBBD6HxWUnN1NV/dog-eAyeL9Z3QQXDXGMm4U636M.jpg');
  const handleUrlInputChange = url => {
    setUrlInputValue(url);
  };

  return (
    <PageTemplate>
      <div className="TestsPage">
        <Tabs defaultActiveKey={initialTab} onChange={handleTabChange} destroyInactiveTabPane>
<<<<<<< HEAD
          <TabPane tab="AudioWaveformCanvas" key="AudioWaveformCanvas">
=======
          <TabPane tab="UrlInput" key="UrlInput">
            <div style={{ display: 'flex', alignItems: 'center', gap: '10px', marginBottom: '15px' }}>
              <Button onClick={handleUrlInputCopyYoutubeClick}>Copy Youtube URL</Button>
              <Button onClick={handleUrlInputCopyExternalClick}>Copy external URL</Button>
              <Button onClick={handleUrlInputCopyPrivateCdnClick}>Copy private CDN URL</Button>
              <Button onClick={handleUrlInputCopyPublicCdnClick}>Copy public CDN URL</Button>
            </div>
            <div style={{ display: 'flex', alignItems: 'center', gap: '10px', marginBottom: '15px' }}>
              <Button onClick={handleUrlInputSetYoutubeClick}>Set Youtube URL</Button>
              <Button onClick={handleUrlInputSetExternalClick}>Set external URL</Button>
              <Button onClick={handleUrlInputSetPrivateCdnClick}>Set private CDN URL</Button>
              <Button onClick={handleUrlInputSetPublicCdnClick}>Set public CDN URL</Button>
            </div>
            <UrlInput value={urlInputValue} onChange={handleUrlInputChange} />
          </TabPane>
          <TabPane tab="WaveformCanvas" key="WaveformCanvas">
>>>>>>> 132d28e5
            <div style={{ display: 'flex', alignItems: 'center', gap: '10px', marginBottom: '15px' }}>
              Pen width:
              <Slider style={{ width: '100px' }} min={1} max={5} step={1} value={awcPenWidth} onChange={value => setAwcPenWidth(value)} />
              Smoothing:
              <Checkbox checked={awcSmoothing} onChange={event => setAwcSmoothing(event.target.checked)} />
              Pen color:
              <ColorPicker color={awcPenColor} onChange={value => setAwcPenColor(value)} />
              Baseline color:
              <ColorPicker color={awcBaselineColor} onChange={value => setAwcBaselineColor(value)} />
              Background color:
              <ColorPicker color={awcBackgroundColor} onChange={value => setAwcBackgroundColor(value)} />
              <Button onClick={() => awcApiRef.current.clear()}>Reset</Button>
            </div>
            <div style={{ border: '1px solid silver' }}>
              <DimensionsProvider>
                {({ containerWidth }) => (
                  <AudioWaveformCanvas
                    apiRef={awcApiRef}
                    width={containerWidth}
                    height={Math.round(containerWidth / 2.5)}
                    penWidth={awcPenWidth}
                    smoothing={awcSmoothing}
                    penColor={awcPenColor}
                    baselineColor={awcBaselineColor}
                    backgroundColor={awcBackgroundColor}
                    />
                )}
              </DimensionsProvider>
            </div>
          </TabPane>
          <TabPane tab="MusicXmlDocument" key="MusicXmlDocument">
            <div style={{ display: 'flex', alignItems: 'center', gap: '10px', marginBottom: '15px' }}>
              <div>Load Url:</div>
              {mxdSources.map(({ title, url }) => <Button key={url} onClick={() => setMxdUrl(url)}>{title}</Button>)}
              <div>Zoom:</div>
              <Slider style={{ width: '200px' }} min={0.5} max={1.5} step={0.05} value={mxdZoom} onChange={setMxdZoom} />
            </div>
            <MusicXmlDocument url={mxdUrl} zoom={mxdZoom} />
          </TabPane>
          <TabPane tab="DebouncedInput" key="DebouncedInput">
            <div style={{ display: 'flex', alignItems: 'center', gap: '10px', marginBottom: '15px' }}>
              Element type:
              <Radio.Group value={diElementType} onChange={event => setDiElementType(event.target.value)}>
                {Object.keys(diElementTypes).map(key => <Radio.Button key={key} value={key}>{key}</Radio.Button>)}
              </Radio.Group>
              Time limit:
              <InputNumber min={0} max={Number.MAX_SAFE_INTEGER} step={500} value={diTimeLimit} onChange={setDiTimeLimit} />
              <Button onClick={() => diApiRef.current.flush()}>Flush</Button>
            </div>
            <div>Event Log</div>
            <div ref={diEventLogRef} style={{ height: '140px', overflow: 'auto', border: '1px solid #ddd', backgroundColor: '#fbfbfb', fontSize: '10px', marginBottom: '15px' }}>
              <pre>{diEventLog}</pre>
            </div>
            <DebouncedInput
              apiRef={diApiRef}
              timeLimit={diTimeLimit}
              elementType={diElementTypes[diElementType].elementType}
              value={diValue}
              onChange={value => handleDiEvent('onChange', value)}
              {...(diElementTypes[diElementType].handleSearch ? { onSearch: value => handleDiEvent('onSearch', value) } : {})}
              />
          </TabPane>
          <TabPane tab="ImageEditor" key="ImageEditor">
            <div style={{ display: 'flex', alignItems: 'center', gap: '10px', marginBottom: '15px' }}>
              <Button onClick={() => setIeFileUrl(IMAGE_URL_PNG)}>Set to PNG</Button>
              <Button onClick={() => setIeFileUrl(IMAGE_URL_JPG)}>Set to JPG</Button>
              <Button onClick={handleIeDownloadClick}>Download</Button>
              <div>DIRTY: {ieIsDirty.toString()}</div>
            </div>
            <div style={{ display: 'flex', alignItems: 'center', gap: '10px', marginBottom: '15px' }}>
              URL: {ieFileUrl}
            </div>
            {ieFile && (
              <div style={{ height: '50vh' }}>
                <ImageEditor file={ieFile} editorRef={ieEditorRef} onCrop={handleIeCrop} />
              </div>
            )}
          </TabPane>
          <TabPane tab="Timeline" key="Timeline">
            <div style={{ display: 'flex', alignItems: 'center', gap: '10px', marginBottom: '15px' }}>
              Duration in milliseconds:
              <InputNumber min={0} max={Number.MAX_SAFE_INTEGER} step={1} value={timelineDuration} onChange={setTimelineDuration} />
              <Button onClick={() => setTimelineDuration(0)}>Set to unknown</Button>
              <Button onClick={() => setTimelineDuration(5 * 60 * 1000)}>Set to 5 minutes</Button>
              <Button onClick={() => setTimelineDuration(10 * 60 * 1000)}>Set to 10 minutes</Button>
            </div>
            <Timeline
              durationInMilliseconds={timelineDuration}
              parts={timelineParts}
              selectedPartIndex={-1}
              onPartAdd={handleTimelinePartAdd}
              onPartDelete={handleTimelinePartDelete}
              onStartPositionChange={handleTimelineStartPositionChange}
              />
          </TabPane>
          <TabPane tab="MediaRangeSelector" key="MediaRangeSelector">
            <div style={{ display: 'flex', alignItems: 'center', gap: '10px', marginBottom: '15px' }}>
              Source:
              <Input value={mrsSource} readOnly />
            </div>
            <div style={{ display: 'flex', alignItems: 'center', gap: '10px', marginBottom: '15px' }}>
              <Button onClick={() => setMrsSource('')}>Reset</Button>
              <Button onClick={() => setMrsSource(YOUTUBE_VIDEO_URL)}>Set to YouTube</Button>
              <Button onClick={() => setMrsSource(EXTERNAL_VIDEO_URL)}>Set to External</Button>
            </div>
            <div style={{ display: 'flex', alignItems: 'center', gap: '10px', marginBottom: '15px' }}>
              Range: {JSON.stringify(mrsRange)}
            </div>
            <MediaRangeSelector
              sourceUrl={mrsSource}
              range={mrsRange}
              onRangeChange={setMrsRange}
              />
          </TabPane>
          <TabPane tab="MediaPlayer" key="MediaPlayer">
            <div style={{ display: 'grid', gridTemplateColumns: '1fr 1fr', gap: '25px' }}>
              <div>
                <MediaPlayer
                  source={mpSourceUrl}
                  playbackRange={mpRange}
                  screenMode={mpScreenMode}
                  mediaPlayerRef={mpPlayerRef}
                  onPartEndReached={(...args) => handleMpEvent('onPartEndReached', ...args)}
                  onEndReached={(...args) => handleMpEvent('onEndReached', ...args)}
                  onPlayStateChange={(...args) => handleMpEvent('onPlayStateChange', ...args)}
                  onPlayingPartIndexChange={(...args) => handleMpEvent('onPlayingPartIndexChange', ...args)}
                  onReady={(...args) => handleMpEvent('onReady', ...args)}
                  onSeek={(...args) => handleMpEvent('onSeek', ...args)}
                  />
              </div>
              <div>
                <h6>Source</h6>
                <div>
                  {mpSources.map((source, index) => (
                    <Button key={index.toString()} onClick={() => setMpSourceUrl(source.url)}>Set to {source.title}</Button>
                  ))}
                </div>
                <div>{mpSourceUrl}</div>
                <h6 style={{ marginTop: '15px' }}>Media Range</h6>
                <div style={{ display: 'grid', gridTemplateColumns: 'repeat(2, auto) 1fr', gap: '25px', alignItems: 'center' }}>
                  <Button onClick={handleRandomPlaybackRangeClick}>Set to random value</Button>
                  <MediaRangeSelector
                    range={mpRange}
                    sourceUrl={mpSourceUrl}
                    onRangeChange={setMpRange}
                    />
                  <div>{mpRange[0].toFixed(2)} &ndash; {mpRange[1].toFixed(2)}</div>
                </div>
                <h6 style={{ marginTop: '15px' }}>Screen mode</h6>
                <Radio.Group value={mpScreenMode} onChange={event => setMpScreenMode(event.target.value)}>
                  {Object.values(MEDIA_SCREEN_MODE).map(sm => <Radio.Button key={sm} value={sm}>{sm}</Radio.Button>)}
                </Radio.Group>
                <h6 style={{ marginTop: '15px' }}>Programmatic control</h6>
                <div>
                  <Button onClick={() => mpPlayerRef.current.play()}>play</Button>
                  <Button onClick={() => mpPlayerRef.current.pause()}>pause</Button>
                  <Button onClick={() => mpPlayerRef.current.stop()}>stop</Button>
                  <Button onClick={() => mpPlayerRef.current.reset()}>reset</Button>
                </div>
                <h6 style={{ marginTop: '15px' }}>Event Log</h6>
                <div ref={mpEventLogRef} style={{ height: '140px', overflow: 'auto', border: '1px solid #ddd', backgroundColor: '#fbfbfb', fontSize: '10px' }}>
                  <pre>{mpEventLog}</pre>
                </div>
              </div>
            </div>
          </TabPane>
          <TabPane tab="MultitrackMediaPlayer" key="MultitrackMediaPlayer">
            <div style={{ display: 'grid', gridTemplateColumns: '1fr 1fr', gap: '25px' }}>
              <div>
                <MultitrackMediaPlayer
                  sources={mmpSourceOption.sources}
                  screenMode={mmpScreenMode}
                  mediaPlayerRef={mmpPlayerRef}
                  onPartEndReached={(...args) => handleMmpEvent('onPartEndReached', ...args)}
                  onEndReached={(...args) => handleMmpEvent('onEndReached', ...args)}
                  onPlayStateChange={(...args) => handleMmpEvent('onPlayStateChange', ...args)}
                  onPlayingPartIndexChange={(...args) => handleMmpEvent('onPlayingPartIndexChange', ...args)}
                  onReady={(...args) => handleMmpEvent('onReady', ...args)}
                  onSeek={(...args) => handleMmpEvent('onSeek', ...args)}
                  showTrackMixer
                  />
              </div>
              <div>
                <h6>Source</h6>
                <div>
                  {mmpSourceOptions.map((source, index) => (
                    <Button key={index.toString()} onClick={() => setMmpSourceOption(source)}>Set to {source.title}</Button>
                  ))}
                </div>
                <div>{mmpSourceOption.title} - {mmpSourceOption.sources.secondaryTracks.length + 1} tracks</div>
                <h6 style={{ marginTop: '15px' }}>Screen mode</h6>
                <Radio.Group value={mmpScreenMode} onChange={event => setMmpScreenMode(event.target.value)}>
                  {Object.values(MEDIA_SCREEN_MODE).map(sm => <Radio.Button key={sm} value={sm}>{sm}</Radio.Button>)}
                </Radio.Group>
                <h6 style={{ marginTop: '15px' }}>Programmatic control</h6>
                <div>
                  <Button onClick={() => mmpPlayerRef.current.play()}>play</Button>
                  <Button onClick={() => mmpPlayerRef.current.pause()}>pause</Button>
                  <Button onClick={() => mmpPlayerRef.current.stop()}>stop</Button>
                  <Button onClick={() => mmpPlayerRef.current.reset()}>reset</Button>
                </div>
                <h6 style={{ marginTop: '15px' }}>Event Log</h6>
                <div ref={mmpEventLogRef} style={{ height: '140px', overflow: 'auto', border: '1px solid #ddd', backgroundColor: '#fbfbfb', fontSize: '10px' }}>
                  <pre>{mmpEventLog}</pre>
                </div>
              </div>
            </div>
          </TabPane>
          <TabPane tab="ResourceSelector" key="ResourceSelector">
            <ResourceSelector
              allowedLocationTypes={Object.values(STORAGE_LOCATION_TYPE)}
              onSelect={ev => console.log('select', ev)}
              onCancel={ev => console.log('cancel', ev)}
              />
          </TabPane>
          <TabPane tab="ResourcePicker" key="ResourcePicker">
            <div style={{ display: 'grid', gap: '15px', gridTemplateColumns: '1fr auto' }}>
              <Input
                value={rsResourceUrl}
                onChange={event => setRsResourceUrl(event.target.value)}
                />
              <ResourcePicker
                url={rsResourceUrl}
                onUrlChange={setRsResourceUrl}
                />
            </div>
          </TabPane>
          <TabPane tab="NeverScrollingTextArea" key="NeverScrollingTextArea">
            <h4>Grid aligned</h4>
            <div style={{ display: 'grid', gridAutoFlow: 'column', gridTemplateColumns: 'repeat(3, 1fr)', gap: '10px', backgroundColor: '#f5f5f5', padding: '5px' }}>
              <NeverScrollingTextArea value={nstaValue1} onChange={event => setNstaValue1(event.target.value)} minRows={3} />
              <NeverScrollingTextArea value={nstaValue2} onChange={event => setNstaValue2(event.target.value)} minRows={4} />
              <NeverScrollingTextArea value={nstaValue3} onChange={event => setNstaValue3(event.target.value)} minRows={5} />
            </div>
            <br />
            <h4>Alignment</h4>
            <div style={{ display: 'grid', gridAutoFlow: 'column', gridTemplateColumns: 'repeat(3, 1fr)', gap: '10px', backgroundColor: '#f5f5f5', padding: '5px', minHeight: '100px' }}>
              <NeverScrollingTextArea value={nstaValue4} onChange={event => setNstaValue4(event.target.value)} minRows={1} verticalAlignment={VERTICAL_ALIGNMENT.top} horizontalAlignment={HORIZONTAL_ALIGNMENT.left} />
              <NeverScrollingTextArea value={nstaValue5} onChange={event => setNstaValue5(event.target.value)} minRows={1} verticalAlignment={VERTICAL_ALIGNMENT.middle} horizontalAlignment={HORIZONTAL_ALIGNMENT.center} />
              <NeverScrollingTextArea value={nstaValue6} onChange={event => setNstaValue6(event.target.value)} minRows={1} verticalAlignment={VERTICAL_ALIGNMENT.bottom} horizontalAlignment={HORIZONTAL_ALIGNMENT.right} />
            </div>
            <br />
            <h4>Within Form</h4>
            <Form initialValues={{ ta1: 'Hello World', ta2: 'Hello World', ta3: 'Hello World', ta4: 'Hello World', ta5: 'Hello World', ta6: 'Hello World' }}>
              <div style={{ display: 'grid', gridAutoFlow: 'column', gridTemplateColumns: 'repeat(3, 1fr)', gap: '10px', backgroundColor: '#f5f5f5', padding: '5px' }}>
                <Form.Item name="ta1" validateStatus="success" hasFeedback>
                  <NeverScrollingTextArea minRows={3} />
                </Form.Item>
                <Form.Item name="ta2" validateStatus="warning" hasFeedback>
                  <NeverScrollingTextArea minRows={4} />
                </Form.Item>
                <Form.Item name="ta3" validateStatus="error" hasFeedback>
                  <NeverScrollingTextArea minRows={5} />
                </Form.Item>
                <Form.Item name="ta4" validateStatus="validating" hasFeedback>
                  <NeverScrollingTextArea minRows={3} />
                </Form.Item>
                <Form.Item name="ta5">
                  <NeverScrollingTextArea minRows={4} disabled />
                </Form.Item>
                <Form.Item name="ta6" validateStatus="error" hasFeedback>
                  <NeverScrollingTextArea minRows={5} disabled />
                </Form.Item>
              </div>
            </Form>
          </TabPane>
          <TabPane tab="MultitrackMediaPlugin" key="MultitrackMediaPlugin">
            <h4>Source</h4>
            <div>
              {mmpPresets.map((preset, index) => (
                <Button key={index.toString()} onClick={() => setMmpContent(preset.content)}>Set to {preset.title}</Button>
              ))}
            </div>
            <h4 style={{ marginTop: '15px' }}>Display</h4>
            <MultitrackMediaDisplay content={mmpContent} />
            <h4 style={{ marginTop: '15px' }}>Editor</h4>
            <MultitrackMediaEditor content={mmpContent} onContentChanged={content => setMmpContent(content)} />
          </TabPane>
        </Tabs>
      </div>
    </PageTemplate>
  );
}

Tests.propTypes = {
  PageTemplate: PropTypes.func.isRequired
};

export default Tests;<|MERGE_RESOLUTION|>--- conflicted
+++ resolved
@@ -19,11 +19,7 @@
 import ResourceSelector from '../resource-picker/resource-selector.js';
 import MediaRangeSelector from '../media-player/media-range-selector.js';
 import MultitrackMediaPlayer from '../media-player/multitrack-media-player.js';
-<<<<<<< HEAD
-import { Button, Checkbox, Form, Input, InputNumber, Radio, Slider, Tabs } from 'antd';
 import AudioWaveformCanvas from '../../plugins/audio-waveform/audio-waveform-canvas.js';
-=======
->>>>>>> 132d28e5
 import MultitrackMediaEditor from '../../plugins/multitrack-media/multitrack-media-editor.js';
 import { Button, Checkbox, Form, Input, InputNumber, Radio, Slider, Tabs, message } from 'antd';
 import MultitrackMediaDisplay from '../../plugins/multitrack-media/multitrack-media-display.js';
@@ -345,9 +341,6 @@
     <PageTemplate>
       <div className="TestsPage">
         <Tabs defaultActiveKey={initialTab} onChange={handleTabChange} destroyInactiveTabPane>
-<<<<<<< HEAD
-          <TabPane tab="AudioWaveformCanvas" key="AudioWaveformCanvas">
-=======
           <TabPane tab="UrlInput" key="UrlInput">
             <div style={{ display: 'flex', alignItems: 'center', gap: '10px', marginBottom: '15px' }}>
               <Button onClick={handleUrlInputCopyYoutubeClick}>Copy Youtube URL</Button>
@@ -363,8 +356,7 @@
             </div>
             <UrlInput value={urlInputValue} onChange={handleUrlInputChange} />
           </TabPane>
-          <TabPane tab="WaveformCanvas" key="WaveformCanvas">
->>>>>>> 132d28e5
+          <TabPane tab="AudioWaveformCanvas" key="AudioWaveformCanvas">
             <div style={{ display: 'flex', alignItems: 'center', gap: '10px', marginBottom: '15px' }}>
               Pen width:
               <Slider style={{ width: '100px' }} min={1} max={5} step={1} value={awcPenWidth} onChange={value => setAwcPenWidth(value)} />
