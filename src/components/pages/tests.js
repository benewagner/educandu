/* eslint-disable no-console */

import PropTypes from 'prop-types';
import { Button, Modal } from 'antd';
import React, { useState } from 'react';
import FilePreview from '../file-preview.js';
<<<<<<< HEAD
import MarkdownInput from '../markdown-input.js';
import { useStorage } from '../storage-context.js';
import DebouncedInput from '../debounced-input.js';
import React, { useEffect, useState } from 'react';
import { Button, Form, message, Modal, Select } from 'antd';
=======
import DebouncedInput from '../debounced-input.js';
>>>>>>> 3f165f24
import ResourceSelector from '../resource-selector.js';
import { STORAGE_LOCATION_TYPE } from '../../domain/constants.js';

const inlineMarkdownExample = 'The *white fox* jumps over the **blue lake**';
const blockMarkdownExample = `
# An h1 header

Paragraphs are separated by a blank line.

2nd paragraph. *Italic*, **bold**, and \`monospace\`. Itemized lists
look like:

  * this one
  * that one
  * the other one

Note that --- not considering the asterisk --- the actual text
content starts at 4-columns in.

> Block quotes are
> written like so.
>
> They can span multiple paragraphs,
> if you like.

Use 3 dashes for an em-dash. Use 2 dashes for ranges (ex., "it's all
in chapters 12--14"). Three dots ... will be converted to an ellipsis.
Unicode is supported. ☺

~~~
import time
# Quick, count to ten!
for i in range(10):
    # (but not *too* quick)
    time.sleep(0.5)
    print(i)
~~~
`.trim();

function Tests({ PageTemplate }) {
<<<<<<< HEAD
  const [markdownInlineForm] = Form.useForm();
  const [markdownBlockForm] = Form.useForm();
  const { locations } = useStorage();
  const currentLocation = locations[0];
  const [files, setFiles] = useState([]);
  const [initialUrl, setInitialUrl] = useState('');
  const [markdownInlineValue1, setMarkdownInlineValue1] = useState(inlineMarkdownExample);
  const [markdownInlineValue2, setMarkdownInlineValue2] = useState(inlineMarkdownExample);
  const [markdownInlineValue3, setMarkdownInlineValue3] = useState(inlineMarkdownExample);
  const [markdownInlineValue4, setMarkdownInlineValue4] = useState(inlineMarkdownExample);
  const [markdownBlockValue1, setMarkdownBlockValue1] = useState(blockMarkdownExample);
  const [markdownBlockValue2, setMarkdownBlockValue2] = useState(blockMarkdownExample);
  const [markdownBlockValue3, setMarkdownBlockValue3] = useState(blockMarkdownExample);
  const [markdownBlockValue4, setMarkdownBlockValue4] = useState(blockMarkdownExample);
  const [isLoading, setIsLoading] = useState(false);
  const [selectedFile, setSelectedFile] = useState(null);
  const storageApiClient = useSessionAwareApiClient(StorageApiClient);
  const [filesViewerDisplay, setFilesViewerDisplay] = useState(FILE_VIEWER_DISPLAY.list);
  const [currentDisplayedDirectoryPath, setCurrentDisplayedDirectoryPath] = useState(null);
=======
  const [initialUrl, setInitialUrl] = useState('');
>>>>>>> 3f165f24
  const [isResourceSelectorModalVisible, setIsResourceSelectorModalVisible] = useState(false);

<<<<<<< HEAD
  useEffect(() => {
    markdownInlineForm.validateFields();
    markdownBlockForm.validateFields();
  }, [markdownInlineForm, markdownBlockForm]);

  useEffect(() => {
    if (!currentLoadedDirectoryPath) {
      return;
    }

    (async () => {
      try {
        setIsLoading(true);
        setSelectedFile(null);
        const responseData = await storageApiClient.getCdnObjects(currentLoadedDirectoryPath);
        setCurrentDisplayedDirectoryPath(currentLoadedDirectoryPath);
        setCurrentLoadedDirectoryPath(null);
        setFiles(responseData.objects);
      } catch (err) {
        console.log(err);
        message.error(err.message);
      } finally {
        setIsLoading(false);
      }
    })();
  }, [currentLoadedDirectoryPath, storageApiClient]);

  const handleOnFileClick = newFile => {
    if (newFile.type === CDN_OBJECT_TYPE.directory) {
      setCurrentLoadedDirectoryPath(newFile.path);
    } else {
      setSelectedFile(oldFile => oldFile?.url === newFile.url ? null : newFile);
    }
=======
  const handleResourceSelectorSelect = filePath => {
    console.log('selected file path: ', filePath);
    setIsResourceSelectorModalVisible(false);
>>>>>>> 3f165f24
  };

  return (
    <PageTemplate>
      <div className="TestsPage">
        <h1>Markdown Input</h1>
        <div>
          <div>INLINE</div>
          <MarkdownInput value={markdownInlineValue1} onChange={event => setMarkdownInlineValue1(event.target.value)} inline />
          <br />
          <div>INLINE (DISABLED)</div>
          <MarkdownInput value={markdownInlineValue2} onChange={event => setMarkdownInlineValue2(event.target.value)} inline disabled />
          <br />
          <div>INLINE WITH PREVIEW</div>
          <MarkdownInput value={markdownInlineValue3} onChange={event => setMarkdownInlineValue3(event.target.value)} inline preview />
          <br />
          <div>INLINE WITH PREVIEW (DISABLED) WITHOUT HELP</div>
          <MarkdownInput value={markdownInlineValue4} onChange={event => setMarkdownInlineValue4(event.target.value)} inline preview disabled noHelp />
          <br />
          <div>INLINE INSIDE FORM</div>
          <Form form={markdownInlineForm} initialValues={{ md: inlineMarkdownExample }}>
            <Form.Item name="md" rules={[{ max: 3, message: 'The lake is too big to jump over!' }]} hasFeedback>
              <MarkdownInput inline preview />
            </Form.Item>
          </Form>
          <br />
          <div>BLOCK</div>
          <MarkdownInput value={markdownBlockValue1} onChange={event => setMarkdownBlockValue1(event.target.value)} />
          <br />
          <div>BLOCK (DISABLED)</div>
          <MarkdownInput value={markdownBlockValue2} onChange={event => setMarkdownBlockValue2(event.target.value)} disabled />
          <br />
          <div>BLOCK WITH PREVIEW</div>
          <MarkdownInput value={markdownBlockValue3} onChange={event => setMarkdownBlockValue3(event.target.value)} preview />
          <br />
          <div>BLOCK WITH PREVIEW (DISABLED) WITHOUT HELP</div>
          <MarkdownInput value={markdownBlockValue4} onChange={event => setMarkdownBlockValue4(event.target.value)} preview disabled noHelp />
          <br />
          <div>BLOCK INSIDE FORM</div>
          <Form form={markdownBlockForm} initialValues={{ md: blockMarkdownExample }}>
            <Form.Item name="md" rules={[{ max: 3, message: 'The lake is too big to jump over!' }]}>
              <MarkdownInput preview />
            </Form.Item>
          </Form>
        </div>
        <hr />
        <h1>Resource Selector</h1>

        <div style={{ marginBottom: '25px' }}>
          INITIAL URL:
          &nbsp;
          <DebouncedInput value={initialUrl} onChange={setInitialUrl} />
        </div>
        <div style={{ marginBottom: '25px' }}>
          <Button onClick={() => setIsResourceSelectorModalVisible(true)}>Open in modal window</Button>
        </div>
        <Modal
          closable
          width="80%"
          footer={null}
          destroyOnClose
          visible={isResourceSelectorModalVisible}
          onCancel={() => setIsResourceSelectorModalVisible(false)}
          >
          <ResourceSelector
            allowedLocationTypes={[STORAGE_LOCATION_TYPE.public, STORAGE_LOCATION_TYPE.private]}
            initialUrl={initialUrl}
            onSelect={handleResourceSelectorSelect}
            onCancel={() => setIsResourceSelectorModalVisible(false)}
            />
        </Modal>
        <hr />
        <h1>File preview</h1>
        <h6>IMAGE (Raster)</h6>
        <div style={{ backgroundColor: '#f6f6f6', padding: '20px' }}>
          <FilePreview
            url="https://cdn.openmusic.academy/media/mDCkjepG3D61cX4FNBQxts/monteverdi-ninfa-x2mmMBkoJjnRvGghHQDPaQ.jpg"
            createdOn="2022-03-04T09:48:46.524Z"
            size={44722}
            />
        </div>
        <hr />
        <h6>IMAGE (Vector)</h6>
        <FilePreview
          url="https://cdn.openmusic.academy/media/7nNYLdkpwLSi7i44qhBpqE/kanon-quintfall-1-cEwMkaVH1gREuT3j2NL4mt.svg"
          createdOn="2022-03-04T09:48:46.524Z"
          size={44722}
          />
        <hr />
        <h6>AUDIO</h6>
        <FilePreview
          url="https://cdn.openmusic.academy/media/7nNYLdkpwLSi7i44qhBpqE/kanon-quintfall-1-2tcutSeJZftuDjiwmVeE47.mp3"
          createdOn="2022-03-04T09:48:46.524Z"
          size={44722}
          />
        <hr />
        <h6>VIDEO</h6>
        <FilePreview
          url="https://cdn.openmusic.academy/media/rRsbyWevSf5k8bRzvL6N8q/Basis%C3%BCbung%20F-Dur_2pJv5pTWv2B5yELgMUoJyB.mp4"
          createdOn="2022-03-04T09:48:46.524Z"
          size={44722}
          />
        <hr />
        <h6>PDF</h6>
        <FilePreview
          url="https://upload.wikimedia.org/wikipedia/commons/b/b5/Romanorum_pontificum.pdf"
          createdOn="2022-03-04T09:48:46.524Z"
          size={44722}
          />
        <hr />
        <h6>GENERIC</h6>
        <FilePreview
          url="https://non.existent.com/file.backup"
          createdOn="2022-03-04T09:48:46.524Z"
          size={44722}
          />
      </div>
    </PageTemplate>
  );
}

Tests.propTypes = {
  PageTemplate: PropTypes.func.isRequired
};

export default Tests;<|MERGE_RESOLUTION|>--- conflicted
+++ resolved
@@ -4,165 +4,22 @@
 import { Button, Modal } from 'antd';
 import React, { useState } from 'react';
 import FilePreview from '../file-preview.js';
-<<<<<<< HEAD
-import MarkdownInput from '../markdown-input.js';
-import { useStorage } from '../storage-context.js';
 import DebouncedInput from '../debounced-input.js';
-import React, { useEffect, useState } from 'react';
-import { Button, Form, message, Modal, Select } from 'antd';
-=======
-import DebouncedInput from '../debounced-input.js';
->>>>>>> 3f165f24
 import ResourceSelector from '../resource-selector.js';
 import { STORAGE_LOCATION_TYPE } from '../../domain/constants.js';
 
-const inlineMarkdownExample = 'The *white fox* jumps over the **blue lake**';
-const blockMarkdownExample = `
-# An h1 header
-
-Paragraphs are separated by a blank line.
-
-2nd paragraph. *Italic*, **bold**, and \`monospace\`. Itemized lists
-look like:
-
-  * this one
-  * that one
-  * the other one
-
-Note that --- not considering the asterisk --- the actual text
-content starts at 4-columns in.
-
-> Block quotes are
-> written like so.
->
-> They can span multiple paragraphs,
-> if you like.
-
-Use 3 dashes for an em-dash. Use 2 dashes for ranges (ex., "it's all
-in chapters 12--14"). Three dots ... will be converted to an ellipsis.
-Unicode is supported. ☺
-
-~~~
-import time
-# Quick, count to ten!
-for i in range(10):
-    # (but not *too* quick)
-    time.sleep(0.5)
-    print(i)
-~~~
-`.trim();
-
 function Tests({ PageTemplate }) {
-<<<<<<< HEAD
-  const [markdownInlineForm] = Form.useForm();
-  const [markdownBlockForm] = Form.useForm();
-  const { locations } = useStorage();
-  const currentLocation = locations[0];
-  const [files, setFiles] = useState([]);
   const [initialUrl, setInitialUrl] = useState('');
-  const [markdownInlineValue1, setMarkdownInlineValue1] = useState(inlineMarkdownExample);
-  const [markdownInlineValue2, setMarkdownInlineValue2] = useState(inlineMarkdownExample);
-  const [markdownInlineValue3, setMarkdownInlineValue3] = useState(inlineMarkdownExample);
-  const [markdownInlineValue4, setMarkdownInlineValue4] = useState(inlineMarkdownExample);
-  const [markdownBlockValue1, setMarkdownBlockValue1] = useState(blockMarkdownExample);
-  const [markdownBlockValue2, setMarkdownBlockValue2] = useState(blockMarkdownExample);
-  const [markdownBlockValue3, setMarkdownBlockValue3] = useState(blockMarkdownExample);
-  const [markdownBlockValue4, setMarkdownBlockValue4] = useState(blockMarkdownExample);
-  const [isLoading, setIsLoading] = useState(false);
-  const [selectedFile, setSelectedFile] = useState(null);
-  const storageApiClient = useSessionAwareApiClient(StorageApiClient);
-  const [filesViewerDisplay, setFilesViewerDisplay] = useState(FILE_VIEWER_DISPLAY.list);
-  const [currentDisplayedDirectoryPath, setCurrentDisplayedDirectoryPath] = useState(null);
-=======
-  const [initialUrl, setInitialUrl] = useState('');
->>>>>>> 3f165f24
   const [isResourceSelectorModalVisible, setIsResourceSelectorModalVisible] = useState(false);
 
-<<<<<<< HEAD
-  useEffect(() => {
-    markdownInlineForm.validateFields();
-    markdownBlockForm.validateFields();
-  }, [markdownInlineForm, markdownBlockForm]);
-
-  useEffect(() => {
-    if (!currentLoadedDirectoryPath) {
-      return;
-    }
-
-    (async () => {
-      try {
-        setIsLoading(true);
-        setSelectedFile(null);
-        const responseData = await storageApiClient.getCdnObjects(currentLoadedDirectoryPath);
-        setCurrentDisplayedDirectoryPath(currentLoadedDirectoryPath);
-        setCurrentLoadedDirectoryPath(null);
-        setFiles(responseData.objects);
-      } catch (err) {
-        console.log(err);
-        message.error(err.message);
-      } finally {
-        setIsLoading(false);
-      }
-    })();
-  }, [currentLoadedDirectoryPath, storageApiClient]);
-
-  const handleOnFileClick = newFile => {
-    if (newFile.type === CDN_OBJECT_TYPE.directory) {
-      setCurrentLoadedDirectoryPath(newFile.path);
-    } else {
-      setSelectedFile(oldFile => oldFile?.url === newFile.url ? null : newFile);
-    }
-=======
   const handleResourceSelectorSelect = filePath => {
     console.log('selected file path: ', filePath);
     setIsResourceSelectorModalVisible(false);
->>>>>>> 3f165f24
   };
 
   return (
     <PageTemplate>
       <div className="TestsPage">
-        <h1>Markdown Input</h1>
-        <div>
-          <div>INLINE</div>
-          <MarkdownInput value={markdownInlineValue1} onChange={event => setMarkdownInlineValue1(event.target.value)} inline />
-          <br />
-          <div>INLINE (DISABLED)</div>
-          <MarkdownInput value={markdownInlineValue2} onChange={event => setMarkdownInlineValue2(event.target.value)} inline disabled />
-          <br />
-          <div>INLINE WITH PREVIEW</div>
-          <MarkdownInput value={markdownInlineValue3} onChange={event => setMarkdownInlineValue3(event.target.value)} inline preview />
-          <br />
-          <div>INLINE WITH PREVIEW (DISABLED) WITHOUT HELP</div>
-          <MarkdownInput value={markdownInlineValue4} onChange={event => setMarkdownInlineValue4(event.target.value)} inline preview disabled noHelp />
-          <br />
-          <div>INLINE INSIDE FORM</div>
-          <Form form={markdownInlineForm} initialValues={{ md: inlineMarkdownExample }}>
-            <Form.Item name="md" rules={[{ max: 3, message: 'The lake is too big to jump over!' }]} hasFeedback>
-              <MarkdownInput inline preview />
-            </Form.Item>
-          </Form>
-          <br />
-          <div>BLOCK</div>
-          <MarkdownInput value={markdownBlockValue1} onChange={event => setMarkdownBlockValue1(event.target.value)} />
-          <br />
-          <div>BLOCK (DISABLED)</div>
-          <MarkdownInput value={markdownBlockValue2} onChange={event => setMarkdownBlockValue2(event.target.value)} disabled />
-          <br />
-          <div>BLOCK WITH PREVIEW</div>
-          <MarkdownInput value={markdownBlockValue3} onChange={event => setMarkdownBlockValue3(event.target.value)} preview />
-          <br />
-          <div>BLOCK WITH PREVIEW (DISABLED) WITHOUT HELP</div>
-          <MarkdownInput value={markdownBlockValue4} onChange={event => setMarkdownBlockValue4(event.target.value)} preview disabled noHelp />
-          <br />
-          <div>BLOCK INSIDE FORM</div>
-          <Form form={markdownBlockForm} initialValues={{ md: blockMarkdownExample }}>
-            <Form.Item name="md" rules={[{ max: 3, message: 'The lake is too big to jump over!' }]}>
-              <MarkdownInput preview />
-            </Form.Item>
-          </Form>
-        </div>
-        <hr />
         <h1>Resource Selector</h1>
 
         <div style={{ marginBottom: '25px' }}>
