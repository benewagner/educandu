--- conflicted
+++ resolved
@@ -18,19 +18,10 @@
 
 const { TabPane } = Tabs;
 
-<<<<<<< HEAD
 const YOUTUBE_VIDEO_URL = 'https://www.youtube.com/watch?v=H3hBitGg_NI';
 const EXTERNAL_VIDEO_URL = 'https://cdn.openmusic.academy/media/fQugKEp8XCKJTVKVhiRdeJ/2022-04-05-5-te-sinfonie-v1-bLf7WqJAaf4y8AsPRnWG8R.mp4';
 
-let timelineCounter = 0;
-const createTimelinePart = (startPosition = 0) => {
-  timelineCounter += 1;
-  const key = `Part ${timelineCounter}`;
-  return { key, title: key, startPosition };
-};
-=======
 const createTimelinePart = (startPosition, key) => ({ key, title: `Part ${key}`, startPosition });
->>>>>>> 36d1d2d2
 
 function Tests({ PageTemplate }) {
   // Page
