--- conflicted
+++ resolved
@@ -3,12 +3,9 @@
 import autoBind from 'auto-bind';
 import PropTypes from 'prop-types';
 import Logger from '../../common/logger.js';
-<<<<<<< HEAD
-import { withUser } from '../user-context.js';
-=======
 import { ROLE } from '../../domain/role.js';
 import { Table, Popover, Menu } from 'antd';
->>>>>>> 94fa66b6
+import { withUser } from '../user-context.js';
 import { withTranslation } from 'react-i18next';
 import { inject } from '../container-context.js';
 import errorHelper from '../../ui/error-helper.js';
@@ -229,39 +226,13 @@
   }
 
   render() {
-<<<<<<< HEAD
     const { t, PageTemplate, pageName, user } = this.props;
-    const { users, isDirty } = this.state;
-
-    const headerActions = [];
-    if (isDirty) {
-      headerActions.push({
-        key: 'save',
-        type: 'primary',
-        icon: SaveOutlined,
-        text: t('common:save'),
-        handleClick: this.handleSaveClick
-      });
-      headerActions.push({
-        key: 'close',
-        icon: CloseOutlined,
-        text: t('common:cancel'),
-        handleClick: this.handleCancelClick
-      });
-    }
-=======
-    const { t } = this.props;
     const { internalUsers, externalUsers, isSaving, currentTab } = this.state;
->>>>>>> 94fa66b6
 
     const alerts = getGlobalAlerts(pageName, user);
 
     return (
-<<<<<<< HEAD
-      <PageTemplate alerts={alerts} headerActions={headerActions}>
-=======
-      <Page>
->>>>>>> 94fa66b6
+      <PageTemplate alerts={alerts}>
         <div className="UsersPage">
           <h1>{t('pageNames:users')}</h1>
           <Menu onClick={this.handleTabClick} selectedKeys={[currentTab]} mode="horizontal" disabled={isSaving}>
