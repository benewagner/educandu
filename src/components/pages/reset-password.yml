<<<<<<< HEAD
newPassword:
  en: New password
  de: Neues Kennwort
requestPasswordReset:
  en: Change password
  de: Kennwort ändern
completedMessageTitle:
  en: Password changed successfully!
  de: Kennwort erfolgreich geändert!
completedMessageSubTitle:
  en: You are now logged in with your updated account. You can navigate to your personal dashboard by clicking the button below.
  de: Du bist nun mit deinem aktualisierten Konto angemeldet. Mit Klick auf den Button unten kannst du zu deinem persönlichen Dashboard navigieren.
=======
resetPassword:
  requestReset:
    en: Request reset
    de: Reset anfordern
  resetInProgressConfirmation:
    en: We have received your request.
    de: Deine Anfrage ist bei uns eingegangen.
  resetInProgressNextSteps:
    en: |
      In case the provided email address is registered with our website, you will receive a
      message containing the next steps in order to generate a new password within the next minutes.
    de: |
      Falls die von dir angegebene E-Mail-Adresse bei uns registriert ist, wirst du in Kürze eine
      Nachricht von uns erhalten mit den nächsten Schritte, um ein neues Kennwort zu generieren.
  redirectMessage:
    en: You will be redirected to the <0>login page</0> in {seconds, plural, =1 {# second} other {# seconds}}.
    de: Du wirst in {seconds, plural, =1 {# Sekunde} other {# Sekunden}} auf die <0>Anmeldeseite</0> weitergeleitet.
>>>>>>> c704b9fc
<|MERGE_RESOLUTION|>--- conflicted
+++ resolved
@@ -1,32 +1,13 @@
-<<<<<<< HEAD
-newPassword:
-  en: New password
-  de: Neues Kennwort
-requestPasswordReset:
-  en: Change password
-  de: Kennwort ändern
-completedMessageTitle:
-  en: Password changed successfully!
-  de: Kennwort erfolgreich geändert!
-completedMessageSubTitle:
-  en: You are now logged in with your updated account. You can navigate to your personal dashboard by clicking the button below.
-  de: Du bist nun mit deinem aktualisierten Konto angemeldet. Mit Klick auf den Button unten kannst du zu deinem persönlichen Dashboard navigieren.
-=======
 resetPassword:
-  requestReset:
-    en: Request reset
-    de: Reset anfordern
-  resetInProgressConfirmation:
-    en: We have received your request.
-    de: Deine Anfrage ist bei uns eingegangen.
-  resetInProgressNextSteps:
-    en: |
-      In case the provided email address is registered with our website, you will receive a
-      message containing the next steps in order to generate a new password within the next minutes.
-    de: |
-      Falls die von dir angegebene E-Mail-Adresse bei uns registriert ist, wirst du in Kürze eine
-      Nachricht von uns erhalten mit den nächsten Schritte, um ein neues Kennwort zu generieren.
-  redirectMessage:
-    en: You will be redirected to the <0>login page</0> in {seconds, plural, =1 {# second} other {# seconds}}.
-    de: Du wirst in {seconds, plural, =1 {# Sekunde} other {# Sekunden}} auf die <0>Anmeldeseite</0> weitergeleitet.
->>>>>>> c704b9fc
+  newPassword:
+    en: New password
+    de: Neues Kennwort
+  requestPasswordReset:
+    en: Change password
+    de: Kennwort ändern
+  completedMessageTitle:
+    en: Password changed successfully!
+    de: Kennwort erfolgreich geändert!
+  completedMessageSubTitle:
+    en: You are now logged in with your updated account. You can navigate to your personal dashboard by clicking the button below.
+    de: Du bist nun mit deinem aktualisierten Konto angemeldet. Mit Klick auf den Button unten kannst du zu deinem persönlichen Dashboard navigieren.