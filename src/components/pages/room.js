import PropTypes from 'prop-types';
import Markdown from '../markdown.js';
import { Tabs, Breadcrumb } from 'antd';
import EmptyState from '../empty-state.js';
import routes from '../../utils/routes.js';
import Logger from '../../common/logger.js';
import { useUser } from '../user-context.js';
import FavoriteStar from '../favorite-star.js';
import { useTranslation } from 'react-i18next';
import RoomMembers from '../room/room-members.js';
import { useRequest } from '../request-context.js';
import MessageBoard from '../room/message-board.js';
import RoomSettings from '../room/room-settings.js';
import RoomIcon from '../icons/general/room-icon.js';
import RoomDocuments from '../room/room-documents.js';
import WriteIcon from '../icons/general/write-icon.js';
import { handleApiError } from '../../ui/error-helper.js';
import { FAVORITE_TYPE } from '../../domain/constants.js';
import React, { Fragment, useMemo, useState } from 'react';
import { confirmLeaveRoom } from '../confirmation-dialogs.js';
import SettingsIcon from '../icons/main-menu/settings-icon.js';
import { TeamOutlined, UserOutlined } from '@ant-design/icons';
import RoomApiClient from '../../api-clients/room-api-client.js';
import { useSessionAwareApiClient } from '../../ui/api-helper.js';
import { RoomMediaContextProvider } from '../room-media-context.js';
import RoomExitedIcon from '../icons/user-activities/room-exited-icon.js';
import { isRoomInvitedCollaborator, isRoomOwner } from '../../utils/room-utils.js';
import { roomShape, roomInvitationShape, documentExtendedMetadataShape, roomMediaContextShape } from '../../ui/default-prop-types.js';

const logger = new Logger(import.meta.url);

const VIEW_MODE = {
  owner: 'owner',
  collaboratingMember: 'collaborating-member',
  nonCollaboratingMember: 'non-collaborating-member'
};

const TAB_KEYS = {
  view: 'view',
  members: 'members',
  settings: 'settings'
};

export default function Room({ PageTemplate, initialState }) {
  const user = useUser();
  const request = useRequest();
  const { t } = useTranslation('room');
  const roomApiClient = useSessionAwareApiClient(RoomApiClient);

  const initialTab = request.query.tab || TAB_KEYS.view;

  const [room, setRoom] = useState(initialState.room);
  const [membersCount, setMembersCount] = useState(initialState.room.members.length);
  const [invitationsCount, setInvitationsCount] = useState(initialState.invitations.length);

  const viewMode = useMemo(() => {
    if (isRoomOwner({ room, userId: user?._id })) {
      return VIEW_MODE.owner;
    }
    if (isRoomInvitedCollaborator({ room, userId: user?._id })) {
      return VIEW_MODE.collaboratingMember;
    }
    return VIEW_MODE.nonCollaboratingMember;
  }, [room, user]);

  const handleTabChange = tab => {
    history.replaceState(null, '', routes.getRoomUrl({ id: room._id, slug: room.slug, tab }));
  };

  const handleLeaveRoom = async () => {
    try {
      await roomApiClient.deleteRoomMember({ roomId: room._id, memberUserId: user._id });
      window.location = routes.getDashboardUrl({ tab: 'rooms' });
    } catch (error) {
      handleApiError({ error, t, logger });
    }
  };

  const handleLeaveRoomClick = () => {
    confirmLeaveRoom(t, room.name, handleLeaveRoom);
  };

  const handleRoomSettingsChange = updatedRoom => {
    if (room.slug !== updatedRoom.slug) {
      history.replaceState(null, '', routes.getRoomUrl({ id: room._id, slug: room.slug, tab: TAB_KEYS.settings }));
    }

    setRoom(updatedRoom);
  };

  const handleRoomMembersChange = membersInfo => {
    setMembersCount(membersInfo.membersCount);
    setInvitationsCount(membersInfo.invitationsCount);
  };

  const renderSubtitleLink = () => {
    const ownerProfileUrl = routes.getUserProfileUrl(room.owner._id);

    return (
      <div>
        {t('common:by')} <a className="RoomPage-subtitleLink" href={ownerProfileUrl}>{room.owner.displayName}</a>
      </div>
    );
  };

  const renderLeaveRoomLink = () => {
    return (
      <a className="RoomPage-leaveRoomLink" onClick={handleLeaveRoomClick}>
        <RoomExitedIcon />{t('cancelRoomMembership')}
      </a>
    );
  };

  const renderRoomOverview = () => {
    const showEmptyState = viewMode === VIEW_MODE.owner && !room.overview;

    if (showEmptyState) {
      return (
        <EmptyState
          icon={<WriteIcon />}
          title={t('overviewEmptyStateTitle')}
          subtitle={t('overviewEmptyStateSubtitle')}
          />
      );
    }

    return <Markdown className="RoomPage-overview">{room.overview}</Markdown>;
  };

  const renderRoomView = () => {
    return (
      <Fragment>
        {renderRoomOverview()}
        <RoomDocuments
          roomId={room._id}
          initialRoomDocumentIds={initialState.room.documents}
          initialRoomDocuments={initialState.documents}
          canDeleteDocuments={viewMode === VIEW_MODE.owner}
          canManageDocuments={viewMode === VIEW_MODE.owner || viewMode === VIEW_MODE.collaboratingMember}
          canManageDraftDocuments={viewMode === VIEW_MODE.owner}
          />
        <MessageBoard
          roomId={room._id}
          initialMessages={initialState.room.messages}
          canManageMessages={viewMode === VIEW_MODE.owner}
          />
      </Fragment>
    );
  };

  const getMembersTabTitle = () => {
    const count = invitationsCount
      ? `${membersCount}/${membersCount + invitationsCount}`
      : membersCount;

    const text = room.isCollaborative
      ? `${t('common:collaborators')} (${count})`
      : `${t('common:members')} (${count})`;

    return (
      <Fragment>
        {room.isCollaborative ? <TeamOutlined /> : <UserOutlined />}
        {text}
      </Fragment>
    );
  };

  return (
    <RoomMediaContextProvider context={initialState.roomMediaContext}>
      <PageTemplate>
        <div className="RoomPage">
<<<<<<< HEAD
          <Breadcrumb
            className="Breadcrumbs"
            items={[
              {
                title: t('common:roomsBreadcrumbPart'),
                href: routes.getDashboardUrl({ tab: 'rooms' })
              }, {
                title: room.name
              }
            ]}
            />
=======
          <Breadcrumb className="Breadcrumbs">
            <Breadcrumb.Item href={routes.getDashboardUrl({ tab: 'rooms' })}>
              {t('common:roomsBreadcrumbPart')}
            </Breadcrumb.Item>
            <Breadcrumb.Item>
              {room.name}
            </Breadcrumb.Item>
          </Breadcrumb>

>>>>>>> 382024ae
          <div className="RoomPage-title">
            <div>{room.name}</div>
            <div className="RoomPage-titleStar">
              <FavoriteStar type={FAVORITE_TYPE.room} id={room._id} />
            </div>
          </div>

          <div className="RoomPage-subtitle">
            {renderSubtitleLink()}
            {viewMode !== VIEW_MODE.owner && renderLeaveRoomLink()}
          </div>

          {viewMode !== VIEW_MODE.owner && renderRoomView()}

          {viewMode === VIEW_MODE.owner && (
            <Tabs
              type="line"
              size="middle"
              className="Tabs"
              defaultActiveKey={initialTab}
              onChange={handleTabChange}
              items={[
                {
                  key: TAB_KEYS.view,
                  label: <div><RoomIcon />{t('roomViewTitle')}</div>,
                  children: (
                    <div className="Tabs-tabPane">
                      {renderRoomView()}
                    </div>
                  )
                },
                {
                  key: TAB_KEYS.members,
                  label: <div>{getMembersTabTitle()}</div>,
                  children: (
                    <div className="Tabs-tabPane">
                      <RoomMembers
                        roomId={room._id}
                        roomIsCollaborative={room.isCollaborative}
                        initialRoomMembers={initialState.room.members}
                        initialRoomInvitations={initialState.invitations}
                        onChange={handleRoomMembersChange}
                        />
                    </div>
                  )
                },
                {
                  key: TAB_KEYS.settings,
                  label: <div><SettingsIcon />{t('common:settings')}</div>,
                  children: (
                    <div className="Tabs-tabPane" >
                      <RoomSettings room={room} onChange={handleRoomSettingsChange} />
                    </div>
                  )
                }
              ]}
              />
          )}
        </div>
      </PageTemplate>
    </RoomMediaContextProvider>
  );
}

Room.propTypes = {
  PageTemplate: PropTypes.func.isRequired,
  initialState: PropTypes.shape({
    room: roomShape.isRequired,
    invitations: PropTypes.arrayOf(roomInvitationShape).isRequired,
    documents: PropTypes.arrayOf(documentExtendedMetadataShape).isRequired,
    roomMediaContext: roomMediaContextShape
  }).isRequired
};<|MERGE_RESOLUTION|>--- conflicted
+++ resolved
@@ -169,7 +169,6 @@
     <RoomMediaContextProvider context={initialState.roomMediaContext}>
       <PageTemplate>
         <div className="RoomPage">
-<<<<<<< HEAD
           <Breadcrumb
             className="Breadcrumbs"
             items={[
@@ -181,17 +180,6 @@
               }
             ]}
             />
-=======
-          <Breadcrumb className="Breadcrumbs">
-            <Breadcrumb.Item href={routes.getDashboardUrl({ tab: 'rooms' })}>
-              {t('common:roomsBreadcrumbPart')}
-            </Breadcrumb.Item>
-            <Breadcrumb.Item>
-              {room.name}
-            </Breadcrumb.Item>
-          </Breadcrumb>
-
->>>>>>> 382024ae
           <div className="RoomPage-title">
             <div>{room.name}</div>
             <div className="RoomPage-titleStar">
