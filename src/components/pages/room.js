--- conflicted
+++ resolved
@@ -4,11 +4,6 @@
 import Logger from '../../common/logger.js';
 import { useUser } from '../user-context.js';
 import { useTranslation } from 'react-i18next';
-<<<<<<< HEAD
-import { DeleteOutlined } from '@ant-design/icons';
-=======
-import { useService } from '../container-context.js';
->>>>>>> d5b62e78
 import { useDateFormat } from '../language-context.js';
 import { handleApiError } from '../../ui/error-helper.js';
 import { Space, List, Collapse, Button, Tabs } from 'antd';
@@ -16,11 +11,8 @@
 import { ROOM_ACCESS_LEVEL } from '../../domain/constants.js';
 import { confirmRoomDelete } from '../confirmation-dialogs.js';
 import RoomApiClient from '../../api-clients/room-api-client.js';
-<<<<<<< HEAD
+import { DeleteOutlined, PlusOutlined } from '@ant-design/icons';
 import { useSessionAwareApiClient } from '../../ui/api-helper.js';
-=======
-import { DeleteOutlined, PlusOutlined } from '@ant-design/icons';
->>>>>>> d5b62e78
 import RoomInvitationCreationModal from '../room-invitation-creation-modal.js';
 import { roomShape, invitationShape, lessonShape } from '../../ui/default-prop-types.js';
 
@@ -32,12 +24,7 @@
   const user = useUser();
   const { t } = useTranslation('room');
   const { formatDate } = useDateFormat();
-<<<<<<< HEAD
-  const [isRoomInvitationModalOpen, setIsRoomInvitationModalOpen] = useState(false);
   const roomApiClient = useSessionAwareApiClient(RoomApiClient);
-=======
-  const roomApiClient = useService(RoomApiClient);
->>>>>>> d5b62e78
 
   const [isRoomInvitationModalVisible, setIsRoomInvitationModalVisible] = useState(false);
   const [isLessonCreationModalVisible, setIsLessonCreationModalVisible] = useState(false);
