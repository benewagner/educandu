--- conflicted
+++ resolved
@@ -3,13 +3,8 @@
 import DocView from '../doc-view.js';
 import PropTypes from 'prop-types';
 import { getHomeUrl, getSearchUrl } from '../../utils/urls.js';
-<<<<<<< HEAD
-import ElmuLogo from '../elmu-logo.js';
 import { Button, Input } from 'antd';
-=======
 import SiteLogo from '../site-logo.js';
-import { Button, Select } from 'antd';
->>>>>>> 216b4b8f
 import { useService } from '../container-context.js';
 import { useLanguage } from '../language-context.js';
 import LanguageNameProvider from '../../data/language-name-provider.js';
