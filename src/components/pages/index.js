--- conflicted
+++ resolved
@@ -59,6 +59,7 @@
             size="large"
             onClick={handleSearch}
             type="primary"
+            loading={isSearching}
             disabled={!searchText || searchText.trim().length < 3}
             className="IndexPage-searchButton"
             >
@@ -66,28 +67,6 @@
           </Button>
         </div>
         {currentHomeLanguage && (
-<<<<<<< HEAD
-          <div className="IndexPage-search">
-            <Input
-              size="large"
-              className="IndexPage-searchInput"
-              placeholder={currentHomeLanguage.searchFieldPlaceholder}
-              autoFocus
-              value={searchText}
-              onKeyUp={handleSearchInputKeyUp}
-              onChange={handleSearchTextChanged}
-              />
-            <Button
-              size="large"
-              onClick={handleSearch}
-              type="primary"
-              disabled={!searchText || searchText.trim().length < 3}
-              className="IndexPage-searchButton"
-              loading={isSearching}
-              >
-              {currentHomeLanguage.searchFieldButton}
-            </Button>
-=======
           <div className="IndexPage-languageLinks">
             {homeLanguages.map((hl, index) => (
               <Button key={index.toString()} type="link" href={getHomeUrl(index === 0 ? null : hl.language)}>
@@ -98,7 +77,6 @@
                   />
               </Button>
             ))}
->>>>>>> 8ee75f64
           </div>
         )}
         {doc && <DocView documentOrRevision={doc} />}
